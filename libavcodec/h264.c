--- conflicted
+++ resolved
@@ -293,7 +293,7 @@
     if(i>=length-1){ //no escaped 0
         *dst_length= length;
         *consumed= length+1; //+1 for the header
-        if(h->avctx->flags2 & CODEC_FLAG2_FAST){
+        if(h->avctx->flags2 & AV_CODEC_FLAG2_FAST){
             return src;
         }else{
             memcpy(dst, src, length);
@@ -1546,8 +1546,8 @@
                 // "recovered".
                 if (h->nal_unit_type == NAL_IDR_SLICE)
                     h->frame_recovered |= FRAME_RECOVERED_IDR;
-                h->frame_recovered |= 3*!!(avctx->flags2 & CODEC_FLAG2_SHOW_ALL);
-                h->frame_recovered |= 3*!!(avctx->flags & CODEC_FLAG_OUTPUT_CORRUPT);
+                h->frame_recovered |= 3*!!(avctx->flags2 & AV_CODEC_FLAG2_SHOW_ALL);
+                h->frame_recovered |= 3*!!(avctx->flags & AV_CODEC_FLAG_OUTPUT_CORRUPT);
 #if 1
                 h->cur_pic_ptr->recovered |= h->frame_recovered;
 #else
@@ -1831,16 +1831,10 @@
         goto out;
     }
 
-<<<<<<< HEAD
-    if (!(avctx->flags2 & CODEC_FLAG2_CHUNKS) && !h->cur_pic_ptr) {
+    if (!(avctx->flags2 & AV_CODEC_FLAG2_CHUNKS) && !h->cur_pic_ptr) {
         if (avctx->skip_frame >= AVDISCARD_NONREF ||
             buf_size >= 4 && !memcmp("Q264", buf, 4))
             return buf_size;
-=======
-    if (!(avctx->flags2 & AV_CODEC_FLAG2_CHUNKS) && !h->cur_pic_ptr) {
-        if (avctx->skip_frame >= AVDISCARD_NONREF)
-            return 0;
->>>>>>> 7c6eb0a1
         av_log(avctx, AV_LOG_ERROR, "no frame!\n");
         return AVERROR_INVALIDDATA;
     }
@@ -1854,11 +1848,7 @@
 
         /* Wait for second field. */
         *got_frame = 0;
-<<<<<<< HEAD
         if (h->next_output_pic && (
-=======
-        if (h->next_output_pic && ((avctx->flags & AV_CODEC_FLAG_OUTPUT_CORRUPT) ||
->>>>>>> 7c6eb0a1
                                    h->next_output_pic->recovered)) {
             if (!h->next_output_pic->recovered)
                 h->next_output_pic->f->flags |= AV_FRAME_FLAG_CORRUPT;
