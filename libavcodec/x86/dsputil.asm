--- conflicted
+++ resolved
@@ -30,118 +30,6 @@
 
 SECTION_TEXT
 
-<<<<<<< HEAD
-%macro SCALARPRODUCT 0
-; int ff_scalarproduct_int16(int16_t *v1, int16_t *v2, int order)
-cglobal scalarproduct_int16, 3,3,3, v1, v2, order
-    shl orderq, 1
-    add v1q, orderq
-    add v2q, orderq
-    neg orderq
-    pxor    m2, m2
-.loop:
-    movu    m0, [v1q + orderq]
-    movu    m1, [v1q + orderq + mmsize]
-    pmaddwd m0, [v2q + orderq]
-    pmaddwd m1, [v2q + orderq + mmsize]
-    paddd   m2, m0
-    paddd   m2, m1
-    add     orderq, mmsize*2
-    jl .loop
-    HADDD   m2, m0
-    movd   eax, m2
-%if mmsize == 8
-    emms
-%endif
-    RET
-%endmacro
-
-INIT_MMX mmxext
-SCALARPRODUCT
-INIT_XMM sse2
-SCALARPRODUCT
-
-
-;-----------------------------------------------------------------------------
-; void ff_vector_clip_int32(int32_t *dst, const int32_t *src, int32_t min,
-;                           int32_t max, unsigned int len)
-;-----------------------------------------------------------------------------
-
-; %1 = number of xmm registers used
-; %2 = number of inline load/process/store loops per asm loop
-; %3 = process 4*mmsize (%3=0) or 8*mmsize (%3=1) bytes per loop
-; %4 = CLIPD function takes min/max as float instead of int (CLIPD_SSE2)
-; %5 = suffix
-%macro VECTOR_CLIP_INT32 4-5
-cglobal vector_clip_int32%5, 5,5,%1, dst, src, min, max, len
-%if %4
-    cvtsi2ss  m4, minm
-    cvtsi2ss  m5, maxm
-%else
-    movd      m4, minm
-    movd      m5, maxm
-%endif
-    SPLATD    m4
-    SPLATD    m5
-.loop:
-%assign %%i 0
-%rep %2
-    mova      m0,  [srcq+mmsize*(0+%%i)]
-    mova      m1,  [srcq+mmsize*(1+%%i)]
-    mova      m2,  [srcq+mmsize*(2+%%i)]
-    mova      m3,  [srcq+mmsize*(3+%%i)]
-%if %3
-    mova      m7,  [srcq+mmsize*(4+%%i)]
-    mova      m8,  [srcq+mmsize*(5+%%i)]
-    mova      m9,  [srcq+mmsize*(6+%%i)]
-    mova      m10, [srcq+mmsize*(7+%%i)]
-%endif
-    CLIPD  m0,  m4, m5, m6
-    CLIPD  m1,  m4, m5, m6
-    CLIPD  m2,  m4, m5, m6
-    CLIPD  m3,  m4, m5, m6
-%if %3
-    CLIPD  m7,  m4, m5, m6
-    CLIPD  m8,  m4, m5, m6
-    CLIPD  m9,  m4, m5, m6
-    CLIPD  m10, m4, m5, m6
-%endif
-    mova  [dstq+mmsize*(0+%%i)], m0
-    mova  [dstq+mmsize*(1+%%i)], m1
-    mova  [dstq+mmsize*(2+%%i)], m2
-    mova  [dstq+mmsize*(3+%%i)], m3
-%if %3
-    mova  [dstq+mmsize*(4+%%i)], m7
-    mova  [dstq+mmsize*(5+%%i)], m8
-    mova  [dstq+mmsize*(6+%%i)], m9
-    mova  [dstq+mmsize*(7+%%i)], m10
-%endif
-%assign %%i %%i+4*(%3+1)
-%endrep
-    add     srcq, mmsize*4*(%2+%3)
-    add     dstq, mmsize*4*(%2+%3)
-    sub     lend, mmsize*(%2+%3)
-    jg .loop
-    REP_RET
-%endmacro
-
-INIT_MMX mmx
-%define CLIPD CLIPD_MMX
-VECTOR_CLIP_INT32 0, 1, 0, 0
-INIT_XMM sse2
-VECTOR_CLIP_INT32 6, 1, 0, 0, _int
-%define CLIPD CLIPD_SSE2
-VECTOR_CLIP_INT32 6, 2, 0, 1
-INIT_XMM sse4
-%define CLIPD CLIPD_SSE41
-%ifdef m8
-VECTOR_CLIP_INT32 11, 1, 1, 0
-%else
-VECTOR_CLIP_INT32 6, 1, 0, 0
-%endif
-
-=======
->>>>>>> 9a9e2f1c
 ; %1 = aligned/unaligned
 %macro BSWAP_LOOPS  1
     mov      r3, r2
