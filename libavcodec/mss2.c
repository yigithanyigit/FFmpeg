--- conflicted
+++ resolved
@@ -377,19 +377,8 @@
 
     ff_mpeg_flush(avctx);
 
-<<<<<<< HEAD
-    if (s->current_picture_ptr == NULL || s->current_picture_ptr->f.data[0]) {
-        int i = ff_find_unused_picture(s, 0);
-        if (i < 0)
-            return i;
-        s->current_picture_ptr = &s->picture[i];
-    }
-
     if ((ret = init_get_bits8(&s->gb, buf, buf_size)) < 0)
         return ret;
-=======
-    init_get_bits(&s->gb, buf, buf_size * 8);
->>>>>>> 66499f34
 
     s->loop_filter = avctx->skip_loop_filter < AVDISCARD_ALL;
 
