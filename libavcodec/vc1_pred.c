/*
 * VC-1 and WMV3 decoder
 * Copyright (c) 2011 Mashiat Sarker Shakkhar
 * Copyright (c) 2006-2007 Konstantin Shishkov
 * Partly based on vc9.c (c) 2005 Anonymous, Alex Beregszaszi, Michael Niedermayer
 *
 * This file is part of FFmpeg.
 *
 * FFmpeg is free software; you can redistribute it and/or
 * modify it under the terms of the GNU Lesser General Public
 * License as published by the Free Software Foundation; either
 * version 2.1 of the License, or (at your option) any later version.
 *
 * FFmpeg is distributed in the hope that it will be useful,
 * but WITHOUT ANY WARRANTY; without even the implied warranty of
 * MERCHANTABILITY or FITNESS FOR A PARTICULAR PURPOSE.  See the GNU
 * Lesser General Public License for more details.
 *
 * You should have received a copy of the GNU Lesser General Public
 * License along with FFmpeg; if not, write to the Free Software
 * Foundation, Inc., 51 Franklin Street, Fifth Floor, Boston, MA 02110-1301 USA
 */

/**
 * @file
 * VC-1 and WMV3 block decoding routines
 */

#include "mathops.h"
#include "mpegutils.h"
#include "mpegvideo.h"
#include "vc1.h"
#include "vc1_pred.h"
#include "vc1data.h"

static av_always_inline int scaleforsame_x(VC1Context *v, int n /* MV */, int dir)
{
    int scaledvalue, refdist;
    int scalesame1, scalesame2;
    int scalezone1_x, zone1offset_x;
    int table_index = dir ^ v->second_field;

    if (v->s.pict_type != AV_PICTURE_TYPE_B)
        refdist = v->refdist;
    else
        refdist = dir ? v->brfd : v->frfd;
    if (refdist > 3)
        refdist = 3;
    scalesame1    = ff_vc1_field_mvpred_scales[table_index][1][refdist];
    scalesame2    = ff_vc1_field_mvpred_scales[table_index][2][refdist];
    scalezone1_x  = ff_vc1_field_mvpred_scales[table_index][3][refdist];
    zone1offset_x = ff_vc1_field_mvpred_scales[table_index][5][refdist];

    if (FFABS(n) > 255)
        scaledvalue = n;
    else {
        if (FFABS(n) < scalezone1_x)
            scaledvalue = (n * scalesame1) >> 8;
        else {
            if (n < 0)
                scaledvalue = ((n * scalesame2) >> 8) - zone1offset_x;
            else
                scaledvalue = ((n * scalesame2) >> 8) + zone1offset_x;
        }
    }
    return av_clip(scaledvalue, -v->range_x, v->range_x - 1);
}

static av_always_inline int scaleforsame_y(VC1Context *v, int i, int n /* MV */, int dir)
{
    int scaledvalue, refdist;
    int scalesame1, scalesame2;
    int scalezone1_y, zone1offset_y;
    int table_index = dir ^ v->second_field;

    if (v->s.pict_type != AV_PICTURE_TYPE_B)
        refdist = v->refdist;
    else
        refdist = dir ? v->brfd : v->frfd;
    if (refdist > 3)
        refdist = 3;
    scalesame1    = ff_vc1_field_mvpred_scales[table_index][1][refdist];
    scalesame2    = ff_vc1_field_mvpred_scales[table_index][2][refdist];
    scalezone1_y  = ff_vc1_field_mvpred_scales[table_index][4][refdist];
    zone1offset_y = ff_vc1_field_mvpred_scales[table_index][6][refdist];

    if (FFABS(n) > 63)
        scaledvalue = n;
    else {
        if (FFABS(n) < scalezone1_y)
            scaledvalue = (n * scalesame1) >> 8;
        else {
            if (n < 0)
                scaledvalue = ((n * scalesame2) >> 8) - zone1offset_y;
            else
                scaledvalue = ((n * scalesame2) >> 8) + zone1offset_y;
        }
    }

    if (v->cur_field_type && !v->ref_field_type[dir])
        return av_clip(scaledvalue, -v->range_y / 2 + 1, v->range_y / 2);
    else
        return av_clip(scaledvalue, -v->range_y / 2, v->range_y / 2 - 1);
}

static av_always_inline int scaleforopp_x(VC1Context *v, int n /* MV */)
{
    int scalezone1_x, zone1offset_x;
    int scaleopp1, scaleopp2, brfd;
    int scaledvalue;

    brfd = FFMIN(v->brfd, 3);
    scalezone1_x  = ff_vc1_b_field_mvpred_scales[3][brfd];
    zone1offset_x = ff_vc1_b_field_mvpred_scales[5][brfd];
    scaleopp1     = ff_vc1_b_field_mvpred_scales[1][brfd];
    scaleopp2     = ff_vc1_b_field_mvpred_scales[2][brfd];

    if (FFABS(n) > 255)
        scaledvalue = n;
    else {
        if (FFABS(n) < scalezone1_x)
            scaledvalue = (n * scaleopp1) >> 8;
        else {
            if (n < 0)
                scaledvalue = ((n * scaleopp2) >> 8) - zone1offset_x;
            else
                scaledvalue = ((n * scaleopp2) >> 8) + zone1offset_x;
        }
    }
    return av_clip(scaledvalue, -v->range_x, v->range_x - 1);
}

static av_always_inline int scaleforopp_y(VC1Context *v, int n /* MV */, int dir)
{
    int scalezone1_y, zone1offset_y;
    int scaleopp1, scaleopp2, brfd;
    int scaledvalue;

    brfd = FFMIN(v->brfd, 3);
    scalezone1_y  = ff_vc1_b_field_mvpred_scales[4][brfd];
    zone1offset_y = ff_vc1_b_field_mvpred_scales[6][brfd];
    scaleopp1     = ff_vc1_b_field_mvpred_scales[1][brfd];
    scaleopp2     = ff_vc1_b_field_mvpred_scales[2][brfd];

    if (FFABS(n) > 63)
        scaledvalue = n;
    else {
        if (FFABS(n) < scalezone1_y)
            scaledvalue = (n * scaleopp1) >> 8;
        else {
            if (n < 0)
                scaledvalue = ((n * scaleopp2) >> 8) - zone1offset_y;
            else
                scaledvalue = ((n * scaleopp2) >> 8) + zone1offset_y;
        }
    }
    if (v->cur_field_type && !v->ref_field_type[dir]) {
        return av_clip(scaledvalue, -v->range_y / 2 + 1, v->range_y / 2);
    } else {
        return av_clip(scaledvalue, -v->range_y / 2, v->range_y / 2 - 1);
    }
}

static av_always_inline int scaleforsame(VC1Context *v, int i, int n /* MV */,
                                         int dim, int dir)
{
    int brfd, scalesame;
    int hpel = 1 - v->s.quarter_sample;

    n >>= hpel;
    if (v->s.pict_type != AV_PICTURE_TYPE_B || v->second_field || !dir) {
        if (dim)
            n = scaleforsame_y(v, i, n, dir) << hpel;
        else
            n = scaleforsame_x(v, n, dir) << hpel;
        return n;
    }
    brfd      = FFMIN(v->brfd, 3);
    scalesame = ff_vc1_b_field_mvpred_scales[0][brfd];

    n = (n * scalesame >> 8) << hpel;
    return n;
}

static av_always_inline int scaleforopp(VC1Context *v, int n /* MV */,
                                        int dim, int dir)
{
    int refdist, scaleopp;
    int hpel = 1 - v->s.quarter_sample;

    n >>= hpel;
    if (v->s.pict_type == AV_PICTURE_TYPE_B && !v->second_field && dir == 1) {
        if (dim)
            n = scaleforopp_y(v, n, dir) << hpel;
        else
            n = scaleforopp_x(v, n) << hpel;
        return n;
    }
    if (v->s.pict_type != AV_PICTURE_TYPE_B)
        refdist = FFMIN(v->refdist, 3);
    else
        refdist = dir ? v->brfd : v->frfd;
    scaleopp = ff_vc1_field_mvpred_scales[dir ^ v->second_field][0][refdist];

    n = (n * scaleopp >> 8) << hpel;
    return n;
}

/** Predict and set motion vector
 */
void ff_vc1_pred_mv(VC1Context *v, int n, int dmv_x, int dmv_y,
                    int mv1, int r_x, int r_y, uint8_t* is_intra,
                    int pred_flag, int dir)
{
    MpegEncContext *s = &v->s;
    int xy, wrap, off = 0;
    int16_t *A, *B, *C;
    int px, py;
    int sum;
    int mixedmv_pic, num_samefield = 0, num_oppfield = 0;
    int opposite, a_f, b_f, c_f;
    int16_t field_predA[2];
    int16_t field_predB[2];
    int16_t field_predC[2];
    int a_valid, b_valid, c_valid;
    int hybridmv_thresh, y_bias = 0;

    if (v->mv_mode == MV_PMODE_MIXED_MV ||
        ((v->mv_mode == MV_PMODE_INTENSITY_COMP) && (v->mv_mode2 == MV_PMODE_MIXED_MV)))
        mixedmv_pic = 1;
    else
        mixedmv_pic = 0;
    /* scale MV difference to be quad-pel */
    dmv_x <<= 1 - s->quarter_sample;
    dmv_y <<= 1 - s->quarter_sample;

    wrap = s->b8_stride;
    xy   = s->block_index[n];

    if (s->mb_intra) {
        s->mv[0][n][0] = s->current_picture.motion_val[0][xy + v->blocks_off][0] = 0;
        s->mv[0][n][1] = s->current_picture.motion_val[0][xy + v->blocks_off][1] = 0;
        s->current_picture.motion_val[1][xy + v->blocks_off][0] = 0;
        s->current_picture.motion_val[1][xy + v->blocks_off][1] = 0;
        if (mv1) { /* duplicate motion data for 1-MV block */
            s->current_picture.motion_val[0][xy + 1 + v->blocks_off][0]        = 0;
            s->current_picture.motion_val[0][xy + 1 + v->blocks_off][1]        = 0;
            s->current_picture.motion_val[0][xy + wrap + v->blocks_off][0]     = 0;
            s->current_picture.motion_val[0][xy + wrap + v->blocks_off][1]     = 0;
            s->current_picture.motion_val[0][xy + wrap + 1 + v->blocks_off][0] = 0;
            s->current_picture.motion_val[0][xy + wrap + 1 + v->blocks_off][1] = 0;
            v->luma_mv[s->mb_x][0] = v->luma_mv[s->mb_x][1] = 0;
            s->current_picture.motion_val[1][xy + 1 + v->blocks_off][0]        = 0;
            s->current_picture.motion_val[1][xy + 1 + v->blocks_off][1]        = 0;
            s->current_picture.motion_val[1][xy + wrap][0]                     = 0;
            s->current_picture.motion_val[1][xy + wrap + v->blocks_off][1]     = 0;
            s->current_picture.motion_val[1][xy + wrap + 1 + v->blocks_off][0] = 0;
            s->current_picture.motion_val[1][xy + wrap + 1 + v->blocks_off][1] = 0;
        }
        return;
    }

    C = s->current_picture.motion_val[dir][xy -    1 + v->blocks_off];
    A = s->current_picture.motion_val[dir][xy - wrap + v->blocks_off];
    if (mv1) {
        if (v->field_mode && mixedmv_pic)
            off = (s->mb_x == (s->mb_width - 1)) ? -2 : 2;
        else
            off = (s->mb_x == (s->mb_width - 1)) ? -1 : 2;
    } else {
        //in 4-MV mode different blocks have different B predictor position
        switch (n) {
        case 0:
            off = (s->mb_x > 0) ? -1 : 1;
            break;
        case 1:
            off = (s->mb_x == (s->mb_width - 1)) ? -1 : 1;
            break;
        case 2:
            off = 1;
            break;
        case 3:
            off = -1;
        }
    }
    B = s->current_picture.motion_val[dir][xy - wrap + off + v->blocks_off];

    a_valid = !s->first_slice_line || (n == 2 || n == 3);
    b_valid = a_valid && (s->mb_width > 1);
    c_valid = s->mb_x || (n == 1 || n == 3);
    if (v->field_mode) {
        a_valid = a_valid && !is_intra[xy - wrap];
        b_valid = b_valid && !is_intra[xy - wrap + off];
        c_valid = c_valid && !is_intra[xy - 1];
    }

    if (a_valid) {
        a_f = v->mv_f[dir][xy - wrap + v->blocks_off];
        num_oppfield  += a_f;
        num_samefield += 1 - a_f;
        field_predA[0] = A[0];
        field_predA[1] = A[1];
    } else {
        field_predA[0] = field_predA[1] = 0;
        a_f = 0;
    }
    if (b_valid) {
        b_f = v->mv_f[dir][xy - wrap + off + v->blocks_off];
        num_oppfield  += b_f;
        num_samefield += 1 - b_f;
        field_predB[0] = B[0];
        field_predB[1] = B[1];
    } else {
        field_predB[0] = field_predB[1] = 0;
        b_f = 0;
    }
    if (c_valid) {
        c_f = v->mv_f[dir][xy - 1 + v->blocks_off];
        num_oppfield  += c_f;
        num_samefield += 1 - c_f;
        field_predC[0] = C[0];
        field_predC[1] = C[1];
    } else {
        field_predC[0] = field_predC[1] = 0;
        c_f = 0;
    }

    if (v->field_mode) {
        if (!v->numref)
            // REFFIELD determines if the last field or the second-last field is
            // to be used as reference
            opposite = 1 - v->reffield;
        else {
            if (num_samefield <= num_oppfield)
                opposite = 1 - pred_flag;
            else
                opposite = pred_flag;
        }
    } else
        opposite = 0;
    if (opposite) {
        if (a_valid && !a_f) {
            field_predA[0] = scaleforopp(v, field_predA[0], 0, dir);
            field_predA[1] = scaleforopp(v, field_predA[1], 1, dir);
        }
        if (b_valid && !b_f) {
            field_predB[0] = scaleforopp(v, field_predB[0], 0, dir);
            field_predB[1] = scaleforopp(v, field_predB[1], 1, dir);
        }
        if (c_valid && !c_f) {
            field_predC[0] = scaleforopp(v, field_predC[0], 0, dir);
            field_predC[1] = scaleforopp(v, field_predC[1], 1, dir);
        }
        v->mv_f[dir][xy + v->blocks_off] = 1;
        v->ref_field_type[dir] = !v->cur_field_type;
    } else {
        if (a_valid && a_f) {
            field_predA[0] = scaleforsame(v, n, field_predA[0], 0, dir);
            field_predA[1] = scaleforsame(v, n, field_predA[1], 1, dir);
        }
        if (b_valid && b_f) {
            field_predB[0] = scaleforsame(v, n, field_predB[0], 0, dir);
            field_predB[1] = scaleforsame(v, n, field_predB[1], 1, dir);
        }
        if (c_valid && c_f) {
            field_predC[0] = scaleforsame(v, n, field_predC[0], 0, dir);
            field_predC[1] = scaleforsame(v, n, field_predC[1], 1, dir);
        }
        v->mv_f[dir][xy + v->blocks_off] = 0;
        v->ref_field_type[dir] = v->cur_field_type;
    }

    if (a_valid) {
        px = field_predA[0];
        py = field_predA[1];
    } else if (c_valid) {
        px = field_predC[0];
        py = field_predC[1];
    } else if (b_valid) {
        px = field_predB[0];
        py = field_predB[1];
    } else {
        px = 0;
        py = 0;
    }

    if (num_samefield + num_oppfield > 1) {
        px = mid_pred(field_predA[0], field_predB[0], field_predC[0]);
        py = mid_pred(field_predA[1], field_predB[1], field_predC[1]);
    }

    /* Pullback MV as specified in 8.3.5.3.4 */
    if (!v->field_mode) {
        int qx, qy, X, Y;
        qx = (s->mb_x << 6) + ((n == 1 || n == 3) ? 32 : 0);
        qy = (s->mb_y << 6) + ((n == 2 || n == 3) ? 32 : 0);
        X  = (s->mb_width  << 6) - 4;
        Y  = (s->mb_height << 6) - 4;
        if (mv1) {
            if (qx + px < -60) px = -60 - qx;
            if (qy + py < -60) py = -60 - qy;
        } else {
            if (qx + px < -28) px = -28 - qx;
            if (qy + py < -28) py = -28 - qy;
        }
        if (qx + px > X) px = X - qx;
        if (qy + py > Y) py = Y - qy;
    }

    if (!v->field_mode || s->pict_type != AV_PICTURE_TYPE_B) {
        /* Calculate hybrid prediction as specified in 8.3.5.3.5 (also 10.3.5.4.3.5) */
        hybridmv_thresh = 32;
        if (a_valid && c_valid) {
            if (is_intra[xy - wrap])
                sum = FFABS(px) + FFABS(py);
            else
                sum = FFABS(px - field_predA[0]) + FFABS(py - field_predA[1]);
            if (sum > hybridmv_thresh) {
                if (get_bits1(&s->gb)) {     // read HYBRIDPRED bit
                    px = field_predA[0];
                    py = field_predA[1];
                } else {
                    px = field_predC[0];
                    py = field_predC[1];
                }
            } else {
                if (is_intra[xy - 1])
                    sum = FFABS(px) + FFABS(py);
                else
                    sum = FFABS(px - field_predC[0]) + FFABS(py - field_predC[1]);
                if (sum > hybridmv_thresh) {
                    if (get_bits1(&s->gb)) {
                        px = field_predA[0];
                        py = field_predA[1];
                    } else {
                        px = field_predC[0];
                        py = field_predC[1];
                    }
                }
            }
        }
    }

    if (v->field_mode && v->numref)
        r_y >>= 1;
    if (v->field_mode && v->cur_field_type && v->ref_field_type[dir] == 0)
        y_bias = 1;
    /* store MV using signed modulus of MV range defined in 4.11 */
    s->mv[dir][n][0] = s->current_picture.motion_val[dir][xy + v->blocks_off][0] = ((px + dmv_x + r_x) & ((r_x << 1) - 1)) - r_x;
    s->mv[dir][n][1] = s->current_picture.motion_val[dir][xy + v->blocks_off][1] = ((py + dmv_y + r_y - y_bias) & ((r_y << 1) - 1)) - r_y + y_bias;
    if (mv1) { /* duplicate motion data for 1-MV block */
        s->current_picture.motion_val[dir][xy +    1 +     v->blocks_off][0] = s->current_picture.motion_val[dir][xy + v->blocks_off][0];
        s->current_picture.motion_val[dir][xy +    1 +     v->blocks_off][1] = s->current_picture.motion_val[dir][xy + v->blocks_off][1];
        s->current_picture.motion_val[dir][xy + wrap +     v->blocks_off][0] = s->current_picture.motion_val[dir][xy + v->blocks_off][0];
        s->current_picture.motion_val[dir][xy + wrap +     v->blocks_off][1] = s->current_picture.motion_val[dir][xy + v->blocks_off][1];
        s->current_picture.motion_val[dir][xy + wrap + 1 + v->blocks_off][0] = s->current_picture.motion_val[dir][xy + v->blocks_off][0];
        s->current_picture.motion_val[dir][xy + wrap + 1 + v->blocks_off][1] = s->current_picture.motion_val[dir][xy + v->blocks_off][1];
        v->mv_f[dir][xy +    1 + v->blocks_off] = v->mv_f[dir][xy +            v->blocks_off];
        v->mv_f[dir][xy + wrap + v->blocks_off] = v->mv_f[dir][xy + wrap + 1 + v->blocks_off] = v->mv_f[dir][xy + v->blocks_off];
    }
}

/** Predict and set motion vector for interlaced frame picture MBs
 */
void ff_vc1_pred_mv_intfr(VC1Context *v, int n, int dmv_x, int dmv_y,
                          int mvn, int r_x, int r_y, uint8_t* is_intra, int dir)
{
    MpegEncContext *s = &v->s;
    int xy, wrap, off = 0;
    int A[2], B[2], C[2];
    int px = 0, py = 0;
    int a_valid = 0, b_valid = 0, c_valid = 0;
    int field_a, field_b, field_c; // 0: same, 1: opposit
    int total_valid, num_samefield, num_oppfield;
    int pos_c, pos_b, n_adj;

    wrap = s->b8_stride;
    xy = s->block_index[n];

    if (s->mb_intra) {
        s->mv[0][n][0] = s->current_picture.motion_val[0][xy][0] = 0;
        s->mv[0][n][1] = s->current_picture.motion_val[0][xy][1] = 0;
        s->current_picture.motion_val[1][xy][0] = 0;
        s->current_picture.motion_val[1][xy][1] = 0;
        if (mvn == 1) { /* duplicate motion data for 1-MV block */
            s->current_picture.motion_val[0][xy + 1][0]        = 0;
            s->current_picture.motion_val[0][xy + 1][1]        = 0;
            s->current_picture.motion_val[0][xy + wrap][0]     = 0;
            s->current_picture.motion_val[0][xy + wrap][1]     = 0;
            s->current_picture.motion_val[0][xy + wrap + 1][0] = 0;
            s->current_picture.motion_val[0][xy + wrap + 1][1] = 0;
            v->luma_mv[s->mb_x][0] = v->luma_mv[s->mb_x][1] = 0;
            s->current_picture.motion_val[1][xy + 1][0]        = 0;
            s->current_picture.motion_val[1][xy + 1][1]        = 0;
            s->current_picture.motion_val[1][xy + wrap][0]     = 0;
            s->current_picture.motion_val[1][xy + wrap][1]     = 0;
            s->current_picture.motion_val[1][xy + wrap + 1][0] = 0;
            s->current_picture.motion_val[1][xy + wrap + 1][1] = 0;
        }
        return;
    }

    off = ((n == 0) || (n == 1)) ? 1 : -1;
    /* predict A */
    if (s->mb_x || (n == 1) || (n == 3)) {
        if ((v->blk_mv_type[xy]) // current block (MB) has a field MV
            || (!v->blk_mv_type[xy] && !v->blk_mv_type[xy - 1])) { // or both have frame MV
            A[0] = s->current_picture.motion_val[dir][xy - 1][0];
            A[1] = s->current_picture.motion_val[dir][xy - 1][1];
            a_valid = 1;
        } else { // current block has frame mv and cand. has field MV (so average)
            A[0] = (s->current_picture.motion_val[dir][xy - 1][0]
                    + s->current_picture.motion_val[dir][xy - 1 + off * wrap][0] + 1) >> 1;
            A[1] = (s->current_picture.motion_val[dir][xy - 1][1]
                    + s->current_picture.motion_val[dir][xy - 1 + off * wrap][1] + 1) >> 1;
            a_valid = 1;
        }
        if (!(n & 1) && v->is_intra[s->mb_x - 1]) {
            a_valid = 0;
            A[0] = A[1] = 0;
        }
    } else
        A[0] = A[1] = 0;
    /* Predict B and C */
    B[0] = B[1] = C[0] = C[1] = 0;
    if (n == 0 || n == 1 || v->blk_mv_type[xy]) {
        if (!s->first_slice_line) {
            if (!v->is_intra[s->mb_x - s->mb_stride]) {
                b_valid = 1;
                n_adj   = n | 2;
                pos_b   = s->block_index[n_adj] - 2 * wrap;
                if (v->blk_mv_type[pos_b] && v->blk_mv_type[xy]) {
                    n_adj = (n & 2) | (n & 1);
                }
                B[0] = s->current_picture.motion_val[dir][s->block_index[n_adj] - 2 * wrap][0];
                B[1] = s->current_picture.motion_val[dir][s->block_index[n_adj] - 2 * wrap][1];
                if (v->blk_mv_type[pos_b] && !v->blk_mv_type[xy]) {
                    B[0] = (B[0] + s->current_picture.motion_val[dir][s->block_index[n_adj ^ 2] - 2 * wrap][0] + 1) >> 1;
                    B[1] = (B[1] + s->current_picture.motion_val[dir][s->block_index[n_adj ^ 2] - 2 * wrap][1] + 1) >> 1;
                }
            }
            if (s->mb_width > 1) {
                if (!v->is_intra[s->mb_x - s->mb_stride + 1]) {
                    c_valid = 1;
                    n_adj   = 2;
                    pos_c   = s->block_index[2] - 2 * wrap + 2;
                    if (v->blk_mv_type[pos_c] && v->blk_mv_type[xy]) {
                        n_adj = n & 2;
                    }
                    C[0] = s->current_picture.motion_val[dir][s->block_index[n_adj] - 2 * wrap + 2][0];
                    C[1] = s->current_picture.motion_val[dir][s->block_index[n_adj] - 2 * wrap + 2][1];
                    if (v->blk_mv_type[pos_c] && !v->blk_mv_type[xy]) {
                        C[0] = (1 + C[0] + (s->current_picture.motion_val[dir][s->block_index[n_adj ^ 2] - 2 * wrap + 2][0])) >> 1;
                        C[1] = (1 + C[1] + (s->current_picture.motion_val[dir][s->block_index[n_adj ^ 2] - 2 * wrap + 2][1])) >> 1;
                    }
                    if (s->mb_x == s->mb_width - 1) {
                        if (!v->is_intra[s->mb_x - s->mb_stride - 1]) {
                            c_valid = 1;
                            n_adj   = 3;
                            pos_c   = s->block_index[3] - 2 * wrap - 2;
                            if (v->blk_mv_type[pos_c] && v->blk_mv_type[xy]) {
                                n_adj = n | 1;
                            }
                            C[0] = s->current_picture.motion_val[dir][s->block_index[n_adj] - 2 * wrap - 2][0];
                            C[1] = s->current_picture.motion_val[dir][s->block_index[n_adj] - 2 * wrap - 2][1];
                            if (v->blk_mv_type[pos_c] && !v->blk_mv_type[xy]) {
                                C[0] = (1 + C[0] + s->current_picture.motion_val[dir][s->block_index[1] - 2 * wrap - 2][0]) >> 1;
                                C[1] = (1 + C[1] + s->current_picture.motion_val[dir][s->block_index[1] - 2 * wrap - 2][1]) >> 1;
                            }
                        } else
                            c_valid = 0;
                    }
                }
            }
        }
    } else {
        pos_b   = s->block_index[1];
        b_valid = 1;
        B[0]    = s->current_picture.motion_val[dir][pos_b][0];
        B[1]    = s->current_picture.motion_val[dir][pos_b][1];
        pos_c   = s->block_index[0];
        c_valid = 1;
        C[0]    = s->current_picture.motion_val[dir][pos_c][0];
        C[1]    = s->current_picture.motion_val[dir][pos_c][1];
    }

    total_valid = a_valid + b_valid + c_valid;
    // check if predictor A is out of bounds
    if (!s->mb_x && !(n == 1 || n == 3)) {
        A[0] = A[1] = 0;
    }
    // check if predictor B is out of bounds
    if ((s->first_slice_line && v->blk_mv_type[xy]) || (s->first_slice_line && !(n & 2))) {
        B[0] = B[1] = C[0] = C[1] = 0;
    }
    if (!v->blk_mv_type[xy]) {
        if (s->mb_width == 1) {
            px = B[0];
            py = B[1];
        } else {
            if (total_valid >= 2) {
                px = mid_pred(A[0], B[0], C[0]);
                py = mid_pred(A[1], B[1], C[1]);
            } else if (total_valid) {
                if      (a_valid) { px = A[0]; py = A[1]; }
                else if (b_valid) { px = B[0]; py = B[1]; }
                else              { px = C[0]; py = C[1]; }
            }
        }
    } else {
        if (a_valid)
            field_a = (A[1] & 4) ? 1 : 0;
        else
            field_a = 0;
        if (b_valid)
            field_b = (B[1] & 4) ? 1 : 0;
        else
            field_b = 0;
        if (c_valid)
            field_c = (C[1] & 4) ? 1 : 0;
        else
            field_c = 0;

        num_oppfield  = field_a + field_b + field_c;
        num_samefield = total_valid - num_oppfield;
        if (total_valid == 3) {
            if ((num_samefield == 3) || (num_oppfield == 3)) {
                px = mid_pred(A[0], B[0], C[0]);
                py = mid_pred(A[1], B[1], C[1]);
            } else if (num_samefield >= num_oppfield) {
                /* take one MV from same field set depending on priority
                the check for B may not be necessary */
                px = !field_a ? A[0] : B[0];
                py = !field_a ? A[1] : B[1];
            } else {
                px =  field_a ? A[0] : B[0];
                py =  field_a ? A[1] : B[1];
            }
        } else if (total_valid == 2) {
            if (num_samefield >= num_oppfield) {
                if (!field_a && a_valid) {
                    px = A[0];
                    py = A[1];
                } else if (!field_b && b_valid) {
                    px = B[0];
                    py = B[1];
                } else /*if (c_valid)*/ {
                    av_assert1(c_valid);
                    px = C[0];
                    py = C[1];
<<<<<<< HEAD
                } /*else px = py = 0;*/
=======
                }
>>>>>>> bc75b64c
            } else {
                if (field_a && a_valid) {
                    px = A[0];
                    py = A[1];
                } else /*if (field_b && b_valid)*/ {
                    av_assert1(field_b && b_valid);
                    px = B[0];
                    py = B[1];
<<<<<<< HEAD
                } /*else if (c_valid) {
                    px = C[0];
                    py = C[1];
                }*/
=======
                }
>>>>>>> bc75b64c
            }
        } else if (total_valid == 1) {
            px = (a_valid) ? A[0] : ((b_valid) ? B[0] : C[0]);
            py = (a_valid) ? A[1] : ((b_valid) ? B[1] : C[1]);
        }
    }

    /* store MV using signed modulus of MV range defined in 4.11 */
    s->mv[dir][n][0] = s->current_picture.motion_val[dir][xy][0] = ((px + dmv_x + r_x) & ((r_x << 1) - 1)) - r_x;
    s->mv[dir][n][1] = s->current_picture.motion_val[dir][xy][1] = ((py + dmv_y + r_y) & ((r_y << 1) - 1)) - r_y;
    if (mvn == 1) { /* duplicate motion data for 1-MV block */
        s->current_picture.motion_val[dir][xy +    1    ][0] = s->current_picture.motion_val[dir][xy][0];
        s->current_picture.motion_val[dir][xy +    1    ][1] = s->current_picture.motion_val[dir][xy][1];
        s->current_picture.motion_val[dir][xy + wrap    ][0] = s->current_picture.motion_val[dir][xy][0];
        s->current_picture.motion_val[dir][xy + wrap    ][1] = s->current_picture.motion_val[dir][xy][1];
        s->current_picture.motion_val[dir][xy + wrap + 1][0] = s->current_picture.motion_val[dir][xy][0];
        s->current_picture.motion_val[dir][xy + wrap + 1][1] = s->current_picture.motion_val[dir][xy][1];
    } else if (mvn == 2) { /* duplicate motion data for 2-Field MV block */
        s->current_picture.motion_val[dir][xy + 1][0] = s->current_picture.motion_val[dir][xy][0];
        s->current_picture.motion_val[dir][xy + 1][1] = s->current_picture.motion_val[dir][xy][1];
        s->mv[dir][n + 1][0] = s->mv[dir][n][0];
        s->mv[dir][n + 1][1] = s->mv[dir][n][1];
    }
}

void ff_vc1_pred_b_mv(VC1Context *v, int dmv_x[2], int dmv_y[2],
                      int direct, int mvtype)
{
    MpegEncContext *s = &v->s;
    int xy, wrap, off = 0;
    int16_t *A, *B, *C;
    int px, py;
    int sum;
    int r_x, r_y;
    const uint8_t *is_intra = v->mb_type[0];

    av_assert0(!v->field_mode);

    r_x = v->range_x;
    r_y = v->range_y;
    /* scale MV difference to be quad-pel */
    dmv_x[0] <<= 1 - s->quarter_sample;
    dmv_y[0] <<= 1 - s->quarter_sample;
    dmv_x[1] <<= 1 - s->quarter_sample;
    dmv_y[1] <<= 1 - s->quarter_sample;

    wrap = s->b8_stride;
    xy = s->block_index[0];

    if (s->mb_intra) {
        s->current_picture.motion_val[0][xy][0] =
        s->current_picture.motion_val[0][xy][1] =
        s->current_picture.motion_val[1][xy][0] =
        s->current_picture.motion_val[1][xy][1] = 0;
        return;
    }
        if (direct && s->next_picture_ptr->field_picture)
            av_log(s->avctx, AV_LOG_WARNING, "Mixed frame/field direct mode not supported\n");

        s->mv[0][0][0] = scale_mv(s->next_picture.motion_val[1][xy][0], v->bfraction, 0, s->quarter_sample);
        s->mv[0][0][1] = scale_mv(s->next_picture.motion_val[1][xy][1], v->bfraction, 0, s->quarter_sample);
        s->mv[1][0][0] = scale_mv(s->next_picture.motion_val[1][xy][0], v->bfraction, 1, s->quarter_sample);
        s->mv[1][0][1] = scale_mv(s->next_picture.motion_val[1][xy][1], v->bfraction, 1, s->quarter_sample);

        /* Pullback predicted motion vectors as specified in 8.4.5.4 */
        s->mv[0][0][0] = av_clip(s->mv[0][0][0], -60 - (s->mb_x << 6), (s->mb_width  << 6) - 4 - (s->mb_x << 6));
        s->mv[0][0][1] = av_clip(s->mv[0][0][1], -60 - (s->mb_y << 6), (s->mb_height << 6) - 4 - (s->mb_y << 6));
        s->mv[1][0][0] = av_clip(s->mv[1][0][0], -60 - (s->mb_x << 6), (s->mb_width  << 6) - 4 - (s->mb_x << 6));
        s->mv[1][0][1] = av_clip(s->mv[1][0][1], -60 - (s->mb_y << 6), (s->mb_height << 6) - 4 - (s->mb_y << 6));
    if (direct) {
        s->current_picture.motion_val[0][xy][0] = s->mv[0][0][0];
        s->current_picture.motion_val[0][xy][1] = s->mv[0][0][1];
        s->current_picture.motion_val[1][xy][0] = s->mv[1][0][0];
        s->current_picture.motion_val[1][xy][1] = s->mv[1][0][1];
        return;
    }

    if ((mvtype == BMV_TYPE_FORWARD) || (mvtype == BMV_TYPE_INTERPOLATED)) {
        C   = s->current_picture.motion_val[0][xy - 2];
        A   = s->current_picture.motion_val[0][xy - wrap * 2];
        off = (s->mb_x == (s->mb_width - 1)) ? -2 : 2;
        B   = s->current_picture.motion_val[0][xy - wrap * 2 + off];

        if (!s->mb_x) C[0] = C[1] = 0;
        if (!s->first_slice_line) { // predictor A is not out of bounds
            if (s->mb_width == 1) {
                px = A[0];
                py = A[1];
            } else {
                px = mid_pred(A[0], B[0], C[0]);
                py = mid_pred(A[1], B[1], C[1]);
            }
        } else if (s->mb_x) { // predictor C is not out of bounds
            px = C[0];
            py = C[1];
        } else {
            px = py = 0;
        }
        /* Pullback MV as specified in 8.3.5.3.4 */
        {
            int qx, qy, X, Y;
            if (v->profile < PROFILE_ADVANCED) {
                qx = (s->mb_x << 5);
                qy = (s->mb_y << 5);
                X  = (s->mb_width  << 5) - 4;
                Y  = (s->mb_height << 5) - 4;
                if (qx + px < -28) px = -28 - qx;
                if (qy + py < -28) py = -28 - qy;
                if (qx + px > X) px = X - qx;
                if (qy + py > Y) py = Y - qy;
            } else {
                qx = (s->mb_x << 6);
                qy = (s->mb_y << 6);
                X  = (s->mb_width  << 6) - 4;
                Y  = (s->mb_height << 6) - 4;
                if (qx + px < -60) px = -60 - qx;
                if (qy + py < -60) py = -60 - qy;
                if (qx + px > X) px = X - qx;
                if (qy + py > Y) py = Y - qy;
            }
        }
        /* Calculate hybrid prediction as specified in 8.3.5.3.5 */
        if (0 && !s->first_slice_line && s->mb_x) {
            if (is_intra[xy - wrap])
                sum = FFABS(px) + FFABS(py);
            else
                sum = FFABS(px - A[0]) + FFABS(py - A[1]);
            if (sum > 32) {
                if (get_bits1(&s->gb)) {
                    px = A[0];
                    py = A[1];
                } else {
                    px = C[0];
                    py = C[1];
                }
            } else {
                if (is_intra[xy - 2])
                    sum = FFABS(px) + FFABS(py);
                else
                    sum = FFABS(px - C[0]) + FFABS(py - C[1]);
                if (sum > 32) {
                    if (get_bits1(&s->gb)) {
                        px = A[0];
                        py = A[1];
                    } else {
                        px = C[0];
                        py = C[1];
                    }
                }
            }
        }
        /* store MV using signed modulus of MV range defined in 4.11 */
        s->mv[0][0][0] = ((px + dmv_x[0] + r_x) & ((r_x << 1) - 1)) - r_x;
        s->mv[0][0][1] = ((py + dmv_y[0] + r_y) & ((r_y << 1) - 1)) - r_y;
    }
    if ((mvtype == BMV_TYPE_BACKWARD) || (mvtype == BMV_TYPE_INTERPOLATED)) {
        C   = s->current_picture.motion_val[1][xy - 2];
        A   = s->current_picture.motion_val[1][xy - wrap * 2];
        off = (s->mb_x == (s->mb_width - 1)) ? -2 : 2;
        B   = s->current_picture.motion_val[1][xy - wrap * 2 + off];

        if (!s->mb_x)
            C[0] = C[1] = 0;
        if (!s->first_slice_line) { // predictor A is not out of bounds
            if (s->mb_width == 1) {
                px = A[0];
                py = A[1];
            } else {
                px = mid_pred(A[0], B[0], C[0]);
                py = mid_pred(A[1], B[1], C[1]);
            }
        } else if (s->mb_x) { // predictor C is not out of bounds
            px = C[0];
            py = C[1];
        } else {
            px = py = 0;
        }
        /* Pullback MV as specified in 8.3.5.3.4 */
        {
            int qx, qy, X, Y;
            if (v->profile < PROFILE_ADVANCED) {
                qx = (s->mb_x << 5);
                qy = (s->mb_y << 5);
                X  = (s->mb_width  << 5) - 4;
                Y  = (s->mb_height << 5) - 4;
                if (qx + px < -28) px = -28 - qx;
                if (qy + py < -28) py = -28 - qy;
                if (qx + px > X) px = X - qx;
                if (qy + py > Y) py = Y - qy;
            } else {
                qx = (s->mb_x << 6);
                qy = (s->mb_y << 6);
                X  = (s->mb_width  << 6) - 4;
                Y  = (s->mb_height << 6) - 4;
                if (qx + px < -60) px = -60 - qx;
                if (qy + py < -60) py = -60 - qy;
                if (qx + px > X) px = X - qx;
                if (qy + py > Y) py = Y - qy;
            }
        }
        /* Calculate hybrid prediction as specified in 8.3.5.3.5 */
        if (0 && !s->first_slice_line && s->mb_x) {
            if (is_intra[xy - wrap])
                sum = FFABS(px) + FFABS(py);
            else
                sum = FFABS(px - A[0]) + FFABS(py - A[1]);
            if (sum > 32) {
                if (get_bits1(&s->gb)) {
                    px = A[0];
                    py = A[1];
                } else {
                    px = C[0];
                    py = C[1];
                }
            } else {
                if (is_intra[xy - 2])
                    sum = FFABS(px) + FFABS(py);
                else
                    sum = FFABS(px - C[0]) + FFABS(py - C[1]);
                if (sum > 32) {
                    if (get_bits1(&s->gb)) {
                        px = A[0];
                        py = A[1];
                    } else {
                        px = C[0];
                        py = C[1];
                    }
                }
            }
        }
        /* store MV using signed modulus of MV range defined in 4.11 */

        s->mv[1][0][0] = ((px + dmv_x[1] + r_x) & ((r_x << 1) - 1)) - r_x;
        s->mv[1][0][1] = ((py + dmv_y[1] + r_y) & ((r_y << 1) - 1)) - r_y;
    }
    s->current_picture.motion_val[0][xy][0] = s->mv[0][0][0];
    s->current_picture.motion_val[0][xy][1] = s->mv[0][0][1];
    s->current_picture.motion_val[1][xy][0] = s->mv[1][0][0];
    s->current_picture.motion_val[1][xy][1] = s->mv[1][0][1];
}

void ff_vc1_pred_b_mv_intfi(VC1Context *v, int n, int *dmv_x, int *dmv_y,
                            int mv1, int *pred_flag)
{
    int dir = (v->bmvtype == BMV_TYPE_BACKWARD) ? 1 : 0;
    MpegEncContext *s = &v->s;
    int mb_pos = s->mb_x + s->mb_y * s->mb_stride;

    if (v->bmvtype == BMV_TYPE_DIRECT) {
        int total_opp, k, f;
        if (s->next_picture.mb_type[mb_pos + v->mb_off] != MB_TYPE_INTRA) {
            s->mv[0][0][0] = scale_mv(s->next_picture.motion_val[1][s->block_index[0] + v->blocks_off][0],
                                      v->bfraction, 0, s->quarter_sample);
            s->mv[0][0][1] = scale_mv(s->next_picture.motion_val[1][s->block_index[0] + v->blocks_off][1],
                                      v->bfraction, 0, s->quarter_sample);
            s->mv[1][0][0] = scale_mv(s->next_picture.motion_val[1][s->block_index[0] + v->blocks_off][0],
                                      v->bfraction, 1, s->quarter_sample);
            s->mv[1][0][1] = scale_mv(s->next_picture.motion_val[1][s->block_index[0] + v->blocks_off][1],
                                      v->bfraction, 1, s->quarter_sample);

            total_opp = v->mv_f_next[0][s->block_index[0] + v->blocks_off]
                      + v->mv_f_next[0][s->block_index[1] + v->blocks_off]
                      + v->mv_f_next[0][s->block_index[2] + v->blocks_off]
                      + v->mv_f_next[0][s->block_index[3] + v->blocks_off];
            f = (total_opp > 2) ? 1 : 0;
        } else {
            s->mv[0][0][0] = s->mv[0][0][1] = 0;
            s->mv[1][0][0] = s->mv[1][0][1] = 0;
            f = 0;
        }
        v->ref_field_type[0] = v->ref_field_type[1] = v->cur_field_type ^ f;
        for (k = 0; k < 4; k++) {
            s->current_picture.motion_val[0][s->block_index[k] + v->blocks_off][0] = s->mv[0][0][0];
            s->current_picture.motion_val[0][s->block_index[k] + v->blocks_off][1] = s->mv[0][0][1];
            s->current_picture.motion_val[1][s->block_index[k] + v->blocks_off][0] = s->mv[1][0][0];
            s->current_picture.motion_val[1][s->block_index[k] + v->blocks_off][1] = s->mv[1][0][1];
            v->mv_f[0][s->block_index[k] + v->blocks_off] = f;
            v->mv_f[1][s->block_index[k] + v->blocks_off] = f;
        }
        return;
    }
    if (v->bmvtype == BMV_TYPE_INTERPOLATED) {
        ff_vc1_pred_mv(v, 0, dmv_x[0], dmv_y[0],   1, v->range_x, v->range_y, v->mb_type[0], pred_flag[0], 0);
        ff_vc1_pred_mv(v, 0, dmv_x[1], dmv_y[1],   1, v->range_x, v->range_y, v->mb_type[0], pred_flag[1], 1);
        return;
    }
    if (dir) { // backward
        ff_vc1_pred_mv(v, n, dmv_x[1], dmv_y[1], mv1, v->range_x, v->range_y, v->mb_type[0], pred_flag[1], 1);
        if (n == 3 || mv1) {
            ff_vc1_pred_mv(v, 0, dmv_x[0], dmv_y[0],   1, v->range_x, v->range_y, v->mb_type[0], 0, 0);
        }
    } else { // forward
        ff_vc1_pred_mv(v, n, dmv_x[0], dmv_y[0], mv1, v->range_x, v->range_y, v->mb_type[0], pred_flag[0], 0);
        if (n == 3 || mv1) {
            ff_vc1_pred_mv(v, 0, dmv_x[1], dmv_y[1],   1, v->range_x, v->range_y, v->mb_type[0], 0, 1);
        }
    }
}<|MERGE_RESOLUTION|>--- conflicted
+++ resolved
@@ -648,11 +648,7 @@
                     av_assert1(c_valid);
                     px = C[0];
                     py = C[1];
-<<<<<<< HEAD
-                } /*else px = py = 0;*/
-=======
-                }
->>>>>>> bc75b64c
+                }
             } else {
                 if (field_a && a_valid) {
                     px = A[0];
@@ -661,14 +657,7 @@
                     av_assert1(field_b && b_valid);
                     px = B[0];
                     py = B[1];
-<<<<<<< HEAD
-                } /*else if (c_valid) {
-                    px = C[0];
-                    py = C[1];
-                }*/
-=======
-                }
->>>>>>> bc75b64c
+                }
             }
         } else if (total_valid == 1) {
             px = (a_valid) ? A[0] : ((b_valid) ? B[0] : C[0]);
