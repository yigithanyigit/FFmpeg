/*
 * Chinese AVS video (AVS1-P2, JiZhun profile) decoder.
 * Copyright (c) 2006  Stefan Gehrer <stefan.gehrer@gmx.de>
 *
 * This file is part of FFmpeg.
 *
 * FFmpeg is free software; you can redistribute it and/or
 * modify it under the terms of the GNU Lesser General Public
 * License as published by the Free Software Foundation; either
 * version 2.1 of the License, or (at your option) any later version.
 *
 * FFmpeg is distributed in the hope that it will be useful,
 * but WITHOUT ANY WARRANTY; without even the implied warranty of
 * MERCHANTABILITY or FITNESS FOR A PARTICULAR PURPOSE.  See the GNU
 * Lesser General Public License for more details.
 *
 * You should have received a copy of the GNU Lesser General Public
 * License along with FFmpeg; if not, write to the Free Software
 * Foundation, Inc., 51 Franklin Street, Fifth Floor, Boston, MA 02110-1301 USA
 */

/**
 * @file
 * Chinese AVS video (AVS1-P2, JiZhun profile) decoder
 * @author Stefan Gehrer <stefan.gehrer@gmx.de>
 */

#include "libavutil/avassert.h"
#include "avcodec.h"
#include "get_bits.h"
#include "golomb.h"
#include "cavs.h"
#include "internal.h"
#include "mpeg12data.h"
#include "mpegvideo.h"

static const uint8_t mv_scan[4] = {
    MV_FWD_X0, MV_FWD_X1,
    MV_FWD_X2, MV_FWD_X3
};

static const uint8_t cbp_tab[64][2] = {
  { 63,  0 }, { 15, 15 }, { 31, 63 }, { 47, 31 }, {  0, 16 }, { 14, 32 }, { 13, 47 }, { 11, 13 },
  {  7, 14 }, {  5, 11 }, { 10, 12 }, {  8,  5 }, { 12, 10 }, { 61,  7 }, {  4, 48 }, { 55,  3 },
  {  1,  2 }, {  2,  8 }, { 59,  4 }, {  3,  1 }, { 62, 61 }, {  9, 55 }, {  6, 59 }, { 29, 62 },
  { 45, 29 }, { 51, 27 }, { 23, 23 }, { 39, 19 }, { 27, 30 }, { 46, 28 }, { 53,  9 }, { 30,  6 },
  { 43, 60 }, { 37, 21 }, { 60, 44 }, { 16, 26 }, { 21, 51 }, { 28, 35 }, { 19, 18 }, { 35, 20 },
  { 42, 24 }, { 26, 53 }, { 44, 17 }, { 32, 37 }, { 58, 39 }, { 24, 45 }, { 20, 58 }, { 17, 43 },
  { 18, 42 }, { 48, 46 }, { 22, 36 }, { 33, 33 }, { 25, 34 }, { 49, 40 }, { 40, 52 }, { 36, 49 },
  { 34, 50 }, { 50, 56 }, { 52, 25 }, { 54, 22 }, { 41, 54 }, { 56, 57 }, { 38, 41 }, { 57, 38 }
};

static const uint8_t scan3x3[4] = { 4, 5, 7, 8 };

static const uint8_t cavs_chroma_qp[64] = {
   0,  1,  2,  3,  4,  5,  6,  7,  8,  9, 10, 11, 12, 13, 14, 15,
  16, 17, 18, 19, 20, 21, 22, 23, 24, 25, 26, 27, 28, 29, 30, 31,
  32, 33, 34, 35, 36, 37, 38, 39, 40, 41, 42, 42, 43, 43, 44, 44,
  45, 45, 46, 46, 47, 47, 48, 48, 48, 49, 49, 49, 50, 50, 50, 51
};

static const uint8_t dequant_shift[64] = {
  14, 14, 14, 14, 14, 14, 14, 14,
  13, 13, 13, 13, 13, 13, 13, 13,
  13, 12, 12, 12, 12, 12, 12, 12,
  11, 11, 11, 11, 11, 11, 11, 11,
  11, 10, 10, 10, 10, 10, 10, 10,
  10,  9,  9,  9,  9,  9,  9,  9,
  9,   8,  8,  8,  8,  8,  8,  8,
  7,   7,  7,  7,  7,  7,  7,  7
};

static const uint16_t dequant_mul[64] = {
  32768, 36061, 38968, 42495, 46341, 50535, 55437, 60424,
  32932, 35734, 38968, 42495, 46177, 50535, 55109, 59933,
  65535, 35734, 38968, 42577, 46341, 50617, 55027, 60097,
  32809, 35734, 38968, 42454, 46382, 50576, 55109, 60056,
  65535, 35734, 38968, 42495, 46320, 50515, 55109, 60076,
  65535, 35744, 38968, 42495, 46341, 50535, 55099, 60087,
  65535, 35734, 38973, 42500, 46341, 50535, 55109, 60097,
  32771, 35734, 38965, 42497, 46341, 50535, 55109, 60099
};

#define EOB 0, 0, 0

static const struct dec_2dvlc intra_dec[7] = {
    {
        { //level / run / table_inc
            {  1,  1,  1 }, { -1,  1,  1 }, {  1,  2,  1 }, { -1,  2,  1 }, {  1,  3,  1 }, { -1,  3, 1 },
            {  1,  4,  1 }, { -1,  4,  1 }, {  1,  5,  1 }, { -1,  5,  1 }, {  1,  6,  1 }, { -1,  6, 1 },
            {  1,  7,  1 }, { -1,  7,  1 }, {  1,  8,  1 }, { -1,  8,  1 }, {  1,  9,  1 }, { -1,  9, 1 },
            {  1, 10,  1 }, { -1, 10,  1 }, {  1, 11,  1 }, { -1, 11,  1 }, {  2,  1,  2 }, { -2,  1, 2 },
            {  1, 12,  1 }, { -1, 12,  1 }, {  1, 13,  1 }, { -1, 13,  1 }, {  1, 14,  1 }, { -1, 14, 1 },
            {  1, 15,  1 }, { -1, 15,  1 }, {  2,  2,  2 }, { -2,  2,  2 }, {  1, 16,  1 }, { -1, 16, 1 },
            {  1, 17,  1 }, { -1, 17,  1 }, {  3,  1,  3 }, { -3,  1,  3 }, {  1, 18,  1 }, { -1, 18, 1 },
            {  1, 19,  1 }, { -1, 19,  1 }, {  2,  3,  2 }, { -2,  3,  2 }, {  1, 20,  1 }, { -1, 20, 1 },
            {  1, 21,  1 }, { -1, 21,  1 }, {  2,  4,  2 }, { -2,  4,  2 }, {  1, 22,  1 }, { -1, 22, 1 },
            {  2,  5,  2 }, { -2,  5,  2 }, {  1, 23,  1 }, { -1, 23,  1 }, {   EOB    }
        },
        //level_add
        { 0, 4, 3, 3, 3, 3, 2, 2, 2, 2, 2, 2, 2, 2, 2, 2, 2, 2, 2, 2, 2, 2, 2, 2, -1, -1, -1 },
        2, //golomb_order
        0, //inc_limit
        23, //max_run
    },
    {
        { //level / run
            {  1,  1,  0 }, { -1,  1,  0 }, {  1,  2,  0 }, { -1,  2,  0 }, {  2,  1,  1 }, { -2,  1,  1 },
            {  1,  3,  0 }, { -1,  3,  0 }, {     EOB    }, {  1,  4,  0 }, { -1,  4,  0 }, {  1,  5,  0 },
            { -1,  5,  0 }, {  1,  6,  0 }, { -1,  6,  0 }, {  3,  1,  2 }, { -3,  1,  2 }, {  2,  2,  1 },
            { -2,  2,  1 }, {  1,  7,  0 }, { -1,  7,  0 }, {  1,  8,  0 }, { -1,  8,  0 }, {  1,  9,  0 },
            { -1,  9,  0 }, {  2,  3,  1 }, { -2,  3,  1 }, {  4,  1,  2 }, { -4,  1,  2 }, {  1, 10,  0 },
            { -1, 10,  0 }, {  1, 11,  0 }, { -1, 11,  0 }, {  2,  4,  1 }, { -2,  4,  1 }, {  3,  2,  2 },
            { -3,  2,  2 }, {  1, 12,  0 }, { -1, 12,  0 }, {  2,  5,  1 }, { -2,  5,  1 }, {  5,  1,  3 },
            { -5,  1,  3 }, {  1, 13,  0 }, { -1, 13,  0 }, {  2,  6,  1 }, { -2,  6,  1 }, {  1, 14,  0 },
            { -1, 14,  0 }, {  2,  7,  1 }, { -2,  7,  1 }, {  2,  8,  1 }, { -2,  8,  1 }, {  3,  3,  2 },
            { -3,  3,  2 }, {  6,  1,  3 }, { -6,  1,  3 }, {  1, 15,  0 }, { -1, 15,  0 }
        },
        //level_add
        { 0, 7, 4, 4, 3, 3, 3, 3, 3, 2, 2, 2, 2, 2, 2, 2, -1, -1, -1, -1, -1, -1, -1, -1, -1, -1, -1 },
        2, //golomb_order
        1, //inc_limit
        15, //max_run
    },
    {
        { //level / run
            {  1,  1,  0 }, { -1,  1,  0 }, {  2,  1,  0 }, { -2,  1,  0 }, {  1,  2,  0 }, { -1,  2,  0 },
            {  3,  1,  1 }, { -3,  1,  1 }, {     EOB    }, {  1,  3,  0 }, { -1,  3,  0 }, {  2,  2,  0 },
            { -2,  2,  0 }, {  4,  1,  1 }, { -4,  1,  1 }, {  1,  4,  0 }, { -1,  4,  0 }, {  5,  1,  2 },
            { -5,  1,  2 }, {  1,  5,  0 }, { -1,  5,  0 }, {  3,  2,  1 }, { -3,  2,  1 }, {  2,  3,  0 },
            { -2,  3,  0 }, {  1,  6,  0 }, { -1,  6,  0 }, {  6,  1,  2 }, { -6,  1,  2 }, {  2,  4,  0 },
            { -2,  4,  0 }, {  1,  7,  0 }, { -1,  7,  0 }, {  4,  2,  1 }, { -4,  2,  1 }, {  7,  1,  2 },
            { -7,  1,  2 }, {  3,  3,  1 }, { -3,  3,  1 }, {  2,  5,  0 }, { -2,  5,  0 }, {  1,  8,  0 },
            { -1,  8,  0 }, {  2,  6,  0 }, { -2,  6,  0 }, {  8,  1,  3 }, { -8,  1,  3 }, {  1,  9,  0 },
            { -1,  9,  0 }, {  5,  2,  2 }, { -5,  2,  2 }, {  3,  4,  1 }, { -3,  4,  1 }, {  2,  7,  0 },
            { -2,  7,  0 }, {  9,  1,  3 }, { -9,  1,  3 }, {  1, 10,  0 }, { -1, 10,  0 }
        },
        //level_add
        { 0, 10, 6, 4, 4, 3, 3, 3, 2, 2, 2, -1, -1, -1, -1, -1, -1, -1, -1, -1, -1, -1, -1, -1, -1, -1, -1 },
        2, //golomb_order
        2, //inc_limit
        10, //max_run
    },
    {
        { //level / run
            {  1,  1,  0 }, { -1,  1,  0 }, {  2,  1,  0 }, { -2,  1,  0 }, {  3,  1,  0 }, { -3,  1,  0 },
            {  1,  2,  0 }, { -1,  2,  0 }, {     EOB    }, {  4,  1,  0 }, { -4,  1,  0 }, {  5,  1,  1 },
            { -5,  1,  1 }, {  2,  2,  0 }, { -2,  2,  0 }, {  1,  3,  0 }, { -1,  3,  0 }, {  6,  1,  1 },
            { -6,  1,  1 }, {  3,  2,  0 }, { -3,  2,  0 }, {  7,  1,  1 }, { -7,  1,  1 }, {  1,  4,  0 },
            { -1,  4,  0 }, {  8,  1,  2 }, { -8,  1,  2 }, {  2,  3,  0 }, { -2,  3,  0 }, {  4,  2,  0 },
            { -4,  2,  0 }, {  1,  5,  0 }, { -1,  5,  0 }, {  9,  1,  2 }, { -9,  1,  2 }, {  5,  2,  1 },
            { -5,  2,  1 }, {  2,  4,  0 }, { -2,  4,  0 }, { 10,  1,  2 }, {-10,  1,  2 }, {  3,  3,  0 },
            { -3,  3,  0 }, {  1,  6,  0 }, { -1,  6,  0 }, { 11,  1,  3 }, {-11,  1,  3 }, {  6,  2,  1 },
            { -6,  2,  1 }, {  1,  7,  0 }, { -1,  7,  0 }, {  2,  5,  0 }, { -2,  5,  0 }, {  3,  4,  0 },
            { -3,  4,  0 }, { 12,  1,  3 }, {-12,  1,  3 }, {  4,  3,  0 }, { -4,  3,  0 }
         },
        //level_add
        { 0, 13, 7, 5, 4, 3, 2, 2, -1, -1, -1 -1, -1, -1, -1, -1, -1, -1, -1, -1, -1, -1, -1, -1, -1, -1, -1 },
        2, //golomb_order
        4, //inc_limit
        7, //max_run
    },
    {
        { //level / run
            {  1,  1,  0 }, { -1,  1,  0 }, {  2,  1,  0 }, { -2,  1,  0 }, {  3,  1,  0 }, { -3,  1,  0 },
            {     EOB    }, {  4,  1,  0 }, { -4,  1,  0 }, {  5,  1,  0 }, { -5,  1,  0 }, {  6,  1,  0 },
            { -6,  1,  0 }, {  1,  2,  0 }, { -1,  2,  0 }, {  7,  1,  0 }, { -7,  1,  0 }, {  8,  1,  1 },
            { -8,  1,  1 }, {  2,  2,  0 }, { -2,  2,  0 }, {  9,  1,  1 }, { -9,  1,  1 }, { 10,  1,  1 },
            {-10,  1,  1 }, {  1,  3,  0 }, { -1,  3,  0 }, {  3,  2,  0 }, { -3,  2,  0 }, { 11,  1,  2 },
            {-11,  1,  2 }, {  4,  2,  0 }, { -4,  2,  0 }, { 12,  1,  2 }, {-12,  1,  2 }, { 13,  1,  2 },
            {-13,  1,  2 }, {  5,  2,  0 }, { -5,  2,  0 }, {  1,  4,  0 }, { -1,  4,  0 }, {  2,  3,  0 },
            { -2,  3,  0 }, { 14,  1,  2 }, {-14,  1,  2 }, {  6,  2,  0 }, { -6,  2,  0 }, { 15,  1,  2 },
            {-15,  1,  2 }, { 16,  1,  2 }, {-16,  1,  2 }, {  3,  3,  0 }, { -3,  3,  0 }, {  1,  5,  0 },
            { -1,  5,  0 }, {  7,  2,  0 }, { -7,  2,  0 }, { 17,  1,  2 }, {-17,  1,  2 }
        },
        //level_add
        { 0,18, 8, 4, 2, 2, -1, -1, -1, -1, -1, -1, -1, -1, -1, -1, -1, -1, -1, -1, -1, -1, -1, -1, -1, -1, -1 },
        2, //golomb_order
        7, //inc_limit
        5, //max_run
    },
    {
        { //level / run
            {     EOB    }, {  1,  1,  0 }, { -1,  1,  0 }, {  2,  1,  0 }, { -2,  1,  0 }, {  3,  1,  0 },
            { -3,  1,  0 }, {  4,  1,  0 }, { -4,  1,  0 }, {  5,  1,  0 }, { -5,  1,  0 }, {  6,  1,  0 },
            { -6,  1,  0 }, {  7,  1,  0 }, { -7,  1,  0 }, {  8,  1,  0 }, { -8,  1,  0 }, {  9,  1,  0 },
            { -9,  1,  0 }, { 10,  1,  0 }, {-10,  1,  0 }, {  1,  2,  0 }, { -1,  2,  0 }, { 11,  1,  1 },
            {-11,  1,  1 }, { 12,  1,  1 }, {-12,  1,  1 }, { 13,  1,  1 }, {-13,  1,  1 }, {  2,  2,  0 },
            { -2,  2,  0 }, { 14,  1,  1 }, {-14,  1,  1 }, { 15,  1,  1 }, {-15,  1,  1 }, {  3,  2,  0 },
            { -3,  2,  0 }, { 16,  1,  1 }, {-16,  1,  1 }, {  1,  3,  0 }, { -1,  3,  0 }, { 17,  1,  1 },
            {-17,  1,  1 }, {  4,  2,  0 }, { -4,  2,  0 }, { 18,  1,  1 }, {-18,  1,  1 }, {  5,  2,  0 },
            { -5,  2,  0 }, { 19,  1,  1 }, {-19,  1,  1 }, { 20,  1,  1 }, {-20,  1,  1 }, {  6,  2,  0 },
            { -6,  2,  0 }, { 21,  1,  1 }, {-21,  1,  1 }, {  2,  3,  0 }, { -2,  3,  0 }
        },
        //level_add
        { 0, 22, 7, 3, -1, -1, -1, -1, -1, -1, -1, -1, -1, -1, -1, -1, -1, -1, -1, -1, -1, -1, -1, -1, -1, -1, -1 },
        2, //golomb_order
        10, //inc_limit
        3, //max_run
    },
    {
        { //level / run
            {     EOB    }, {  1,  1,  0 }, { -1,  1,  0 }, {  2,  1,  0 }, { -2,  1,  0 }, {  3,  1,  0 },
            { -3,  1,  0 }, {  4,  1,  0 }, { -4,  1,  0 }, {  5,  1,  0 }, { -5,  1,  0 }, {  6,  1,  0 },
            { -6,  1,  0 }, {  7,  1,  0 }, { -7,  1,  0 }, {  8,  1,  0 }, { -8,  1,  0 }, {  9,  1,  0 },
            { -9,  1,  0 }, { 10,  1,  0 }, {-10,  1,  0 }, { 11,  1,  0 }, {-11,  1,  0 }, { 12,  1,  0 },
            {-12,  1,  0 }, { 13,  1,  0 }, {-13,  1,  0 }, { 14,  1,  0 }, {-14,  1,  0 }, { 15,  1,  0 },
            {-15,  1,  0 }, { 16,  1,  0 }, {-16,  1,  0 }, {  1,  2,  0 }, { -1,  2,  0 }, { 17,  1,  0 },
            {-17,  1,  0 }, { 18,  1,  0 }, {-18,  1,  0 }, { 19,  1,  0 }, {-19,  1,  0 }, { 20,  1,  0 },
            {-20,  1,  0 }, { 21,  1,  0 }, {-21,  1,  0 }, {  2,  2,  0 }, { -2,  2,  0 }, { 22,  1,  0 },
            {-22,  1,  0 }, { 23,  1,  0 }, {-23,  1,  0 }, { 24,  1,  0 }, {-24,  1,  0 }, { 25,  1,  0 },
            {-25,  1,  0 }, {  3,  2,  0 }, { -3,  2,  0 }, { 26,  1,  0 }, {-26,  1,  0 }
        },
        //level_add
        { 0, 27, 4, -1, -1, -1, -1, -1, -1, -1, -1, -1, -1, -1, -1, -1, -1, -1, -1, -1, -1, -1, -1, -1, -1, -1, -1 },
        2, //golomb_order
        INT_MAX, //inc_limit
        2, //max_run
    }
};

static const struct dec_2dvlc inter_dec[7] = {
    {
        { //level / run
            {  1,  1,  1 }, { -1,  1,  1 }, {  1,  2,  1 }, { -1,  2,  1 }, {  1,  3,  1 }, { -1,  3,  1 },
            {  1,  4,  1 }, { -1,  4,  1 }, {  1,  5,  1 }, { -1,  5,  1 }, {  1,  6,  1 }, { -1,  6,  1 },
            {  1,  7,  1 }, { -1,  7,  1 }, {  1,  8,  1 }, { -1,  8,  1 }, {  1,  9,  1 }, { -1,  9,  1 },
            {  1, 10,  1 }, { -1, 10,  1 }, {  1, 11,  1 }, { -1, 11,  1 }, {  1, 12,  1 }, { -1, 12,  1 },
            {  1, 13,  1 }, { -1, 13,  1 }, {  2,  1,  2 }, { -2,  1,  2 }, {  1, 14,  1 }, { -1, 14,  1 },
            {  1, 15,  1 }, { -1, 15,  1 }, {  1, 16,  1 }, { -1, 16,  1 }, {  1, 17,  1 }, { -1, 17,  1 },
            {  1, 18,  1 }, { -1, 18,  1 }, {  1, 19,  1 }, { -1, 19,  1 }, {  3,  1,  3 }, { -3,  1,  3 },
            {  1, 20,  1 }, { -1, 20,  1 }, {  1, 21,  1 }, { -1, 21,  1 }, {  2,  2,  2 }, { -2,  2,  2 },
            {  1, 22,  1 }, { -1, 22,  1 }, {  1, 23,  1 }, { -1, 23,  1 }, {  1, 24,  1 }, { -1, 24,  1 },
            {  1, 25,  1 }, { -1, 25,  1 }, {  1, 26,  1 }, { -1, 26,  1 }, {   EOB    }
        },
        //level_add
        { 0, 4, 3, 2, 2, 2, 2, 2, 2, 2, 2, 2, 2, 2, 2, 2, 2, 2, 2, 2, 2, 2, 2, 2, 2, 2, 2 },
        3, //golomb_order
        0, //inc_limit
        26 //max_run
    },
    {
        { //level / run
            {  1,  1,  0 }, { -1,  1,  0 }, {     EOB    }, {  1,  2,  0 }, { -1,  2,  0 }, {  1,  3,  0 },
            { -1,  3,  0 }, {  1,  4,  0 }, { -1,  4,  0 }, {  1,  5,  0 }, { -1,  5,  0 }, {  1,  6,  0 },
            { -1,  6,  0 }, {  2,  1,  1 }, { -2,  1,  1 }, {  1,  7,  0 }, { -1,  7,  0 }, {  1,  8,  0 },
            { -1,  8,  0 }, {  1,  9,  0 }, { -1,  9,  0 }, {  1, 10,  0 }, { -1, 10,  0 }, {  2,  2,  1 },
            { -2,  2,  1 }, {  1, 11,  0 }, { -1, 11,  0 }, {  1, 12,  0 }, { -1, 12,  0 }, {  3,  1,  2 },
            { -3,  1,  2 }, {  1, 13,  0 }, { -1, 13,  0 }, {  1, 14,  0 }, { -1, 14,  0 }, {  2,  3,  1 },
            { -2,  3,  1 }, {  1, 15,  0 }, { -1, 15,  0 }, {  2,  4,  1 }, { -2,  4,  1 }, {  1, 16,  0 },
            { -1, 16,  0 }, {  2,  5,  1 }, { -2,  5,  1 }, {  1, 17,  0 }, { -1, 17,  0 }, {  4,  1,  3 },
            { -4,  1,  3 }, {  2,  6,  1 }, { -2,  6,  1 }, {  1, 18,  0 }, { -1, 18,  0 }, {  1, 19,  0 },
            { -1, 19,  0 }, {  2,  7,  1 }, { -2,  7,  1 }, {  3,  2,  2 }, { -3,  2,  2 }
        },
        //level_add
        { 0, 5, 4, 3, 3, 3, 3, 3, 2, 2, 2, 2, 2, 2, 2, 2, 2, 2, 2, 2, -1, -1, -1, -1, -1, -1, -1 },
        2, //golomb_order
        1, //inc_limit
        19 //max_run
    },
    {
        { //level / run
            {  1,  1,  0 }, { -1,  1,  0 }, {     EOB    }, {  1,  2,  0 }, { -1,  2,  0 }, {  2,  1,  0 },
            { -2,  1,  0 }, {  1,  3,  0 }, { -1,  3,  0 }, {  1,  4,  0 }, { -1,  4,  0 }, {  3,  1,  1 },
            { -3,  1,  1 }, {  2,  2,  0 }, { -2,  2,  0 }, {  1,  5,  0 }, { -1,  5,  0 }, {  1,  6,  0 },
            { -1,  6,  0 }, {  1,  7,  0 }, { -1,  7,  0 }, {  2,  3,  0 }, { -2,  3,  0 }, {  4,  1,  2 },
            { -4,  1,  2 }, {  1,  8,  0 }, { -1,  8,  0 }, {  3,  2,  1 }, { -3,  2,  1 }, {  2,  4,  0 },
            { -2,  4,  0 }, {  1,  9,  0 }, { -1,  9,  0 }, {  1, 10,  0 }, { -1, 10,  0 }, {  5,  1,  2 },
            { -5,  1,  2 }, {  2,  5,  0 }, { -2,  5,  0 }, {  1, 11,  0 }, { -1, 11,  0 }, {  2,  6,  0 },
            { -2,  6,  0 }, {  1, 12,  0 }, { -1, 12,  0 }, {  3,  3,  1 }, { -3,  3,  1 }, {  6,  1,  2 },
            { -6,  1,  2 }, {  4,  2,  2 }, { -4,  2,  2 }, {  1, 13,  0 }, { -1, 13,  0 }, {  2,  7,  0 },
            { -2,  7,  0 }, {  3,  4,  1 }, { -3,  4,  1 }, {  1, 14,  0 }, { -1, 14,  0 }
        },
        //level_add
        { 0, 7, 5, 4, 4, 3, 3, 3, 2, 2, 2, 2, 2, 2, 2, -1, -1, -1, -1, -1, -1, -1, -1, -1, -1, -1, -1 },
        2, //golomb_order
        2, //inc_limit
        14 //max_run
    },
    {
        { //level / run
            {  1,  1,  0 }, { -1,  1,  0 }, {     EOB    }, {  2,  1,  0 }, { -2,  1,  0 }, {  1,  2,  0 },
            { -1,  2,  0 }, {  3,  1,  0 }, { -3,  1,  0 }, {  1,  3,  0 }, { -1,  3,  0 }, {  2,  2,  0 },
            { -2,  2,  0 }, {  4,  1,  1 }, { -4,  1,  1 }, {  1,  4,  0 }, { -1,  4,  0 }, {  5,  1,  1 },
            { -5,  1,  1 }, {  1,  5,  0 }, { -1,  5,  0 }, {  3,  2,  0 }, { -3,  2,  0 }, {  2,  3,  0 },
            { -2,  3,  0 }, {  1,  6,  0 }, { -1,  6,  0 }, {  6,  1,  1 }, { -6,  1,  1 }, {  2,  4,  0 },
            { -2,  4,  0 }, {  1,  7,  0 }, { -1,  7,  0 }, {  4,  2,  1 }, { -4,  2,  1 }, {  7,  1,  2 },
            { -7,  1,  2 }, {  3,  3,  0 }, { -3,  3,  0 }, {  1,  8,  0 }, { -1,  8,  0 }, {  2,  5,  0 },
            { -2,  5,  0 }, {  8,  1,  2 }, { -8,  1,  2 }, {  1,  9,  0 }, { -1,  9,  0 }, {  3,  4,  0 },
            { -3,  4,  0 }, {  2,  6,  0 }, { -2,  6,  0 }, {  5,  2,  1 }, { -5,  2,  1 }, {  1, 10,  0 },
            { -1, 10,  0 }, {  9,  1,  2 }, { -9,  1,  2 }, {  4,  3,  1 }, { -4,  3,  1 }
        },
        //level_add
        { 0,10, 6, 5, 4, 3, 3, 2, 2, 2, 2, -1, -1, -1, -1, -1, -1, -1, -1, -1, -1, -1, -1, -1, -1, -1, -1 },
        2, //golomb_order
        3, //inc_limit
        10 //max_run
    },
    {
        { //level / run
            {  1,  1,  0 }, { -1,  1,  0 }, {     EOB    }, {  2,  1,  0 }, { -2,  1,  0 }, {  3,  1,  0 },
            { -3,  1,  0 }, {  1,  2,  0 }, { -1,  2,  0 }, {  4,  1,  0 }, { -4,  1,  0 }, {  5,  1,  0 },
            { -5,  1,  0 }, {  2,  2,  0 }, { -2,  2,  0 }, {  1,  3,  0 }, { -1,  3,  0 }, {  6,  1,  0 },
            { -6,  1,  0 }, {  3,  2,  0 }, { -3,  2,  0 }, {  7,  1,  1 }, { -7,  1,  1 }, {  1,  4,  0 },
            { -1,  4,  0 }, {  8,  1,  1 }, { -8,  1,  1 }, {  2,  3,  0 }, { -2,  3,  0 }, {  4,  2,  0 },
            { -4,  2,  0 }, {  1,  5,  0 }, { -1,  5,  0 }, {  9,  1,  1 }, { -9,  1,  1 }, {  5,  2,  0 },
            { -5,  2,  0 }, {  2,  4,  0 }, { -2,  4,  0 }, {  1,  6,  0 }, { -1,  6,  0 }, { 10,  1,  2 },
            {-10,  1,  2 }, {  3,  3,  0 }, { -3,  3,  0 }, { 11,  1,  2 }, {-11,  1,  2 }, {  1,  7,  0 },
            { -1,  7,  0 }, {  6,  2,  0 }, { -6,  2,  0 }, {  3,  4,  0 }, { -3,  4,  0 }, {  2,  5,  0 },
            { -2,  5,  0 }, { 12,  1,  2 }, {-12,  1,  2 }, {  4,  3,  0 }, { -4,  3,  0 }
        },
        //level_add
        { 0, 13, 7, 5, 4, 3, 2, 2, -1, -1, -1, -1, -1, -1, -1, -1, -1, -1, -1, -1, -1, -1, -1, -1, -1, -1, -1 },
        2, //golomb_order
        6, //inc_limit
        7  //max_run
    },
    {
        { //level / run
            {      EOB    }, {  1,  1,  0 }, {  -1,  1,  0 }, {  2,  1,  0 }, {  -2,  1,  0 }, {  3,  1,  0 },
            {  -3,  1,  0 }, {  4,  1,  0 }, {  -4,  1,  0 }, {  5,  1,  0 }, {  -5,  1,  0 }, {  1,  2,  0 },
            {  -1,  2,  0 }, {  6,  1,  0 }, {  -6,  1,  0 }, {  7,  1,  0 }, {  -7,  1,  0 }, {  8,  1,  0 },
            {  -8,  1,  0 }, {  2,  2,  0 }, {  -2,  2,  0 }, {  9,  1,  0 }, {  -9,  1,  0 }, {  1,  3,  0 },
            {  -1,  3,  0 }, { 10,  1,  1 }, { -10,  1,  1 }, {  3,  2,  0 }, {  -3,  2,  0 }, { 11,  1,  1 },
            { -11,  1,  1 }, {  4,  2,  0 }, {  -4,  2,  0 }, { 12,  1,  1 }, { -12,  1,  1 }, {  1,  4,  0 },
            {  -1,  4,  0 }, {  2,  3,  0 }, {  -2,  3,  0 }, { 13,  1,  1 }, { -13,  1,  1 }, {  5,  2,  0 },
            {  -5,  2,  0 }, { 14,  1,  1 }, { -14,  1,  1 }, {  6,  2,  0 }, {  -6,  2,  0 }, {  1,  5,  0 },
            {  -1,  5,  0 }, { 15,  1,  1 }, { -15,  1,  1 }, {  3,  3,  0 }, {  -3,  3,  0 }, { 16,  1,  1 },
            { -16,  1,  1 }, {  2,  4,  0 }, {  -2,  4,  0 }, {  7,  2,  0 }, {  -7,  2,  0 }
        },
        //level_add
        { 0, 17, 8, 4, 3, 2, -1, -1, -1, -1, -1, -1, -1, -1, -1, -1, -1, -1, -1, -1, -1, -1, -1, -1, -1, -1, -1 },
        2, //golomb_order
        9, //inc_limit
        5  //max_run
    },
    {
        { //level / run
            {      EOB    }, {  1,  1,  0 }, {  -1,  1,  0 }, {  2,  1,  0 }, {  -2,  1,  0 }, {   3,  1,  0 },
            {  -3,  1,  0 }, {  4,  1,  0 }, {  -4,  1,  0 }, {  5,  1,  0 }, {  -5,  1,  0 }, {   6,  1,  0 },
            {  -6,  1,  0 }, {  7,  1,  0 }, {  -7,  1,  0 }, {  1,  2,  0 }, {  -1,  2,  0 }, {   8,  1,  0 },
            {  -8,  1,  0 }, {  9,  1,  0 }, {  -9,  1,  0 }, { 10,  1,  0 }, { -10,  1,  0 }, {  11,  1,  0 },
            { -11,  1,  0 }, { 12,  1,  0 }, { -12,  1,  0 }, {  2,  2,  0 }, {  -2,  2,  0 }, {  13,  1,  0 },
            { -13,  1,  0 }, {  1,  3,  0 }, {  -1,  3,  0 }, { 14,  1,  0 }, { -14,  1,  0 }, {  15,  1,  0 },
            { -15,  1,  0 }, {  3,  2,  0 }, {  -3,  2,  0 }, { 16,  1,  0 }, { -16,  1,  0 }, {  17,  1,  0 },
            { -17,  1,  0 }, { 18,  1,  0 }, { -18,  1,  0 }, {  4,  2,  0 }, {  -4,  2,  0 }, {  19,  1,  0 },
            { -19,  1,  0 }, { 20,  1,  0 }, { -20,  1,  0 }, {  2,  3,  0 }, {  -2,  3,  0 }, {   1,  4,  0 },
            {  -1,  4,  0 }, {  5,  2,  0 }, {  -5,  2,  0 }, { 21,  1,  0 }, { -21,  1,  0 }
        },
        //level_add
        { 0, 22, 6, 3, 2, -1, -1, -1, -1, -1, -1, -1, -1, -1, -1, -1, -1, -1, -1, -1, -1, -1, -1, -1, -1, -1, -1 },
        2, //golomb_order
        INT_MAX, //inc_limit
        4 //max_run
    }
};

static const struct dec_2dvlc chroma_dec[5] = {
    {
        { //level / run
            {  1,  1,  1 }, { -1,  1,  1 }, {  1,  2,  1 }, { -1,  2,  1 }, {  1,  3,  1 }, { -1,  3,  1 },
            {  1,  4,  1 }, { -1,  4,  1 }, {  1,  5,  1 }, { -1,  5,  1 }, {  1,  6,  1 }, { -1,  6,  1 },
            {  1,  7,  1 }, { -1,  7,  1 }, {  2,  1,  2 }, { -2,  1,  2 }, {  1,  8,  1 }, { -1,  8,  1 },
            {  1,  9,  1 }, { -1,  9,  1 }, {  1, 10,  1 }, { -1, 10,  1 }, {  1, 11,  1 }, { -1, 11,  1 },
            {  1, 12,  1 }, { -1, 12,  1 }, {  1, 13,  1 }, { -1, 13,  1 }, {  1, 14,  1 }, { -1, 14,  1 },
            {  1, 15,  1 }, { -1, 15,  1 }, {  3,  1,  3 }, { -3,  1,  3 }, {  1, 16,  1 }, { -1, 16,  1 },
            {  1, 17,  1 }, { -1, 17,  1 }, {  1, 18,  1 }, { -1, 18,  1 }, {  1, 19,  1 }, { -1, 19,  1 },
            {  1, 20,  1 }, { -1, 20,  1 }, {  1, 21,  1 }, { -1, 21,  1 }, {  1, 22,  1 }, { -1, 22,  1 },
            {  2,  2,  2 }, { -2,  2,  2 }, {  1, 23,  1 }, { -1, 23,  1 }, {  1, 24,  1 }, { -1, 24,  1 },
            {  1, 25,  1 }, { -1, 25,  1 }, {  4,  1,  3 }, { -4,  1,  3 }, {   EOB    }
        },
        //level_add
        { 0, 5, 3, 2, 2, 2, 2, 2, 2, 2, 2, 2, 2, 2, 2, 2, 2, 2, 2, 2, 2, 2, 2, 2, 2, 2, -1 },
        2, //golomb_order
        0, //inc_limit
        25 //max_run
    },
    {
        { //level / run
            {     EOB    }, {  1,  1,  0 }, { -1,  1,  0 }, {  1,  2,  0 }, { -1,  2,  0 }, {  2,  1,  1 },
            { -2,  1,  1 }, {  1,  3,  0 }, { -1,  3,  0 }, {  1,  4,  0 }, { -1,  4,  0 }, {  1,  5,  0 },
            { -1,  5,  0 }, {  1,  6,  0 }, { -1,  6,  0 }, {  3,  1,  2 }, { -3,  1,  2 }, {  1,  7,  0 },
            { -1,  7,  0 }, {  1,  8,  0 }, { -1,  8,  0 }, {  2,  2,  1 }, { -2,  2,  1 }, {  1,  9,  0 },
            { -1,  9,  0 }, {  1, 10,  0 }, { -1, 10,  0 }, {  1, 11,  0 }, { -1, 11,  0 }, {  4,  1,  2 },
            { -4,  1,  2 }, {  1, 12,  0 }, { -1, 12,  0 }, {  1, 13,  0 }, { -1, 13,  0 }, {  1, 14,  0 },
            { -1, 14,  0 }, {  2,  3,  1 }, { -2,  3,  1 }, {  1, 15,  0 }, { -1, 15,  0 }, {  2,  4,  1 },
            { -2,  4,  1 }, {  5,  1,  3 }, { -5,  1,  3 }, {  3,  2,  2 }, { -3,  2,  2 }, {  1, 16,  0 },
            { -1, 16,  0 }, {  1, 17,  0 }, { -1, 17,  0 }, {  1, 18,  0 }, { -1, 18,  0 }, {  2,  5,  1 },
            { -2,  5,  1 }, {  1, 19,  0 }, { -1, 19,  0 }, {  1, 20,  0 }, { -1, 20,  0 }
        },
        //level_add
        { 0, 6, 4, 3, 3, 3, 2, 2, 2, 2, 2, 2, 2, 2, 2, 2, 2, 2, 2, 2, 2, -1, -1, -1, -1, -1, -1 },
        0, //golomb_order
        1, //inc_limit
        20 //max_run
    },
    {
        { //level / run
            {  1,  1,  0 }, { -1,  1,  0 }, {     EOB    }, {  2,  1,  0 }, { -2,  1,  0 }, {  1,  2,  0 },
            { -1,  2,  0 }, {  3,  1,  1 }, { -3,  1,  1 }, {  1,  3,  0 }, { -1,  3,  0 }, {  4,  1,  1 },
            { -4,  1,  1 }, {  2,  2,  0 }, { -2,  2,  0 }, {  1,  4,  0 }, { -1,  4,  0 }, {  5,  1,  2 },
            { -5,  1,  2 }, {  1,  5,  0 }, { -1,  5,  0 }, {  3,  2,  1 }, { -3,  2,  1 }, {  2,  3,  0 },
            { -2,  3,  0 }, {  1,  6,  0 }, { -1,  6,  0 }, {  6,  1,  2 }, { -6,  1,  2 }, {  1,  7,  0 },
            { -1,  7,  0 }, {  2,  4,  0 }, { -2,  4,  0 }, {  7,  1,  2 }, { -7,  1,  2 }, {  1,  8,  0 },
            { -1,  8,  0 }, {  4,  2,  1 }, { -4,  2,  1 }, {  1,  9,  0 }, { -1,  9,  0 }, {  3,  3,  1 },
            { -3,  3,  1 }, {  2,  5,  0 }, { -2,  5,  0 }, {  2,  6,  0 }, { -2,  6,  0 }, {  8,  1,  2 },
            { -8,  1,  2 }, {  1, 10,  0 }, { -1, 10,  0 }, {  1, 11,  0 }, { -1, 11,  0 }, {  9,  1,  2 },
            { -9,  1,  2 }, {  5,  2,  2 }, { -5,  2,  2 }, {  3,  4,  1 }, { -3,  4,  1 },
        },
        //level_add
        { 0,10, 6, 4, 4, 3, 3, 2, 2, 2, 2, 2, -1, -1, -1, -1, -1, -1, -1, -1, -1, -1, -1, -1, -1, -1, -1 },
        1, //golomb_order
        2, //inc_limit
        11 //max_run
    },
    {
        { //level / run
            {     EOB    }, {  1,  1,  0 }, { -1,  1,  0 }, {  2,  1,  0 }, { -2,  1,  0 }, {  3,  1,  0 },
            { -3,  1,  0 }, {  4,  1,  0 }, { -4,  1,  0 }, {  1,  2,  0 }, { -1,  2,  0 }, {  5,  1,  1 },
            { -5,  1,  1 }, {  2,  2,  0 }, { -2,  2,  0 }, {  6,  1,  1 }, { -6,  1,  1 }, {  1,  3,  0 },
            { -1,  3,  0 }, {  7,  1,  1 }, { -7,  1,  1 }, {  3,  2,  0 }, { -3,  2,  0 }, {  8,  1,  1 },
            { -8,  1,  1 }, {  1,  4,  0 }, { -1,  4,  0 }, {  2,  3,  0 }, { -2,  3,  0 }, {  9,  1,  1 },
            { -9,  1,  1 }, {  4,  2,  0 }, { -4,  2,  0 }, {  1,  5,  0 }, { -1,  5,  0 }, { 10,  1,  1 },
            {-10,  1,  1 }, {  3,  3,  0 }, { -3,  3,  0 }, {  5,  2,  1 }, { -5,  2,  1 }, {  2,  4,  0 },
            { -2,  4,  0 }, { 11,  1,  1 }, {-11,  1,  1 }, {  1,  6,  0 }, { -1,  6,  0 }, { 12,  1,  1 },
            {-12,  1,  1 }, {  1,  7,  0 }, { -1,  7,  0 }, {  6,  2,  1 }, { -6,  2,  1 }, { 13,  1,  1 },
            {-13,  1,  1 }, {  2,  5,  0 }, { -2,  5,  0 }, {  1,  8,  0 }, { -1,  8,  0 },
        },
        //level_add
        { 0, 14, 7, 4, 3, 3, 2, 2, 2, -1, -1, -1, -1, -1, -1, -1, -1, -1, -1, -1, -1, -1, -1, -1, -1, -1, -1 },
        1, //golomb_order
        4, //inc_limit
        8  //max_run
    },
    {
        { //level / run
            {      EOB    }, {  1,  1,  0 }, {  -1,  1,  0 }, {  2,  1,  0 }, {  -2,  1,  0 }, {  3,  1,  0 },
            {  -3,  1,  0 }, {  4,  1,  0 }, {  -4,  1,  0 }, {  5,  1,  0 }, {  -5,  1,  0 }, {  6,  1,  0 },
            {  -6,  1,  0 }, {  7,  1,  0 }, {  -7,  1,  0 }, {  8,  1,  0 }, {  -8,  1,  0 }, {  1,  2,  0 },
            {  -1,  2,  0 }, {  9,  1,  0 }, {  -9,  1,  0 }, { 10,  1,  0 }, { -10,  1,  0 }, { 11,  1,  0 },
            { -11,  1,  0 }, {  2,  2,  0 }, {  -2,  2,  0 }, { 12,  1,  0 }, { -12,  1,  0 }, { 13,  1,  0 },
            { -13,  1,  0 }, {  3,  2,  0 }, {  -3,  2,  0 }, { 14,  1,  0 }, { -14,  1,  0 }, {  1,  3,  0 },
            {  -1,  3,  0 }, { 15,  1,  0 }, { -15,  1,  0 }, {  4,  2,  0 }, {  -4,  2,  0 }, { 16,  1,  0 },
            { -16,  1,  0 }, { 17,  1,  0 }, { -17,  1,  0 }, {  5,  2,  0 }, {  -5,  2,  0 }, {  1,  4,  0 },
            {  -1,  4,  0 }, {  2,  3,  0 }, {  -2,  3,  0 }, { 18,  1,  0 }, { -18,  1,  0 }, {  6,  2,  0 },
            {  -6,  2,  0 }, { 19,  1,  0 }, { -19,  1,  0 }, {  1,  5,  0 }, {  -1,  5,  0 },
        },
        //level_add
        { 0, 20, 7, 3, 2, 2, -1, -1, -1, -1, -1, -1, -1, -1, -1, -1, -1, -1, -1, -1, -1, -1, -1, -1, -1, -1, -1 },
        0, //golomb_order
        INT_MAX, //inc_limit
        5, //max_run
    }
};

#undef EOB

/*****************************************************************************
 *
 * motion vector prediction
 *
 ****************************************************************************/

static inline void store_mvs(AVSContext *h)
{
    h->col_mv[h->mbidx * 4 + 0] = h->mv[MV_FWD_X0];
    h->col_mv[h->mbidx * 4 + 1] = h->mv[MV_FWD_X1];
    h->col_mv[h->mbidx * 4 + 2] = h->mv[MV_FWD_X2];
    h->col_mv[h->mbidx * 4 + 3] = h->mv[MV_FWD_X3];
}

static inline void mv_pred_direct(AVSContext *h, cavs_vector *pmv_fw,
                                  cavs_vector *col_mv)
{
    cavs_vector *pmv_bw = pmv_fw + MV_BWD_OFFS;
    int den = h->direct_den[col_mv->ref];
    int m = col_mv->x >> 31;

    pmv_fw->dist = h->dist[1];
    pmv_bw->dist = h->dist[0];
    pmv_fw->ref = 1;
    pmv_bw->ref = 0;
    /* scale the co-located motion vector according to its temporal span */
    pmv_fw->x =     (((den + (den * col_mv->x * pmv_fw->dist ^ m) - m - 1) >> 14) ^ m) - m;
    pmv_bw->x = m - (((den + (den * col_mv->x * pmv_bw->dist ^ m) - m - 1) >> 14) ^ m);
    m = col_mv->y >> 31;
    pmv_fw->y =     (((den + (den * col_mv->y * pmv_fw->dist ^ m) - m - 1) >> 14) ^ m) - m;
    pmv_bw->y = m - (((den + (den * col_mv->y * pmv_bw->dist ^ m) - m - 1) >> 14) ^ m);
}

static inline void mv_pred_sym(AVSContext *h, cavs_vector *src,
                               enum cavs_block size)
{
    cavs_vector *dst = src + MV_BWD_OFFS;

    /* backward mv is the scaled and negated forward mv */
    dst->x = -((src->x * h->sym_factor + 256) >> 9);
    dst->y = -((src->y * h->sym_factor + 256) >> 9);
    dst->ref = 0;
    dst->dist = h->dist[0];
    set_mvs(dst, size);
}

/*****************************************************************************
 *
 * residual data decoding
 *
 ****************************************************************************/

/** kth-order exponential golomb code */
static inline int get_ue_code(GetBitContext *gb, int order)
{
    unsigned ret = get_ue_golomb(gb);
    if (ret >= ((1U<<31)>>order)) {
        av_log(NULL, AV_LOG_ERROR, "get_ue_code: value too larger\n");
        return AVERROR_INVALIDDATA;
    }
    if (order) {
        return (ret<<order) + get_bits(gb, order);
    }
    return ret;
}

static inline int dequant(AVSContext *h, int16_t *level_buf, uint8_t *run_buf,
                          int16_t *dst, int mul, int shift, int coeff_num)
{
    int round = 1 << (shift - 1);
    int pos = -1;
    const uint8_t *scantab = h->scantable.permutated;

    /* inverse scan and dequantization */
    while (--coeff_num >= 0) {
        pos += run_buf[coeff_num];
        if (pos > 63) {
            av_log(h->avctx, AV_LOG_ERROR,
                   "position out of block bounds at pic %d MB(%d,%d)\n",
                   h->cur.poc, h->mbx, h->mby);
            return AVERROR_INVALIDDATA;
        }
        dst[scantab[pos]] = (level_buf[coeff_num] * mul + round) >> shift;
    }
    return 0;
}

/**
 * decode coefficients from one 8x8 block, dequantize, inverse transform
 *  and add them to sample block
 * @param r pointer to 2D VLC table
 * @param esc_golomb_order escape codes are k-golomb with this order k
 * @param qp quantizer
 * @param dst location of sample block
 * @param stride line stride in frame buffer
 */
static int decode_residual_block(AVSContext *h, GetBitContext *gb,
                                 const struct dec_2dvlc *r, int esc_golomb_order,
                                 int qp, uint8_t *dst, int stride)
{
<<<<<<< HEAD
    int i, esc_code, level, mask;
    unsigned int level_code, run;
=======
    int i, level_code, esc_code, level, run, mask, ret;
>>>>>>> 1b20d0f5
    int16_t level_buf[65];
    uint8_t run_buf[65];
    int16_t *block = h->block;

    for (i = 0; i < 65; i++) {
        level_code = get_ue_code(gb, r->golomb_order);
        if (level_code >= ESCAPE_CODE) {
            run      = ((level_code - ESCAPE_CODE) >> 1) + 1;
            if(run > 64)
                return -1;
            esc_code = get_ue_code(gb, esc_golomb_order);
            level    = esc_code + (run > r->max_run ? 1 : r->level_add[run]);
            while (level > r->inc_limit)
                r++;
            mask  = -(level_code & 1);
            level = (level ^ mask) - mask;
        } else {
            level = r->rltab[level_code][0];
            if (!level) //end of block signal
                break;
            run = r->rltab[level_code][1];
            r  += r->rltab[level_code][2];
        }
        level_buf[i] = level;
        run_buf[i]   = run;
    }
    if ((ret = dequant(h, level_buf, run_buf, block, dequant_mul[qp],
                      dequant_shift[qp], i)) < 0)
        return ret;
    h->cdsp.cavs_idct8_add(dst, block, stride);
    h->dsp.clear_block(block);
    return 0;
}


static inline void decode_residual_chroma(AVSContext *h)
{
    if (h->cbp & (1 << 4))
        decode_residual_block(h, &h->gb, chroma_dec, 0,
                              cavs_chroma_qp[h->qp], h->cu, h->c_stride);
    if (h->cbp & (1 << 5))
        decode_residual_block(h, &h->gb, chroma_dec, 0,
                              cavs_chroma_qp[h->qp], h->cv, h->c_stride);
}

static inline int decode_residual_inter(AVSContext *h)
{
    int block;

    /* get coded block pattern */
    int cbp = get_ue_golomb(&h->gb);
    if (cbp > 63U) {
        av_log(h->avctx, AV_LOG_ERROR, "illegal inter cbp\n");
        return AVERROR_INVALIDDATA;
    }
    h->cbp = cbp_tab[cbp][1];

    /* get quantizer */
    if (h->cbp && !h->qp_fixed)
        h->qp = (h->qp + get_se_golomb(&h->gb)) & 63;
    for (block = 0; block < 4; block++)
        if (h->cbp & (1 << block))
            decode_residual_block(h, &h->gb, inter_dec, 0, h->qp,
                                  h->cy + h->luma_scan[block], h->l_stride);
    decode_residual_chroma(h);

    return 0;
}

/*****************************************************************************
 *
 * macroblock level
 *
 ****************************************************************************/

static inline void set_mv_intra(AVSContext *h)
{
    h->mv[MV_FWD_X0] = ff_cavs_intra_mv;
    set_mvs(&h->mv[MV_FWD_X0], BLK_16X16);
    h->mv[MV_BWD_X0] = ff_cavs_intra_mv;
    set_mvs(&h->mv[MV_BWD_X0], BLK_16X16);
    if (h->cur.f->pict_type != AV_PICTURE_TYPE_B)
        h->col_type_base[h->mbidx] = I_8X8;
}

static int decode_mb_i(AVSContext *h, int cbp_code)
{
    GetBitContext *gb = &h->gb;
    unsigned pred_mode_uv;
    int block;
    uint8_t top[18];
    uint8_t *left = NULL;
    uint8_t *d;

    ff_cavs_init_mb(h);

    /* get intra prediction modes from stream */
    for (block = 0; block < 4; block++) {
        int nA, nB, predpred;
        int pos = scan3x3[block];

        nA = h->pred_mode_Y[pos - 1];
        nB = h->pred_mode_Y[pos - 3];
        predpred = FFMIN(nA, nB);
        if (predpred == NOT_AVAIL) // if either is not available
            predpred = INTRA_L_LP;
        if (!get_bits1(gb)) {
            int rem_mode = get_bits(gb, 2);
            predpred     = rem_mode + (rem_mode >= predpred);
        }
        h->pred_mode_Y[pos] = predpred;
    }
    pred_mode_uv = get_ue_golomb(gb);
    if (pred_mode_uv > 6) {
        av_log(h->avctx, AV_LOG_ERROR, "illegal intra chroma pred mode\n");
        return AVERROR_INVALIDDATA;
    }
    ff_cavs_modify_mb_i(h, &pred_mode_uv);

    /* get coded block pattern */
    if (h->cur.f->pict_type == AV_PICTURE_TYPE_I)
        cbp_code = get_ue_golomb(gb);
    if (cbp_code > 63U) {
        av_log(h->avctx, AV_LOG_ERROR, "illegal intra cbp\n");
        return AVERROR_INVALIDDATA;
    }
    h->cbp = cbp_tab[cbp_code][0];
    if (h->cbp && !h->qp_fixed)
        h->qp = (h->qp + get_se_golomb(gb)) & 63; //qp_delta

    /* luma intra prediction interleaved with residual decode/transform/add */
    for (block = 0; block < 4; block++) {
        d = h->cy + h->luma_scan[block];
        ff_cavs_load_intra_pred_luma(h, top, &left, block);
        h->intra_pred_l[h->pred_mode_Y[scan3x3[block]]]
            (d, top, left, h->l_stride);
        if (h->cbp & (1<<block))
            decode_residual_block(h, gb, intra_dec, 1, h->qp, d, h->l_stride);
    }

    /* chroma intra prediction */
    ff_cavs_load_intra_pred_chroma(h);
    h->intra_pred_c[pred_mode_uv](h->cu, &h->top_border_u[h->mbx * 10],
                                  h->left_border_u, h->c_stride);
    h->intra_pred_c[pred_mode_uv](h->cv, &h->top_border_v[h->mbx * 10],
                                  h->left_border_v, h->c_stride);

    decode_residual_chroma(h);
    ff_cavs_filter(h, I_8X8);
    set_mv_intra(h);
    return 0;
}

static inline void set_intra_mode_default(AVSContext *h)
{
    if (h->stream_revision > 0) {
        h->pred_mode_Y[3] =  h->pred_mode_Y[6] = NOT_AVAIL;
        h->top_pred_Y[h->mbx * 2 + 0] = h->top_pred_Y[h->mbx * 2 + 1] = NOT_AVAIL;
    } else {
        h->pred_mode_Y[3] =  h->pred_mode_Y[6] = INTRA_L_LP;
        h->top_pred_Y[h->mbx * 2 + 0] = h->top_pred_Y[h->mbx * 2 + 1] = INTRA_L_LP;
    }
}

static void decode_mb_p(AVSContext *h, enum cavs_mb mb_type)
{
    GetBitContext *gb = &h->gb;
    int ref[4];

    ff_cavs_init_mb(h);
    switch (mb_type) {
    case P_SKIP:
        ff_cavs_mv(h, MV_FWD_X0, MV_FWD_C2, MV_PRED_PSKIP,  BLK_16X16, 0);
        break;
    case P_16X16:
        ref[0] = h->ref_flag ? 0 : get_bits1(gb);
        ff_cavs_mv(h, MV_FWD_X0, MV_FWD_C2, MV_PRED_MEDIAN, BLK_16X16, ref[0]);
        break;
    case P_16X8:
        ref[0] = h->ref_flag ? 0 : get_bits1(gb);
        ref[2] = h->ref_flag ? 0 : get_bits1(gb);
        ff_cavs_mv(h, MV_FWD_X0, MV_FWD_C2, MV_PRED_TOP,    BLK_16X8, ref[0]);
        ff_cavs_mv(h, MV_FWD_X2, MV_FWD_A1, MV_PRED_LEFT,   BLK_16X8, ref[2]);
        break;
    case P_8X16:
        ref[0] = h->ref_flag ? 0 : get_bits1(gb);
        ref[1] = h->ref_flag ? 0 : get_bits1(gb);
        ff_cavs_mv(h, MV_FWD_X0, MV_FWD_B3, MV_PRED_LEFT,     BLK_8X16, ref[0]);
        ff_cavs_mv(h, MV_FWD_X1, MV_FWD_C2, MV_PRED_TOPRIGHT, BLK_8X16, ref[1]);
        break;
    case P_8X8:
        ref[0] = h->ref_flag ? 0 : get_bits1(gb);
        ref[1] = h->ref_flag ? 0 : get_bits1(gb);
        ref[2] = h->ref_flag ? 0 : get_bits1(gb);
        ref[3] = h->ref_flag ? 0 : get_bits1(gb);
        ff_cavs_mv(h, MV_FWD_X0, MV_FWD_B3, MV_PRED_MEDIAN,   BLK_8X8, ref[0]);
        ff_cavs_mv(h, MV_FWD_X1, MV_FWD_C2, MV_PRED_MEDIAN,   BLK_8X8, ref[1]);
        ff_cavs_mv(h, MV_FWD_X2, MV_FWD_X1, MV_PRED_MEDIAN,   BLK_8X8, ref[2]);
        ff_cavs_mv(h, MV_FWD_X3, MV_FWD_X0, MV_PRED_MEDIAN,   BLK_8X8, ref[3]);
    }
    ff_cavs_inter(h, mb_type);
    set_intra_mode_default(h);
    store_mvs(h);
    if (mb_type != P_SKIP)
        decode_residual_inter(h);
    ff_cavs_filter(h, mb_type);
    h->col_type_base[h->mbidx] = mb_type;
}

static int decode_mb_b(AVSContext *h, enum cavs_mb mb_type)
{
    int block;
    enum cavs_sub_mb sub_type[4];
    int flags;

    ff_cavs_init_mb(h);

    /* reset all MVs */
    h->mv[MV_FWD_X0] = ff_cavs_dir_mv;
    set_mvs(&h->mv[MV_FWD_X0], BLK_16X16);
    h->mv[MV_BWD_X0] = ff_cavs_dir_mv;
    set_mvs(&h->mv[MV_BWD_X0], BLK_16X16);
    switch (mb_type) {
    case B_SKIP:
    case B_DIRECT:
        if (!h->col_type_base[h->mbidx]) {
            /* intra MB at co-location, do in-plane prediction */
            ff_cavs_mv(h, MV_FWD_X0, MV_FWD_C2, MV_PRED_BSKIP, BLK_16X16, 1);
            ff_cavs_mv(h, MV_BWD_X0, MV_BWD_C2, MV_PRED_BSKIP, BLK_16X16, 0);
        } else
            /* direct prediction from co-located P MB, block-wise */
            for (block = 0; block < 4; block++)
                mv_pred_direct(h, &h->mv[mv_scan[block]],
                               &h->col_mv[h->mbidx * 4 + block]);
        break;
    case B_FWD_16X16:
        ff_cavs_mv(h, MV_FWD_X0, MV_FWD_C2, MV_PRED_MEDIAN, BLK_16X16, 1);
        break;
    case B_SYM_16X16:
        ff_cavs_mv(h, MV_FWD_X0, MV_FWD_C2, MV_PRED_MEDIAN, BLK_16X16, 1);
        mv_pred_sym(h, &h->mv[MV_FWD_X0], BLK_16X16);
        break;
    case B_BWD_16X16:
        ff_cavs_mv(h, MV_BWD_X0, MV_BWD_C2, MV_PRED_MEDIAN, BLK_16X16, 0);
        break;
    case B_8X8:
        for (block = 0; block < 4; block++)
            sub_type[block] = get_bits(&h->gb, 2);
        for (block = 0; block < 4; block++) {
            switch (sub_type[block]) {
            case B_SUB_DIRECT:
                if (!h->col_type_base[h->mbidx]) {
                    /* intra MB at co-location, do in-plane prediction */
                    ff_cavs_mv(h, mv_scan[block], mv_scan[block] - 3,
                               MV_PRED_BSKIP, BLK_8X8, 1);
                    ff_cavs_mv(h, mv_scan[block] + MV_BWD_OFFS,
                               mv_scan[block] - 3 + MV_BWD_OFFS,
                               MV_PRED_BSKIP, BLK_8X8, 0);
                } else
                    mv_pred_direct(h, &h->mv[mv_scan[block]],
                                   &h->col_mv[h->mbidx * 4 + block]);
                break;
            case B_SUB_FWD:
                ff_cavs_mv(h, mv_scan[block], mv_scan[block] - 3,
                           MV_PRED_MEDIAN, BLK_8X8, 1);
                break;
            case B_SUB_SYM:
                ff_cavs_mv(h, mv_scan[block], mv_scan[block] - 3,
                           MV_PRED_MEDIAN, BLK_8X8, 1);
                mv_pred_sym(h, &h->mv[mv_scan[block]], BLK_8X8);
                break;
            }
        }
        for (block = 0; block < 4; block++) {
            if (sub_type[block] == B_SUB_BWD)
                ff_cavs_mv(h, mv_scan[block] + MV_BWD_OFFS,
                           mv_scan[block] + MV_BWD_OFFS - 3,
                           MV_PRED_MEDIAN, BLK_8X8, 0);
        }
        break;
    default:
        if (mb_type <= B_SYM_16X16) {
            av_log(h->avctx, AV_LOG_ERROR, "Invalid mb_type %d in B frame\n", mb_type);
            return AVERROR_INVALIDDATA;
        }
        av_assert2(mb_type < B_8X8);
        flags = ff_cavs_partition_flags[mb_type];
        if (mb_type & 1) { /* 16x8 macroblock types */
            if (flags & FWD0)
                ff_cavs_mv(h, MV_FWD_X0, MV_FWD_C2, MV_PRED_TOP,  BLK_16X8, 1);
            if (flags & SYM0)
                mv_pred_sym(h, &h->mv[MV_FWD_X0], BLK_16X8);
            if (flags & FWD1)
                ff_cavs_mv(h, MV_FWD_X2, MV_FWD_A1, MV_PRED_LEFT, BLK_16X8, 1);
            if (flags & SYM1)
                mv_pred_sym(h, &h->mv[MV_FWD_X2], BLK_16X8);
            if (flags & BWD0)
                ff_cavs_mv(h, MV_BWD_X0, MV_BWD_C2, MV_PRED_TOP,  BLK_16X8, 0);
            if (flags & BWD1)
                ff_cavs_mv(h, MV_BWD_X2, MV_BWD_A1, MV_PRED_LEFT, BLK_16X8, 0);
        } else {          /* 8x16 macroblock types */
            if (flags & FWD0)
                ff_cavs_mv(h, MV_FWD_X0, MV_FWD_B3, MV_PRED_LEFT, BLK_8X16, 1);
            if (flags & SYM0)
                mv_pred_sym(h, &h->mv[MV_FWD_X0], BLK_8X16);
            if (flags & FWD1)
                ff_cavs_mv(h, MV_FWD_X1, MV_FWD_C2, MV_PRED_TOPRIGHT, BLK_8X16, 1);
            if (flags & SYM1)
                mv_pred_sym(h, &h->mv[MV_FWD_X1], BLK_8X16);
            if (flags & BWD0)
                ff_cavs_mv(h, MV_BWD_X0, MV_BWD_B3, MV_PRED_LEFT, BLK_8X16, 0);
            if (flags & BWD1)
                ff_cavs_mv(h, MV_BWD_X1, MV_BWD_C2, MV_PRED_TOPRIGHT, BLK_8X16, 0);
        }
    }
    ff_cavs_inter(h, mb_type);
    set_intra_mode_default(h);
    if (mb_type != B_SKIP)
        decode_residual_inter(h);
    ff_cavs_filter(h, mb_type);

    return 0;
}

/*****************************************************************************
 *
 * slice level
 *
 ****************************************************************************/

static inline int decode_slice_header(AVSContext *h, GetBitContext *gb)
{
    if (h->stc > 0xAF)
        av_log(h->avctx, AV_LOG_ERROR, "unexpected start code 0x%02x\n", h->stc);

    if (h->stc >= h->mb_height)
        return -1;

    h->mby   = h->stc;
    h->mbidx = h->mby * h->mb_width;

    /* mark top macroblocks as unavailable */
    h->flags &= ~(B_AVAIL | C_AVAIL);
    if ((h->mby == 0) && (!h->qp_fixed)) {
        h->qp_fixed = get_bits1(gb);
        h->qp       = get_bits(gb, 6);
    }
    /* inter frame or second slice can have weighting params */
    if ((h->cur.f->pict_type != AV_PICTURE_TYPE_I) ||
        (!h->pic_structure && h->mby >= h->mb_width / 2))
        if (get_bits1(gb)) { //slice_weighting_flag
            av_log(h->avctx, AV_LOG_ERROR,
                   "weighted prediction not yet supported\n");
        }
    return 0;
}

static inline int check_for_slice(AVSContext *h)
{
    GetBitContext *gb = &h->gb;
    int align;

    if (h->mbx)
        return 0;
    align = (-get_bits_count(gb)) & 7;
    /* check for stuffing byte */
    if (!align && (show_bits(gb, 8) == 0x80))
        align = 8;
    if ((show_bits_long(gb, 24 + align) & 0xFFFFFF) == 0x000001) {
        skip_bits_long(gb, 24 + align);
        h->stc = get_bits(gb, 8);
        if (h->stc >= h->mb_height)
            return 0;
        decode_slice_header(h, gb);
        return 1;
    }
    return 0;
}

/*****************************************************************************
 *
 * frame level
 *
 ****************************************************************************/

static int decode_pic(AVSContext *h)
{
    int skip_count    = -1;
    int ret;
    enum cavs_mb mb_type;

    if (!h->top_qp) {
        av_log(h->avctx, AV_LOG_ERROR, "No sequence header decoded yet\n");
        return AVERROR_INVALIDDATA;
    }

    av_frame_unref(h->cur.f);

    skip_bits(&h->gb, 16);//bbv_dwlay
    if (h->stc == PIC_PB_START_CODE) {
        h->cur.f->pict_type = get_bits(&h->gb, 2) + AV_PICTURE_TYPE_I;
        if (h->cur.f->pict_type > AV_PICTURE_TYPE_B) {
            av_log(h->avctx, AV_LOG_ERROR, "illegal picture type\n");
            return AVERROR_INVALIDDATA;
        }
        /* make sure we have the reference frames we need */
        if (!h->DPB[0].f->data[0] ||
           (!h->DPB[1].f->data[0] && h->cur.f->pict_type == AV_PICTURE_TYPE_B))
            return AVERROR_INVALIDDATA;
    } else {
        h->cur.f->pict_type = AV_PICTURE_TYPE_I;
        if (get_bits1(&h->gb))
            skip_bits(&h->gb, 24);//time_code
        /* old sample clips were all progressive and no low_delay,
           bump stream revision if detected otherwise */
        if (h->low_delay || !(show_bits(&h->gb, 9) & 1))
            h->stream_revision = 1;
        /* similarly test top_field_first and repeat_first_field */
        else if (show_bits(&h->gb, 11) & 3)
            h->stream_revision = 1;
        if (h->stream_revision > 0)
            skip_bits(&h->gb, 1); //marker_bit
    }

    if ((ret = ff_get_buffer(h->avctx, h->cur.f,
                             h->cur.f->pict_type == AV_PICTURE_TYPE_B ?
                             0 : AV_GET_BUFFER_FLAG_REF)) < 0)
        return ret;

    if (!h->edge_emu_buffer) {
        int alloc_size = FFALIGN(FFABS(h->cur.f->linesize[0]) + 32, 32);
        h->edge_emu_buffer = av_mallocz(alloc_size * 2 * 24);
        if (!h->edge_emu_buffer)
            return AVERROR(ENOMEM);
    }

    if ((ret = ff_cavs_init_pic(h)) < 0)
        return ret;
    h->cur.poc = get_bits(&h->gb, 8) * 2;

    /* get temporal distances and MV scaling factors */
    if (h->cur.f->pict_type != AV_PICTURE_TYPE_B) {
        h->dist[0] = (h->cur.poc - h->DPB[0].poc  + 512) % 512;
    } else {
        h->dist[0] = (h->DPB[0].poc  - h->cur.poc + 512) % 512;
    }
    h->dist[1] = (h->cur.poc - h->DPB[1].poc  + 512) % 512;
    h->scale_den[0] = h->dist[0] ? 512/h->dist[0] : 0;
    h->scale_den[1] = h->dist[1] ? 512/h->dist[1] : 0;
    if (h->cur.f->pict_type == AV_PICTURE_TYPE_B) {
        h->sym_factor = h->dist[0] * h->scale_den[1];
    } else {
        h->direct_den[0] = h->dist[0] ? 16384 / h->dist[0] : 0;
        h->direct_den[1] = h->dist[1] ? 16384 / h->dist[1] : 0;
    }

    if (h->low_delay)
        get_ue_golomb(&h->gb); //bbv_check_times
    h->progressive   = get_bits1(&h->gb);
    h->pic_structure = 1;
    if (!h->progressive)
        h->pic_structure = get_bits1(&h->gb);
    if (!h->pic_structure && h->stc == PIC_PB_START_CODE)
        skip_bits1(&h->gb);     //advanced_pred_mode_disable
    skip_bits1(&h->gb);        //top_field_first
    skip_bits1(&h->gb);        //repeat_first_field
    h->qp_fixed = get_bits1(&h->gb);
    h->qp       = get_bits(&h->gb, 6);
    if (h->cur.f->pict_type == AV_PICTURE_TYPE_I) {
        if (!h->progressive && !h->pic_structure)
            skip_bits1(&h->gb);//what is this?
        skip_bits(&h->gb, 4);   //reserved bits
    } else {
        if (!(h->cur.f->pict_type == AV_PICTURE_TYPE_B && h->pic_structure == 1))
            h->ref_flag        = get_bits1(&h->gb);
        skip_bits(&h->gb, 4);   //reserved bits
        h->skip_mode_flag      = get_bits1(&h->gb);
    }
    h->loop_filter_disable     = get_bits1(&h->gb);
    if (!h->loop_filter_disable && get_bits1(&h->gb)) {
        h->alpha_offset        = get_se_golomb(&h->gb);
        h->beta_offset         = get_se_golomb(&h->gb);
    } else {
        h->alpha_offset = h->beta_offset  = 0;
    }
    if (h->cur.f->pict_type == AV_PICTURE_TYPE_I) {
        do {
            check_for_slice(h);
            decode_mb_i(h, 0);
        } while (ff_cavs_next_mb(h));
    } else if (h->cur.f->pict_type == AV_PICTURE_TYPE_P) {
        do {
            if (check_for_slice(h))
                skip_count = -1;
            if (h->skip_mode_flag && (skip_count < 0))
                skip_count = get_ue_golomb(&h->gb);
            if (h->skip_mode_flag && skip_count--) {
                decode_mb_p(h, P_SKIP);
            } else {
                mb_type = get_ue_golomb(&h->gb) + P_SKIP + h->skip_mode_flag;
                if (mb_type > P_8X8)
                    decode_mb_i(h, mb_type - P_8X8 - 1);
                else
                    decode_mb_p(h, mb_type);
            }
        } while (ff_cavs_next_mb(h));
    } else { /* AV_PICTURE_TYPE_B */
        do {
            if (check_for_slice(h))
                skip_count = -1;
            if (h->skip_mode_flag && (skip_count < 0))
                skip_count = get_ue_golomb(&h->gb);
            if (h->skip_mode_flag && skip_count--) {
                decode_mb_b(h, B_SKIP);
            } else {
                mb_type = get_ue_golomb(&h->gb) + B_SKIP + h->skip_mode_flag;
                if (mb_type > B_8X8)
                    decode_mb_i(h, mb_type - B_8X8 - 1);
                else
                    decode_mb_b(h, mb_type);
            }
        } while (ff_cavs_next_mb(h));
    }
    if (h->cur.f->pict_type != AV_PICTURE_TYPE_B) {
        av_frame_unref(h->DPB[1].f);
        FFSWAP(AVSFrame, h->cur, h->DPB[1]);
        FFSWAP(AVSFrame, h->DPB[0], h->DPB[1]);
    }
    return 0;
}

/*****************************************************************************
 *
 * headers and interface
 *
 ****************************************************************************/

static int decode_seq_header(AVSContext *h)
{
    int frame_rate_code;
    int width, height;

    h->profile = get_bits(&h->gb, 8);
    h->level   = get_bits(&h->gb, 8);
    skip_bits1(&h->gb); //progressive sequence

    width  = get_bits(&h->gb, 14);
    height = get_bits(&h->gb, 14);
    if ((h->width || h->height) && (h->width != width || h->height != height)) {
        avpriv_report_missing_feature(h->avctx,
                                      "Width/height changing in CAVS");
        return AVERROR_PATCHWELCOME;
    }
    if (width <= 0 || height <= 0) {
        av_log(h->avctx, AV_LOG_ERROR, "Dimensions invalid\n");
        return AVERROR_INVALIDDATA;
    }
    h->width  = width;
    h->height = height;

    skip_bits(&h->gb, 2); //chroma format
    skip_bits(&h->gb, 3); //sample_precision
    h->aspect_ratio = get_bits(&h->gb, 4);
    frame_rate_code = get_bits(&h->gb, 4);
    skip_bits(&h->gb, 18); //bit_rate_lower
    skip_bits1(&h->gb);    //marker_bit
    skip_bits(&h->gb, 12); //bit_rate_upper
    h->low_delay =  get_bits1(&h->gb);
    h->mb_width  = (h->width  + 15) >> 4;
    h->mb_height = (h->height + 15) >> 4;
    h->avctx->time_base.den = ff_mpeg12_frame_rate_tab[frame_rate_code].num;
    h->avctx->time_base.num = ff_mpeg12_frame_rate_tab[frame_rate_code].den;
    h->avctx->width  = h->width;
    h->avctx->height = h->height;
    if (!h->top_qp)
        ff_cavs_init_top_lines(h);
    return 0;
}

static void cavs_flush(AVCodecContext * avctx)
{
    AVSContext *h = avctx->priv_data;
    h->got_keyframe = 0;
}

static int cavs_decode_frame(AVCodecContext *avctx, void *data, int *got_frame,
                             AVPacket *avpkt)
{
    AVSContext *h      = avctx->priv_data;
    const uint8_t *buf = avpkt->data;
    int buf_size       = avpkt->size;
    uint32_t stc       = -1;
    int input_size, ret;
    const uint8_t *buf_end;
    const uint8_t *buf_ptr;

    if (buf_size == 0) {
        if (!h->low_delay && h->DPB[0].f->data[0]) {
            *got_frame = 1;
            av_frame_move_ref(data, h->DPB[0].f);
        }
        return 0;
    }

    buf_ptr = buf;
    buf_end = buf + buf_size;
    for(;;) {
        buf_ptr = avpriv_find_start_code(buf_ptr, buf_end, &stc);
        if ((stc & 0xFFFFFE00) || buf_ptr == buf_end)
            return FFMAX(0, buf_ptr - buf);
        input_size = (buf_end - buf_ptr) * 8;
        switch (stc) {
        case CAVS_START_CODE:
            init_get_bits(&h->gb, buf_ptr, input_size);
            decode_seq_header(h);
            break;
        case PIC_I_START_CODE:
            if (!h->got_keyframe) {
                av_frame_unref(h->DPB[0].f);
                av_frame_unref(h->DPB[1].f);
                h->got_keyframe = 1;
            }
        case PIC_PB_START_CODE:
            *got_frame = 0;
            if (!h->got_keyframe)
                break;
            init_get_bits(&h->gb, buf_ptr, input_size);
            h->stc = stc;
            if (decode_pic(h))
                break;
            *got_frame = 1;
            if (h->cur.f->pict_type != AV_PICTURE_TYPE_B) {
                if (h->DPB[1].f->data[0]) {
                    if ((ret = av_frame_ref(data, h->DPB[1].f)) < 0)
                        return ret;
                } else {
                    *got_frame = 0;
                }
            } else {
                av_frame_move_ref(data, h->cur.f);
            }
            break;
        case EXT_START_CODE:
            //mpeg_decode_extension(avctx, buf_ptr, input_size);
            break;
        case USER_START_CODE:
            //mpeg_decode_user_data(avctx, buf_ptr, input_size);
            break;
        default:
            if (stc <= SLICE_MAX_START_CODE) {
                init_get_bits(&h->gb, buf_ptr, input_size);
                decode_slice_header(h, &h->gb);
            }
            break;
        }
    }
}

AVCodec ff_cavs_decoder = {
    .name           = "cavs",
    .long_name      = NULL_IF_CONFIG_SMALL("Chinese AVS (Audio Video Standard) (AVS1-P2, JiZhun profile)"),
    .type           = AVMEDIA_TYPE_VIDEO,
    .id             = AV_CODEC_ID_CAVS,
    .priv_data_size = sizeof(AVSContext),
    .init           = ff_cavs_init,
    .close          = ff_cavs_end,
    .decode         = cavs_decode_frame,
    .capabilities   = CODEC_CAP_DR1 | CODEC_CAP_DELAY,
    .flush          = cavs_flush,
};<|MERGE_RESOLUTION|>--- conflicted
+++ resolved
@@ -555,12 +555,8 @@
                                  const struct dec_2dvlc *r, int esc_golomb_order,
                                  int qp, uint8_t *dst, int stride)
 {
-<<<<<<< HEAD
-    int i, esc_code, level, mask;
+    int i, esc_code, level, mask, ret;
     unsigned int level_code, run;
-=======
-    int i, level_code, esc_code, level, run, mask, ret;
->>>>>>> 1b20d0f5
     int16_t level_buf[65];
     uint8_t run_buf[65];
     int16_t *block = h->block;
