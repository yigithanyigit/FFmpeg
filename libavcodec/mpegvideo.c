--- conflicted
+++ resolved
@@ -172,11 +172,7 @@
 av_cold int ff_dct_common_init(MpegEncContext *s)
 {
     ff_dsputil_init(&s->dsp, s->avctx);
-<<<<<<< HEAD
-    ff_videodsp_init(&s->vdsp, s->avctx->bits_per_raw_sample > 8 ? 16 : 8);
-=======
     ff_videodsp_init(&s->vdsp, s->avctx->bits_per_raw_sample);
->>>>>>> 1f4ea4e0
 
     s->dct_unquantize_h263_intra = dct_unquantize_h263_intra_c;
     s->dct_unquantize_h263_inter = dct_unquantize_h263_inter_c;
