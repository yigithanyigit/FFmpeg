--- conflicted
+++ resolved
@@ -807,11 +807,8 @@
 OBJS-$(CONFIG_H264_VIDEOTOOLBOX_HWACCEL)  += videotoolbox.o
 OBJS-$(CONFIG_HEVC_D3D11VA_HWACCEL)       += dxva2_hevc.o
 OBJS-$(CONFIG_HEVC_DXVA2_HWACCEL)         += dxva2_hevc.o
-<<<<<<< HEAD
+OBJS-$(CONFIG_HEVC_QSV_HWACCEL)           += qsvdec_h2645.o
 OBJS-$(CONFIG_HEVC_VAAPI_HWACCEL)         += vaapi_hevc.o
-=======
-OBJS-$(CONFIG_HEVC_QSV_HWACCEL)           += qsvdec_h2645.o
->>>>>>> 624aa8ab
 OBJS-$(CONFIG_HEVC_VDPAU_HWACCEL)         += vdpau_hevc.o
 OBJS-$(CONFIG_MPEG1_VDPAU_HWACCEL)        += vdpau_mpeg12.o
 OBJS-$(CONFIG_MPEG1_VIDEOTOOLBOX_HWACCEL) += videotoolbox.o
@@ -831,14 +828,10 @@
 OBJS-$(CONFIG_VC1_QSV_HWACCEL)            += qsvdec_other.o
 OBJS-$(CONFIG_VC1_VAAPI_HWACCEL)          += vaapi_vc1.o
 OBJS-$(CONFIG_VC1_VDPAU_HWACCEL)          += vdpau_vc1.o
-<<<<<<< HEAD
 OBJS-$(CONFIG_VP9_D3D11VA_HWACCEL)        += dxva2_vp9.o
 OBJS-$(CONFIG_VP9_DXVA2_HWACCEL)          += dxva2_vp9.o
 OBJS-$(CONFIG_VP9_VAAPI_HWACCEL)          += vaapi_vp9.o
-=======
-OBJS-$(CONFIG_VP8_VAAPI_HWACCEL)          += vaapi_vp8.o
 OBJS-$(CONFIG_VP8_QSV_HWACCEL)            += qsvdec_other.o
->>>>>>> 624aa8ab
 
 # libavformat dependencies
 OBJS-$(CONFIG_ISO_MEDIA)               += mpeg4audio.o mpegaudiodata.o
