/*
 *
 * This file is part of FFmpeg.
 *
 * FFmpeg is free software; you can redistribute it and/or
 * modify it under the terms of the GNU Lesser General Public
 * License as published by the Free Software Foundation; either
 * version 2.1 of the License, or (at your option) any later version.
 *
 * FFmpeg is distributed in the hope that it will be useful,
 * but WITHOUT ANY WARRANTY; without even the implied warranty of
 * MERCHANTABILITY or FITNESS FOR A PARTICULAR PURPOSE.  See the GNU
 * Lesser General Public License for more details.
 *
 * You should have received a copy of the GNU Lesser General Public
 * License along with FFmpeg; if not, write to the Free Software
 * Foundation, Inc., 51 Franklin Street, Fifth Floor, Boston, MA 02110-1301 USA
 */

#ifndef AVCODEC_VERSION_H
#define AVCODEC_VERSION_H

#define LIBAVCODEC_VERSION_MAJOR 54
<<<<<<< HEAD
#define LIBAVCODEC_VERSION_MINOR  10
#define LIBAVCODEC_VERSION_MICRO 100
=======
#define LIBAVCODEC_VERSION_MINOR  9
#define LIBAVCODEC_VERSION_MICRO  0
>>>>>>> a56fba50

#define LIBAVCODEC_VERSION_INT  AV_VERSION_INT(LIBAVCODEC_VERSION_MAJOR, \
                                               LIBAVCODEC_VERSION_MINOR, \
                                               LIBAVCODEC_VERSION_MICRO)
#define LIBAVCODEC_VERSION      AV_VERSION(LIBAVCODEC_VERSION_MAJOR,    \
                                           LIBAVCODEC_VERSION_MINOR,    \
                                           LIBAVCODEC_VERSION_MICRO)
#define LIBAVCODEC_BUILD        LIBAVCODEC_VERSION_INT

#define LIBAVCODEC_IDENT        "Lavc" AV_STRINGIFY(LIBAVCODEC_VERSION)

/**
 * Those FF_API_* defines are not part of public API.
 * They may change, break or disappear at any time.
 */
#ifndef FF_API_REQUEST_CHANNELS
#define FF_API_REQUEST_CHANNELS (LIBAVCODEC_VERSION_MAJOR < 55)
#endif
#ifndef FF_API_ALLOC_CONTEXT
#define FF_API_ALLOC_CONTEXT    (LIBAVCODEC_VERSION_MAJOR < 55)
#endif
#ifndef FF_API_AVCODEC_OPEN
#define FF_API_AVCODEC_OPEN     (LIBAVCODEC_VERSION_MAJOR < 55)
#endif
#ifndef FF_API_OLD_DECODE_AUDIO
#define FF_API_OLD_DECODE_AUDIO (LIBAVCODEC_VERSION_MAJOR < 55)
#endif
#ifndef FF_API_OLD_TIMECODE
#define FF_API_OLD_TIMECODE (LIBAVCODEC_VERSION_MAJOR < 55)
#endif

#ifndef FF_API_OLD_ENCODE_AUDIO
#define FF_API_OLD_ENCODE_AUDIO (LIBAVCODEC_VERSION_MAJOR < 55)
#endif
#ifndef FF_API_OLD_ENCODE_VIDEO
#define FF_API_OLD_ENCODE_VIDEO (LIBAVCODEC_VERSION_MAJOR < 55)
#endif
#ifndef FF_API_MPV_GLOBAL_OPTS
#define FF_API_MPV_GLOBAL_OPTS  (LIBAVCODEC_VERSION_MAJOR < 55)
#endif
#ifndef FF_API_COLOR_TABLE_ID
#define FF_API_COLOR_TABLE_ID   (LIBAVCODEC_VERSION_MAJOR < 55)
#endif
#ifndef FF_API_INTER_THRESHOLD
#define FF_API_INTER_THRESHOLD  (LIBAVCODEC_VERSION_MAJOR < 55)
#endif
#ifndef FF_API_SUB_ID
#define FF_API_SUB_ID           (LIBAVCODEC_VERSION_MAJOR < 55)
#endif

#endif /* AVCODEC_VERSION_H */<|MERGE_RESOLUTION|>--- conflicted
+++ resolved
@@ -21,13 +21,8 @@
 #define AVCODEC_VERSION_H
 
 #define LIBAVCODEC_VERSION_MAJOR 54
-<<<<<<< HEAD
-#define LIBAVCODEC_VERSION_MINOR  10
+#define LIBAVCODEC_VERSION_MINOR  11
 #define LIBAVCODEC_VERSION_MICRO 100
-=======
-#define LIBAVCODEC_VERSION_MINOR  9
-#define LIBAVCODEC_VERSION_MICRO  0
->>>>>>> a56fba50
 
 #define LIBAVCODEC_VERSION_INT  AV_VERSION_INT(LIBAVCODEC_VERSION_MAJOR, \
                                                LIBAVCODEC_VERSION_MINOR, \
