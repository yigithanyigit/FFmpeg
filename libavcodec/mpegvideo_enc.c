--- conflicted
+++ resolved
@@ -686,15 +686,9 @@
     if (avctx->inter_quant_bias != FF_DEFAULT_QUANT_BIAS)
         s->inter_quant_bias = avctx->inter_quant_bias;
 
-<<<<<<< HEAD
     av_log(avctx, AV_LOG_DEBUG, "intra_quant_bias = %d inter_quant_bias = %d\n",s->intra_quant_bias,s->inter_quant_bias);
 
-    avcodec_get_chroma_sub_sample(avctx->pix_fmt, &chroma_h_shift,
-                                  &chroma_v_shift);
-=======
-    av_pix_fmt_get_chroma_sub_sample(avctx->pix_fmt, &chroma_h_shift,
-                                     &chroma_v_shift);
->>>>>>> 5e9c6ef8
+    avcodec_get_chroma_sub_sample(avctx->pix_fmt, &chroma_h_shift, &chroma_v_shift);
 
     if (avctx->codec_id == AV_CODEC_ID_MPEG4 &&
         s->avctx->time_base.den > (1 << 16) - 1) {
@@ -1080,9 +1074,7 @@
             // empty
         } else {
             int h_chroma_shift, v_chroma_shift;
-            av_pix_fmt_get_chroma_sub_sample(s->avctx->pix_fmt,
-                                             &h_chroma_shift,
-                                             &v_chroma_shift);
+            avcodec_get_chroma_sub_sample(s->avctx->pix_fmt, &h_chroma_shift, &v_chroma_shift);
 
             for (i = 0; i < 3; i++) {
                 int src_stride = pic_arg->linesize[i];
