--- conflicted
+++ resolved
@@ -298,21 +298,12 @@
     for (slice = 0; slice < nslices; slice++) {
         slice_size = bytestream2_get_le32(&gb);
 
-<<<<<<< HEAD
-        if (AV_RL32(src + off) != slice_size - 16) {
-            av_log(avctx, AV_LOG_ERROR,
-                   "Slice sizes mismatch: got %"PRIu32" instead of %"PRIu32"\n",
-                   AV_RL32(src + off), slice_size - 16);
-        }
-        if ((ret = init_get_bits8(&gb2, src + off + 16, slice_size - 16)) < 0)
-            return ret;
-=======
         ret = check_slice_size(avctx, src, src_size, slice_size, off);
         if (ret < 0)
             return ret;
 
-        init_get_bits(&gb2, src + off + 16, (slice_size - 16) * 8);
->>>>>>> 6a6bc43f
+        if ((ret = init_get_bits8(&gb2, src + off + 16, slice_size - 16)) < 0)
+            return ret;
         dx2_decode_slice_565(&gb2, avctx->width, slice_height, dst,
                              pic->linesize[0], is_565);
 
@@ -378,21 +369,12 @@
     for (slice = 0; slice < nslices; slice++) {
         slice_size = bytestream2_get_le32(&gb);
 
-<<<<<<< HEAD
-        if (AV_RL32(src + off) != slice_size - 16) {
-            av_log(avctx, AV_LOG_ERROR,
-                   "Slice sizes mismatch: got %"PRIu32" instead of %"PRIu32"\n",
-                   AV_RL32(src + off), slice_size - 16);
-        }
-        if ((ret = init_get_bits8(&gb2, src + off + 16, slice_size - 16)) < 0)
-            return ret;
-=======
         ret = check_slice_size(avctx, src, src_size, slice_size, off);
         if (ret < 0)
             return ret;
 
-        init_get_bits(&gb2, src + off + 16, (slice_size - 16) * 8);
->>>>>>> 6a6bc43f
+        if ((ret = init_get_bits8(&gb2, src + off + 16, slice_size - 16)) < 0)
+            return ret;
         dx2_decode_slice_rgb(&gb2, avctx->width, slice_height, dst,
                              pic->linesize[0]);
 
@@ -474,21 +456,13 @@
         next_y = ((slice + 1) * avctx->height) / nslices;
         slice_height = (next_y & ~3) - (cur_y & ~3);
 
-<<<<<<< HEAD
-        if (AV_RL32(src + off) != slice_size - 16) {
-            av_log(avctx, AV_LOG_ERROR,
-                   "Slice sizes mismatch: got %"PRIu32" instead of %"PRIu32"\n",
-                   AV_RL32(src + off), slice_size - 16);
-        }
-        if ((ret = init_get_bits8(&gb2, src + off + 16, slice_size - 16)) < 0)
-            return ret;
-=======
         ret = check_slice_size(avctx, src, src_size, slice_size, off);
         if (ret < 0)
             return ret;
 
-        init_get_bits(&gb2, src + off + 16, (slice_size - 16) * 8);
->>>>>>> 6a6bc43f
+        if ((ret = init_get_bits8(&gb2, src + off + 16, slice_size - 16)) < 0)
+            return ret;
+
         dx2_decode_slice_410(&gb2, avctx->width, slice_height, Y, U, V,
                              pic->linesize[0], pic->linesize[1],
                              pic->linesize[2]);
@@ -575,21 +549,12 @@
         next_y = ((slice + 1) * avctx->height) / nslices;
         slice_height = (next_y & ~1) - (cur_y & ~1);
 
-<<<<<<< HEAD
-        if (AV_RL32(src + off) != slice_size - 16) {
-            av_log(avctx, AV_LOG_ERROR,
-                   "Slice sizes mismatch: got %"PRIu32" instead of %"PRIu32"\n",
-                   AV_RL32(src + off), slice_size - 16);
-        }
-        if ((ret = init_get_bits8(&gb2, src + off + 16, slice_size - 16)) < 0)
-            return ret;
-=======
         ret = check_slice_size(avctx, src, src_size, slice_size, off);
         if (ret < 0)
             return ret;
 
-        init_get_bits(&gb2, src + off + 16, (slice_size - 16) * 8);
->>>>>>> 6a6bc43f
+        if ((ret = init_get_bits8(&gb2, src + off + 16, slice_size - 16)) < 0)
+            return ret;
         dx2_decode_slice_420(&gb2, avctx->width, slice_height, Y, U, V,
                              pic->linesize[0], pic->linesize[1],
                              pic->linesize[2]);
@@ -666,21 +631,12 @@
     for (slice = 0; slice < nslices; slice++) {
         slice_size = bytestream2_get_le32(&gb);
 
-<<<<<<< HEAD
-        if (AV_RL32(src + off) != slice_size - 16) {
-            av_log(avctx, AV_LOG_ERROR,
-                   "Slice sizes mismatch: got %"PRIu32" instead of %"PRIu32"\n",
-                   AV_RL32(src + off), slice_size - 16);
-        }
-        if ((ret = init_get_bits8(&gb2, src + off + 16, slice_size - 16)) < 0)
-            return ret;
-=======
         ret = check_slice_size(avctx, src, src_size, slice_size, off);
         if (ret < 0)
             return ret;
 
-        init_get_bits(&gb2, src + off + 16, (slice_size - 16) * 8);
->>>>>>> 6a6bc43f
+        if ((ret = init_get_bits8(&gb2, src + off + 16, slice_size - 16)) < 0)
+            return ret;
         dx2_decode_slice_444(&gb2, avctx->width, slice_height, Y, U, V,
                              pic->linesize[0], pic->linesize[1],
                              pic->linesize[2]);
