--- conflicted
+++ resolved
@@ -256,17 +256,9 @@
     int L, TL;
 
     if (!line) {
-        int i, align_width = (width - 1) & ~31;
         /* Left prediction only for first line */
-<<<<<<< HEAD
         L = l->dsp.add_hfyu_left_prediction(buf, buf,
                                             width, 0);
-=======
-        L = l->dsp.add_hfyu_left_prediction(buf + 1, buf + 1,
-                                            align_width, buf[0]);
-        for (i = align_width + 1; i < width; i++)
-            buf[i] += buf[i - 1];
->>>>>>> 2f970946
     } else {
         /* Left pixel is actually prev_row[width] */
         L = buf[width - stride - 1];
@@ -292,27 +284,12 @@
     int L, TL;
 
     if (!line) {
-<<<<<<< HEAD
         L= buf[0];
         if (is_luma)
             buf[0] = 0;
         l->dsp.add_hfyu_left_prediction(buf, buf, width, 0);
         if (is_luma)
             buf[0] = L;
-=======
-        int i, align_width;
-        if (is_luma) {
-            buf++;
-            width--;
-        }
-
-        align_width = (width - 1) & ~31;
-        l->dsp.add_hfyu_left_prediction(buf + 1, buf + 1, align_width, buf[0]);
-
-        for (i = align_width + 1; i < width; i++)
-            buf[i] += buf[i - 1];
-
->>>>>>> 2f970946
         return;
     }
     if (line == 1) {
@@ -325,27 +302,16 @@
             L += buf[i];
             buf[i] = L;
         }
-<<<<<<< HEAD
-        for (; i<width; i++) {
-            L     = mid_pred(L&0xFF, buf[i-stride], (L + buf[i-stride] - TL)&0xFF) + buf[i];
-            TL    = buf[i-stride];
-            buf[i]= L;
-=======
         for (; i < width; i++) {
             L      = mid_pred(L & 0xFF, buf[i - stride], (L + buf[i - stride] - TL) & 0xFF) + buf[i];
             TL     = buf[i - stride];
             buf[i] = L;
->>>>>>> 2f970946
         }
     } else {
         TL = buf[width - (2 * stride) - 1];
         L  = buf[width - stride - 1];
         l->dsp.add_hfyu_median_prediction(buf, buf - stride, buf, width,
-<<<<<<< HEAD
-                                        &L, &TL);
-=======
                                           &L, &TL);
->>>>>>> 2f970946
     }
 }
 
