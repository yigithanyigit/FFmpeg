/*
 * FFV1 decoder
 *
 * Copyright (c) 2003-2013 Michael Niedermayer <michaelni@gmx.at>
 *
 * This file is part of FFmpeg.
 *
 * FFmpeg is free software; you can redistribute it and/or
 * modify it under the terms of the GNU Lesser General Public
 * License as published by the Free Software Foundation; either
 * version 2.1 of the License, or (at your option) any later version.
 *
 * FFmpeg is distributed in the hope that it will be useful,
 * but WITHOUT ANY WARRANTY; without even the implied warranty of
 * MERCHANTABILITY or FITNESS FOR A PARTICULAR PURPOSE.  See the GNU
 * Lesser General Public License for more details.
 *
 * You should have received a copy of the GNU Lesser General Public
 * License along with FFmpeg; if not, write to the Free Software
 * Foundation, Inc., 51 Franklin Street, Fifth Floor, Boston, MA 02110-1301 USA
 */

/**
 * @file
 * FF Video Codec 1 (a lossless codec) decoder
 */

#include "libavutil/avassert.h"
#include "libavutil/crc.h"
#include "libavutil/opt.h"
#include "libavutil/imgutils.h"
#include "libavutil/pixdesc.h"
#include "libavutil/timer.h"
#include "avcodec.h"
#include "internal.h"
#include "get_bits.h"
#include "rangecoder.h"
#include "golomb.h"
#include "mathops.h"
#include "ffv1.h"

static inline av_flatten int get_symbol_inline(RangeCoder *c, uint8_t *state,
                                               int is_signed)
{
    if (get_rac(c, state + 0))
        return 0;
    else {
        int i, e, a;
        e = 0;
        while (get_rac(c, state + 1 + FFMIN(e, 9))) // 1..10
            e++;

        a = 1;
        for (i = e - 1; i >= 0; i--)
            a += a + get_rac(c, state + 22 + FFMIN(i, 9));  // 22..31

        e = -(is_signed && get_rac(c, state + 11 + FFMIN(e, 10))); // 11..21
        return (a ^ e) - e;
    }
}

static av_noinline int get_symbol(RangeCoder *c, uint8_t *state, int is_signed)
{
    return get_symbol_inline(c, state, is_signed);
}

static inline int get_vlc_symbol(GetBitContext *gb, VlcState *const state,
                                 int bits)
{
    int k, i, v, ret;

    i = state->count;
    k = 0;
    while (i < state->error_sum) { // FIXME: optimize
        k++;
        i += i;
    }

    v = get_sr_golomb(gb, k, 12, bits);
    av_dlog(NULL, "v:%d bias:%d error:%d drift:%d count:%d k:%d",
            v, state->bias, state->error_sum, state->drift, state->count, k);

#if 0 // JPEG LS
    if (k == 0 && 2 * state->drift <= -state->count)
        v ^= (-1);
#else
    v ^= ((2 * state->drift + state->count) >> 31);
#endif

    ret = fold(v + state->bias, bits);

    update_vlc_state(state, v);

    return ret;
}

static av_always_inline void decode_line(FFV1Context *s, int w,
                                         int16_t *sample[2],
                                         int plane_index, int bits)
{
    PlaneContext *const p = &s->plane[plane_index];
    RangeCoder *const c   = &s->c;
    int x;
    int run_count = 0;
    int run_mode  = 0;
    int run_index = s->run_index;

    if (s->slice_coding_mode == 1) {
        int i;
        for (x = 0; x < w; x++) {
            int v = 0;
            for (i=0; i<bits; i++) {
                uint8_t state = 128;
                v += v + get_rac(c, &state);
            }
            sample[1][x] = v;
        }
        return;
    }

    for (x = 0; x < w; x++) {
        int diff, context, sign;

        context = get_context(p, sample[1] + x, sample[0] + x, sample[1] + x);
        if (context < 0) {
            context = -context;
            sign    = 1;
        } else
            sign = 0;

        av_assert2(context < p->context_count);

        if (s->ac) {
            diff = get_symbol_inline(c, p->state[context], 1);
        } else {
            if (context == 0 && run_mode == 0)
                run_mode = 1;

            if (run_mode) {
                if (run_count == 0 && run_mode == 1) {
                    if (get_bits1(&s->gb)) {
                        run_count = 1 << ff_log2_run[run_index];
                        if (x + run_count <= w)
                            run_index++;
                    } else {
                        if (ff_log2_run[run_index])
                            run_count = get_bits(&s->gb, ff_log2_run[run_index]);
                        else
                            run_count = 0;
                        if (run_index)
                            run_index--;
                        run_mode = 2;
                    }
                }
                run_count--;
                if (run_count < 0) {
                    run_mode  = 0;
                    run_count = 0;
                    diff      = get_vlc_symbol(&s->gb, &p->vlc_state[context],
                                               bits);
                    if (diff >= 0)
                        diff++;
                } else
                    diff = 0;
            } else
                diff = get_vlc_symbol(&s->gb, &p->vlc_state[context], bits);

            av_dlog(s->avctx, "count:%d index:%d, mode:%d, x:%d pos:%d\n",
                    run_count, run_index, run_mode, x, get_bits_count(&s->gb));
        }

        if (sign)
            diff = -diff;

        sample[1][x] = (predict(sample[1] + x, sample[0] + x) + diff) &
                       ((1 << bits) - 1);
    }
    s->run_index = run_index;
}

static void decode_plane(FFV1Context *s, uint8_t *src,
                         int w, int h, int stride, int plane_index)
{
    int x, y;
    int16_t *sample[2];
    sample[0] = s->sample_buffer + 3;
    sample[1] = s->sample_buffer + w + 6 + 3;

    s->run_index = 0;

    memset(s->sample_buffer, 0, 2 * (w + 6) * sizeof(*s->sample_buffer));

    for (y = 0; y < h; y++) {
        int16_t *temp = sample[0]; // FIXME: try a normal buffer

        sample[0] = sample[1];
        sample[1] = temp;

        sample[1][-1] = sample[0][0];
        sample[0][w]  = sample[0][w - 1];

// { START_TIMER
        if (s->avctx->bits_per_raw_sample <= 8) {
            decode_line(s, w, sample, plane_index, 8);
            for (x = 0; x < w; x++)
                src[x + stride * y] = sample[1][x];
        } else {
            decode_line(s, w, sample, plane_index, s->avctx->bits_per_raw_sample);
            if (s->packed_at_lsb) {
                for (x = 0; x < w; x++) {
                    ((uint16_t*)(src + stride*y))[x] = sample[1][x];
                }
            } else {
                for (x = 0; x < w; x++) {
                    ((uint16_t*)(src + stride*y))[x] = sample[1][x] << (16 - s->avctx->bits_per_raw_sample);
                }
            }
        }
// STOP_TIMER("decode-line") }
    }
}

static void decode_rgb_frame(FFV1Context *s, uint8_t *src[3], int w, int h, int stride[3])
{
    int x, y, p;
    int16_t *sample[4][2];
    int lbd    = s->avctx->bits_per_raw_sample <= 8;
    int bits   = s->avctx->bits_per_raw_sample > 0 ? s->avctx->bits_per_raw_sample : 8;
    int offset = 1 << bits;

    for (x = 0; x < 4; x++) {
        sample[x][0] = s->sample_buffer +  x * 2      * (w + 6) + 3;
        sample[x][1] = s->sample_buffer + (x * 2 + 1) * (w + 6) + 3;
    }

    s->run_index = 0;

    memset(s->sample_buffer, 0, 8 * (w + 6) * sizeof(*s->sample_buffer));

    for (y = 0; y < h; y++) {
        for (p = 0; p < 3 + s->transparency; p++) {
            int16_t *temp = sample[p][0]; // FIXME: try a normal buffer

            sample[p][0] = sample[p][1];
            sample[p][1] = temp;

            sample[p][1][-1]= sample[p][0][0  ];
            sample[p][0][ w]= sample[p][0][w-1];
            if (lbd && s->slice_coding_mode == 0)
                decode_line(s, w, sample[p], (p + 1)/2, 9);
            else
                decode_line(s, w, sample[p], (p + 1)/2, bits + (s->slice_coding_mode != 1));
        }
        for (x = 0; x < w; x++) {
            int g = sample[0][1][x];
            int b = sample[1][1][x];
            int r = sample[2][1][x];
            int a = sample[3][1][x];

            if (s->slice_coding_mode != 1) {
                b -= offset;
                r -= offset;
                g -= (b + r) >> 2;
                b += g;
                r += g;
            }

            if (lbd)
                *((uint32_t*)(src[0] + x*4 + stride[0]*y)) = b + (g<<8) + (r<<16) + (a<<24);
            else {
                *((uint16_t*)(src[0] + x*2 + stride[0]*y)) = b;
                *((uint16_t*)(src[1] + x*2 + stride[1]*y)) = g;
                *((uint16_t*)(src[2] + x*2 + stride[2]*y)) = r;
            }
        }
    }
}

static int decode_slice_header(FFV1Context *f, FFV1Context *fs)
{
    RangeCoder *c = &fs->c;
    uint8_t state[CONTEXT_SIZE];
    unsigned ps, i, context_count;
    memset(state, 128, sizeof(state));

    av_assert0(f->version > 2);

    fs->slice_x      =  get_symbol(c, state, 0)      * f->width ;
    fs->slice_y      =  get_symbol(c, state, 0)      * f->height;
    fs->slice_width  = (get_symbol(c, state, 0) + 1) * f->width  + fs->slice_x;
    fs->slice_height = (get_symbol(c, state, 0) + 1) * f->height + fs->slice_y;

    fs->slice_x /= f->num_h_slices;
    fs->slice_y /= f->num_v_slices;
    fs->slice_width  = fs->slice_width /f->num_h_slices - fs->slice_x;
    fs->slice_height = fs->slice_height/f->num_v_slices - fs->slice_y;
    if ((unsigned)fs->slice_width > f->width || (unsigned)fs->slice_height > f->height)
        return -1;
    if (    (unsigned)fs->slice_x + (uint64_t)fs->slice_width  > f->width
         || (unsigned)fs->slice_y + (uint64_t)fs->slice_height > f->height)
        return -1;

    for (i = 0; i < f->plane_count; i++) {
        PlaneContext * const p = &fs->plane[i];
        int idx = get_symbol(c, state, 0);
        if (idx > (unsigned)f->quant_table_count) {
            av_log(f->avctx, AV_LOG_ERROR, "quant_table_index out of range\n");
            return -1;
        }
        p->quant_table_index = idx;
        memcpy(p->quant_table, f->quant_tables[idx], sizeof(p->quant_table));
        context_count = f->context_count[idx];

        if (p->context_count < context_count) {
            av_freep(&p->state);
            av_freep(&p->vlc_state);
        }
        p->context_count = context_count;
    }

    ps = get_symbol(c, state, 0);
    if (ps == 1) {
        f->cur->interlaced_frame = 1;
        f->cur->top_field_first  = 1;
    } else if (ps == 2) {
        f->cur->interlaced_frame = 1;
        f->cur->top_field_first  = 0;
    } else if (ps == 3) {
        f->cur->interlaced_frame = 0;
    }
    f->cur->sample_aspect_ratio.num = get_symbol(c, state, 0);
    f->cur->sample_aspect_ratio.den = get_symbol(c, state, 0);
    if (fs->version > 3) {
        fs->slice_reset_contexts = get_rac(c, state);
        fs->slice_coding_mode = get_symbol(c, state, 0);
    }
    return 0;
}

static int decode_slice(AVCodecContext *c, void *arg)
{
    FFV1Context *fs   = *(void **)arg;
    FFV1Context *f    = fs->avctx->priv_data;
    int width, height, x, y, ret;
    const int ps      = av_pix_fmt_desc_get(c->pix_fmt)->comp[0].step_minus1 + 1;
    AVFrame * const p = f->cur;
    int i, si;

    for( si=0; fs != f->slice_context[si]; si ++)
        ;

    if(f->fsrc && !p->key_frame)
        ff_thread_await_progress(&f->last_picture, si, 0);

    if(f->fsrc && !p->key_frame) {
        FFV1Context *fssrc = f->fsrc->slice_context[si];
        FFV1Context *fsdst = f->slice_context[si];
        av_assert1(fsdst->plane_count == fssrc->plane_count);
        av_assert1(fsdst == fs);

        if (!p->key_frame)
            fsdst->slice_damaged |= fssrc->slice_damaged;

        for (i = 0; i < f->plane_count; i++) {
            PlaneContext *psrc = &fssrc->plane[i];
            PlaneContext *pdst = &fsdst->plane[i];

            av_free(pdst->state);
            av_free(pdst->vlc_state);
            memcpy(pdst, psrc, sizeof(*pdst));
            pdst->state = NULL;
            pdst->vlc_state = NULL;

            if (fssrc->ac) {
                pdst->state = av_malloc(CONTEXT_SIZE * psrc->context_count);
                memcpy(pdst->state, psrc->state, CONTEXT_SIZE * psrc->context_count);
            } else {
                pdst->vlc_state = av_malloc(sizeof(*pdst->vlc_state) * psrc->context_count);
                memcpy(pdst->vlc_state, psrc->vlc_state, sizeof(*pdst->vlc_state) * psrc->context_count);
            }
        }
    }

    if (f->version > 2) {
        if (ffv1_init_slice_state(f, fs) < 0)
            return AVERROR(ENOMEM);
        if (decode_slice_header(f, fs) < 0) {
            fs->slice_damaged = 1;
            return AVERROR_INVALIDDATA;
        }
    }
    if ((ret = ffv1_init_slice_state(f, fs)) < 0)
        return ret;
    if (f->cur->key_frame || fs->slice_reset_contexts)
        ffv1_clear_slice_state(f, fs);

    width  = fs->slice_width;
    height = fs->slice_height;
    x      = fs->slice_x;
    y      = fs->slice_y;

    if (!fs->ac) {
        if (f->version == 3 && f->micro_version > 1 || f->version > 3)
            get_rac(&fs->c, (uint8_t[]) { 129 });
        fs->ac_byte_count = f->version > 2 || (!x && !y) ? fs->c.bytestream - fs->c.bytestream_start - 1 : 0;
        init_get_bits(&fs->gb,
                      fs->c.bytestream_start + fs->ac_byte_count,
                      (fs->c.bytestream_end - fs->c.bytestream_start - fs->ac_byte_count) * 8);
    }

    av_assert1(width && height);
    if (f->colorspace == 0) {
        const int chroma_width  = FF_CEIL_RSHIFT(width,  f->chroma_h_shift);
        const int chroma_height = FF_CEIL_RSHIFT(height, f->chroma_v_shift);
        const int cx            = x >> f->chroma_h_shift;
        const int cy            = y >> f->chroma_v_shift;
        decode_plane(fs, p->data[0] + ps*x + y*p->linesize[0], width, height, p->linesize[0], 0);

        if (f->chroma_planes) {
            decode_plane(fs, p->data[1] + ps*cx+cy*p->linesize[1], chroma_width, chroma_height, p->linesize[1], 1);
            decode_plane(fs, p->data[2] + ps*cx+cy*p->linesize[2], chroma_width, chroma_height, p->linesize[2], 1);
        }
        if (fs->transparency)
            decode_plane(fs, p->data[3] + ps*x + y*p->linesize[3], width, height, p->linesize[3], 2);
    } else {
        uint8_t *planes[3] = { p->data[0] + ps * x + y * p->linesize[0],
                               p->data[1] + ps * x + y * p->linesize[1],
                               p->data[2] + ps * x + y * p->linesize[2] };
        decode_rgb_frame(fs, planes, width, height, p->linesize);
    }
    if (fs->ac && f->version > 2) {
        int v;
        get_rac(&fs->c, (uint8_t[]) { 129 });
        v = fs->c.bytestream_end - fs->c.bytestream - 2 - 5*f->ec;
        if (v) {
            av_log(f->avctx, AV_LOG_ERROR, "bytestream end mismatching by %d\n", v);
            fs->slice_damaged = 1;
        }
    }

    emms_c();

    ff_thread_report_progress(&f->picture, si, 0);

    return 0;
}

static int read_quant_table(RangeCoder *c, int16_t *quant_table, int scale)
{
    int v;
    int i = 0;
    uint8_t state[CONTEXT_SIZE];

    memset(state, 128, sizeof(state));

    for (v = 0; i < 128; v++) {
        unsigned len = get_symbol(c, state, 0) + 1;

        if (len > 128 - i)
            return AVERROR_INVALIDDATA;

        while (len--) {
            quant_table[i] = scale * v;
            i++;
        }
    }

    for (i = 1; i < 128; i++)
        quant_table[256 - i] = -quant_table[i];
    quant_table[128] = -quant_table[127];

    return 2 * v - 1;
}

static int read_quant_tables(RangeCoder *c,
                             int16_t quant_table[MAX_CONTEXT_INPUTS][256])
{
    int i;
    int context_count = 1;

    for (i = 0; i < 5; i++) {
        context_count *= read_quant_table(c, quant_table[i], context_count);
        if (context_count > 32768U) {
            return AVERROR_INVALIDDATA;
        }
    }
    return (context_count + 1) / 2;
}

static int read_extra_header(FFV1Context *f)
{
    RangeCoder *const c = &f->c;
    uint8_t state[CONTEXT_SIZE];
    int i, j, k, ret;
    uint8_t state2[32][CONTEXT_SIZE];

    memset(state2, 128, sizeof(state2));
    memset(state, 128, sizeof(state));

    ff_init_range_decoder(c, f->avctx->extradata, f->avctx->extradata_size);
    ff_build_rac_states(c, 0.05 * (1LL << 32), 256 - 8);

    f->version = get_symbol(c, state, 0);
    if (f->version < 2) {
        av_log(f->avctx, AV_LOG_ERROR, "Invalid version in global header\n");
        return AVERROR_INVALIDDATA;
    }
    if (f->version > 2) {
        c->bytestream_end -= 4;
        f->micro_version = get_symbol(c, state, 0);
    }
    f->ac = f->avctx->coder_type = get_symbol(c, state, 0);
    if (f->ac > 1) {
        for (i = 1; i < 256; i++)
            f->state_transition[i] = get_symbol(c, state, 1) + c->one_state[i];
    }

    f->colorspace                 = get_symbol(c, state, 0); //YUV cs type
    f->avctx->bits_per_raw_sample = get_symbol(c, state, 0);
    f->chroma_planes              = get_rac(c, state);
    f->chroma_h_shift             = get_symbol(c, state, 0);
    f->chroma_v_shift             = get_symbol(c, state, 0);
    f->transparency               = get_rac(c, state);
    f->plane_count                = 1 + (f->chroma_planes || f->version<4) + f->transparency;
    f->num_h_slices               = 1 + get_symbol(c, state, 0);
    f->num_v_slices               = 1 + get_symbol(c, state, 0);

    if (f->num_h_slices > (unsigned)f->width  || !f->num_h_slices ||
        f->num_v_slices > (unsigned)f->height || !f->num_v_slices
       ) {
        av_log(f->avctx, AV_LOG_ERROR, "slice count invalid\n");
        return AVERROR_INVALIDDATA;
    }

    f->quant_table_count = get_symbol(c, state, 0);
    if (f->quant_table_count > (unsigned)MAX_QUANT_TABLES)
        return AVERROR_INVALIDDATA;

    for (i = 0; i < f->quant_table_count; i++) {
        f->context_count[i] = read_quant_tables(c, f->quant_tables[i]);
        if (f->context_count[i] < 0) {
            av_log(f->avctx, AV_LOG_ERROR, "read_quant_table error\n");
            return AVERROR_INVALIDDATA;
        }
    }
    if ((ret = ffv1_allocate_initial_states(f)) < 0)
        return ret;

    for (i = 0; i < f->quant_table_count; i++)
        if (get_rac(c, state)) {
            for (j = 0; j < f->context_count[i]; j++)
                for (k = 0; k < CONTEXT_SIZE; k++) {
                    int pred = j ? f->initial_states[i][j - 1][k] : 128;
                    f->initial_states[i][j][k] =
                        (pred + get_symbol(c, state2[k], 1)) & 0xFF;
                }
        }

    if (f->version > 2) {
        f->ec = get_symbol(c, state, 0);
        if (f->micro_version > 2)
            f->intra = get_symbol(c, state, 0);
    }

    if (f->version > 2) {
        unsigned v;
        v = av_crc(av_crc_get_table(AV_CRC_32_IEEE), 0,
                   f->avctx->extradata, f->avctx->extradata_size);
        if (v) {
            av_log(f->avctx, AV_LOG_ERROR, "CRC mismatch %X!\n", v);
            return AVERROR_INVALIDDATA;
        }
    }

    if (f->avctx->debug & FF_DEBUG_PICT_INFO)
        av_log(f->avctx, AV_LOG_DEBUG,
               "global: ver:%d.%d, coder:%d, colorspace: %d bpr:%d chroma:%d(%d:%d), alpha:%d slices:%dx%d qtabs:%d ec:%d intra:%d\n",
               f->version, f->micro_version,
               f->ac,
               f->colorspace,
               f->avctx->bits_per_raw_sample,
               f->chroma_planes, f->chroma_h_shift, f->chroma_v_shift,
               f->transparency,
               f->num_h_slices, f->num_v_slices,
               f->quant_table_count,
               f->ec,
               f->intra
              );
    return 0;
}

static int read_header(FFV1Context *f)
{
    uint8_t state[CONTEXT_SIZE];
    int i, j, context_count = -1; //-1 to avoid warning
    RangeCoder *const c = &f->slice_context[0]->c;

    memset(state, 128, sizeof(state));

    if (f->version < 2) {
        int chroma_planes, chroma_h_shift, chroma_v_shift, transparency, colorspace, bits_per_raw_sample;
        unsigned v= get_symbol(c, state, 0);
        if (v >= 2) {
            av_log(f->avctx, AV_LOG_ERROR, "invalid version %d in ver01 header\n", v);
            return AVERROR_INVALIDDATA;
        }
        f->version = v;
        f->ac      = f->avctx->coder_type = get_symbol(c, state, 0);
        if (f->ac > 1) {
            for (i = 1; i < 256; i++)
                f->state_transition[i] = get_symbol(c, state, 1) + c->one_state[i];
        }

        colorspace     = get_symbol(c, state, 0); //YUV cs type
        bits_per_raw_sample = f->version > 0 ? get_symbol(c, state, 0) : f->avctx->bits_per_raw_sample;
        chroma_planes  = get_rac(c, state);
        chroma_h_shift = get_symbol(c, state, 0);
        chroma_v_shift = get_symbol(c, state, 0);
        transparency   = get_rac(c, state);

        if (f->plane_count) {
            if (   colorspace    != f->colorspace
                || bits_per_raw_sample != f->avctx->bits_per_raw_sample
                || chroma_planes != f->chroma_planes
                || chroma_h_shift!= f->chroma_h_shift
                || chroma_v_shift!= f->chroma_v_shift
                || transparency  != f->transparency) {
                av_log(f->avctx, AV_LOG_ERROR, "Invalid change of global parameters\n");
                return AVERROR_INVALIDDATA;
            }
        }

        f->colorspace     = colorspace;
        f->avctx->bits_per_raw_sample = bits_per_raw_sample;
        f->chroma_planes  = chroma_planes;
        f->chroma_h_shift = chroma_h_shift;
        f->chroma_v_shift = chroma_v_shift;
        f->transparency   = transparency;

        f->plane_count    = 2 + f->transparency;
    }

    if (f->colorspace == 0) {
        if (f->avctx->skip_alpha) f->transparency = 0;
        if (!f->transparency && !f->chroma_planes) {
            if (f->avctx->bits_per_raw_sample <= 8)
                f->avctx->pix_fmt = AV_PIX_FMT_GRAY8;
            else
                f->avctx->pix_fmt = AV_PIX_FMT_GRAY16;
        } else if (f->avctx->bits_per_raw_sample<=8 && !f->transparency) {
            switch(16 * f->chroma_h_shift + f->chroma_v_shift) {
            case 0x00: f->avctx->pix_fmt = AV_PIX_FMT_YUV444P; break;
            case 0x01: f->avctx->pix_fmt = AV_PIX_FMT_YUV440P; break;
            case 0x10: f->avctx->pix_fmt = AV_PIX_FMT_YUV422P; break;
            case 0x11: f->avctx->pix_fmt = AV_PIX_FMT_YUV420P; break;
            case 0x20: f->avctx->pix_fmt = AV_PIX_FMT_YUV411P; break;
            case 0x22: f->avctx->pix_fmt = AV_PIX_FMT_YUV410P; break;
            }
        } else if (f->avctx->bits_per_raw_sample <= 8 && f->transparency) {
            switch(16*f->chroma_h_shift + f->chroma_v_shift) {
            case 0x00: f->avctx->pix_fmt = AV_PIX_FMT_YUVA444P; break;
            case 0x10: f->avctx->pix_fmt = AV_PIX_FMT_YUVA422P; break;
            case 0x11: f->avctx->pix_fmt = AV_PIX_FMT_YUVA420P; break;
            }
        } else if (f->avctx->bits_per_raw_sample == 9 && !f->transparency) {
            f->packed_at_lsb = 1;
            switch(16 * f->chroma_h_shift + f->chroma_v_shift) {
            case 0x00: f->avctx->pix_fmt = AV_PIX_FMT_YUV444P9; break;
            case 0x10: f->avctx->pix_fmt = AV_PIX_FMT_YUV422P9; break;
            case 0x11: f->avctx->pix_fmt = AV_PIX_FMT_YUV420P9; break;
            }
        } else if (f->avctx->bits_per_raw_sample == 9 && f->transparency) {
            f->packed_at_lsb = 1;
            switch(16 * f->chroma_h_shift + f->chroma_v_shift) {
            case 0x00: f->avctx->pix_fmt = AV_PIX_FMT_YUVA444P9; break;
            case 0x10: f->avctx->pix_fmt = AV_PIX_FMT_YUVA422P9; break;
            case 0x11: f->avctx->pix_fmt = AV_PIX_FMT_YUVA420P9; break;
            }
        } else if (f->avctx->bits_per_raw_sample == 10 && !f->transparency) {
            f->packed_at_lsb = 1;
            switch(16 * f->chroma_h_shift + f->chroma_v_shift) {
            case 0x00: f->avctx->pix_fmt = AV_PIX_FMT_YUV444P10; break;
            case 0x10: f->avctx->pix_fmt = AV_PIX_FMT_YUV422P10; break;
            case 0x11: f->avctx->pix_fmt = AV_PIX_FMT_YUV420P10; break;
            }
        } else if (f->avctx->bits_per_raw_sample == 10 && f->transparency) {
            f->packed_at_lsb = 1;
            switch(16 * f->chroma_h_shift + f->chroma_v_shift) {
            case 0x00: f->avctx->pix_fmt = AV_PIX_FMT_YUVA444P10; break;
            case 0x10: f->avctx->pix_fmt = AV_PIX_FMT_YUVA422P10; break;
            case 0x11: f->avctx->pix_fmt = AV_PIX_FMT_YUVA420P10; break;
            }
        } else if (f->avctx->bits_per_raw_sample == 16 && !f->transparency){
            switch(16 * f->chroma_h_shift + f->chroma_v_shift) {
            case 0x00: f->avctx->pix_fmt = AV_PIX_FMT_YUV444P16; break;
            case 0x10: f->avctx->pix_fmt = AV_PIX_FMT_YUV422P16; break;
            case 0x11: f->avctx->pix_fmt = AV_PIX_FMT_YUV420P16; break;
            }
        } else if (f->avctx->bits_per_raw_sample == 16 && f->transparency){
            switch(16 * f->chroma_h_shift + f->chroma_v_shift) {
            case 0x00: f->avctx->pix_fmt = AV_PIX_FMT_YUVA444P16; break;
            case 0x10: f->avctx->pix_fmt = AV_PIX_FMT_YUVA422P16; break;
            case 0x11: f->avctx->pix_fmt = AV_PIX_FMT_YUVA420P16; break;
            }
        }
    } else if (f->colorspace == 1) {
        if (f->chroma_h_shift || f->chroma_v_shift) {
            av_log(f->avctx, AV_LOG_ERROR,
                   "chroma subsampling not supported in this colorspace\n");
            return AVERROR(ENOSYS);
        }
        if (     f->avctx->bits_per_raw_sample ==  9)
            f->avctx->pix_fmt = AV_PIX_FMT_GBRP9;
        else if (f->avctx->bits_per_raw_sample == 10)
            f->avctx->pix_fmt = AV_PIX_FMT_GBRP10;
        else if (f->avctx->bits_per_raw_sample == 12)
            f->avctx->pix_fmt = AV_PIX_FMT_GBRP12;
        else if (f->avctx->bits_per_raw_sample == 14)
            f->avctx->pix_fmt = AV_PIX_FMT_GBRP14;
        else
        if (f->transparency) f->avctx->pix_fmt = AV_PIX_FMT_RGB32;
        else                 f->avctx->pix_fmt = AV_PIX_FMT_0RGB32;
    } else {
        av_log(f->avctx, AV_LOG_ERROR, "colorspace not supported\n");
        return AVERROR(ENOSYS);
    }
    if (f->avctx->pix_fmt == AV_PIX_FMT_NONE) {
        av_log(f->avctx, AV_LOG_ERROR, "format not supported\n");
        return AVERROR(ENOSYS);
    }

    av_dlog(f->avctx, "%d %d %d\n",
            f->chroma_h_shift, f->chroma_v_shift, f->avctx->pix_fmt);
    if (f->version < 2) {
        context_count = read_quant_tables(c, f->quant_table);
        if (context_count < 0) {
            av_log(f->avctx, AV_LOG_ERROR, "read_quant_table error\n");
            return AVERROR_INVALIDDATA;
        }
    } else if (f->version < 3) {
        f->slice_count = get_symbol(c, state, 0);
    } else {
        const uint8_t *p = c->bytestream_end;
        for (f->slice_count = 0;
             f->slice_count < MAX_SLICES && 3 < p - c->bytestream_start;
             f->slice_count++) {
            int trailer = 3 + 5*!!f->ec;
            int size = AV_RB24(p-trailer);
            if (size + trailer > p - c->bytestream_start)
                break;
            p -= size + trailer;
        }
    }
    if (f->slice_count > (unsigned)MAX_SLICES || f->slice_count <= 0) {
        av_log(f->avctx, AV_LOG_ERROR, "slice count %d is invalid\n", f->slice_count);
        return AVERROR_INVALIDDATA;
    }

    for (j = 0; j < f->slice_count; j++) {
        FFV1Context *fs = f->slice_context[j];
        fs->ac            = f->ac;
        fs->packed_at_lsb = f->packed_at_lsb;

        fs->slice_damaged = 0;

        if (f->version == 2) {
            fs->slice_x      =  get_symbol(c, state, 0)      * f->width ;
            fs->slice_y      =  get_symbol(c, state, 0)      * f->height;
            fs->slice_width  = (get_symbol(c, state, 0) + 1) * f->width  + fs->slice_x;
            fs->slice_height = (get_symbol(c, state, 0) + 1) * f->height + fs->slice_y;

            fs->slice_x     /= f->num_h_slices;
            fs->slice_y     /= f->num_v_slices;
            fs->slice_width  = fs->slice_width  / f->num_h_slices - fs->slice_x;
            fs->slice_height = fs->slice_height / f->num_v_slices - fs->slice_y;
            if ((unsigned)fs->slice_width  > f->width ||
                (unsigned)fs->slice_height > f->height)
                return AVERROR_INVALIDDATA;
            if (   (unsigned)fs->slice_x + (uint64_t)fs->slice_width  > f->width
                || (unsigned)fs->slice_y + (uint64_t)fs->slice_height > f->height)
                return AVERROR_INVALIDDATA;
        }

        for (i = 0; i < f->plane_count; i++) {
            PlaneContext *const p = &fs->plane[i];

            if (f->version == 2) {
                int idx = get_symbol(c, state, 0);
                if (idx > (unsigned)f->quant_table_count) {
                    av_log(f->avctx, AV_LOG_ERROR,
                           "quant_table_index out of range\n");
                    return AVERROR_INVALIDDATA;
                }
                p->quant_table_index = idx;
                memcpy(p->quant_table, f->quant_tables[idx],
                       sizeof(p->quant_table));
                context_count = f->context_count[idx];
            } else {
                memcpy(p->quant_table, f->quant_table, sizeof(p->quant_table));
            }

            if (f->version <= 2) {
                av_assert0(context_count >= 0);
                if (p->context_count < context_count) {
                    av_freep(&p->state);
                    av_freep(&p->vlc_state);
                }
                p->context_count = context_count;
            }
        }
    }
    return 0;
}

static av_cold int decode_init(AVCodecContext *avctx)
{
    FFV1Context *f = avctx->priv_data;
    int ret;

    if ((ret = ffv1_common_init(avctx)) < 0)
        return ret;

    f->last_picture = av_frame_alloc();
    if (!f->last_picture)
        return AVERROR(ENOMEM);

    if (avctx->extradata && (ret = read_extra_header(f)) < 0)
        return ret;

    if ((ret = ffv1_init_slice_contexts(f)) < 0)
        return ret;

    avctx->internal->allocate_progress = 1;

    return 0;
}

static int decode_frame(AVCodecContext *avctx, void *data, int *got_frame, AVPacket *avpkt)
{
    const uint8_t *buf  = avpkt->data;
    int buf_size        = avpkt->size;
    FFV1Context *f      = avctx->priv_data;
    RangeCoder *const c = &f->slice_context[0]->c;
    int i, ret;
    uint8_t keystate = 128;
    const uint8_t *buf_p;
    AVFrame *p;

    if (f->last_picture.f)
        ff_thread_release_buffer(avctx, &f->last_picture);
    FFSWAP(ThreadFrame, f->picture, f->last_picture);

    f->cur = p = f->picture.f;

    if (f->version < 3 && avctx->field_order > AV_FIELD_PROGRESSIVE) {
        /* we have interlaced material flagged in container */
        p->interlaced_frame = 1;
        if (avctx->field_order == AV_FIELD_TT || avctx->field_order == AV_FIELD_TB)
            p->top_field_first = 1;
    }

    f->avctx = avctx;
    ff_init_range_decoder(c, buf, buf_size);
    ff_build_rac_states(c, 0.05 * (1LL << 32), 256 - 8);

    p->pict_type = AV_PICTURE_TYPE_I; //FIXME I vs. P
    if (get_rac(c, &keystate)) {
        p->key_frame    = 1;
        f->key_frame_ok = 0;
        if ((ret = read_header(f)) < 0)
            return ret;
        f->key_frame_ok = 1;
    } else {
        if (!f->key_frame_ok) {
            av_log(avctx, AV_LOG_ERROR,
                   "Cannot decode non-keyframe without valid keyframe\n");
            return AVERROR_INVALIDDATA;
        }
        p->key_frame = 0;
    }

    if ((ret = ff_thread_get_buffer(avctx, &f->picture, AV_GET_BUFFER_FLAG_REF)) < 0)
        return ret;

    if (avctx->debug & FF_DEBUG_PICT_INFO)
        av_log(avctx, AV_LOG_DEBUG, "ver:%d keyframe:%d coder:%d ec:%d slices:%d bps:%d\n",
               f->version, p->key_frame, f->ac, f->ec, f->slice_count, f->avctx->bits_per_raw_sample);

    ff_thread_finish_setup(avctx);

    buf_p = buf + buf_size;
    for (i = f->slice_count - 1; i >= 0; i--) {
        FFV1Context *fs = f->slice_context[i];
        int trailer = 3 + 5*!!f->ec;
        int v;

        if (i || f->version > 2) v = AV_RB24(buf_p-trailer) + trailer;
        else                     v = buf_p - c->bytestream_start;
        if (buf_p - c->bytestream_start < v) {
            av_log(avctx, AV_LOG_ERROR, "Slice pointer chain broken\n");
            return AVERROR_INVALIDDATA;
        }
        buf_p -= v;

        if (f->ec) {
            unsigned crc = av_crc(av_crc_get_table(AV_CRC_32_IEEE), 0, buf_p, v);
            if (crc) {
                int64_t ts = avpkt->pts != AV_NOPTS_VALUE ? avpkt->pts : avpkt->dts;
                av_log(f->avctx, AV_LOG_ERROR, "CRC mismatch %X!", crc);
                if (ts != AV_NOPTS_VALUE && avctx->pkt_timebase.num) {
                    av_log(f->avctx, AV_LOG_ERROR, "at %f seconds\n", ts*av_q2d(avctx->pkt_timebase));
                } else if (ts != AV_NOPTS_VALUE) {
                    av_log(f->avctx, AV_LOG_ERROR, "at %"PRId64"\n", ts);
                } else {
                    av_log(f->avctx, AV_LOG_ERROR, "\n");
                }
                fs->slice_damaged = 1;
            }
        }

        if (i) {
            ff_init_range_decoder(&fs->c, buf_p, v);
        } else
            fs->c.bytestream_end = (uint8_t *)(buf_p + v);

        fs->avctx = avctx;
        fs->cur = p;
    }

    avctx->execute(avctx,
                   decode_slice,
                   &f->slice_context[0],
                   NULL,
                   f->slice_count,
                   sizeof(void*));

    for (i = f->slice_count - 1; i >= 0; i--) {
        FFV1Context *fs = f->slice_context[i];
        int j;
<<<<<<< HEAD
        if (fs->slice_damaged && f->last_picture.f->data[0]) {
=======
        if (fs->slice_damaged && f->last_picture->data[0]) {
>>>>>>> 1c01b025
            const uint8_t *src[4];
            uint8_t *dst[4];
            ff_thread_await_progress(&f->last_picture, INT_MAX, 0);
            for (j = 0; j < 4; j++) {
<<<<<<< HEAD
                int sh = (j==1 || j==2) ? f->chroma_h_shift : 0;
                int sv = (j==1 || j==2) ? f->chroma_v_shift : 0;
                dst[j] = p->data[j] + p->linesize[j]*
                         (fs->slice_y>>sv) + (fs->slice_x>>sh);
                src[j] = f->last_picture.f->data[j] + f->last_picture.f->linesize[j]*
                         (fs->slice_y>>sv) + (fs->slice_x>>sh);
            }
            av_image_copy(dst, p->linesize, (const uint8_t **)src,
                          f->last_picture.f->linesize,
                          avctx->pix_fmt,
                          fs->slice_width,
=======
                int sh = (j == 1 || j == 2) ? f->chroma_h_shift : 0;
                int sv = (j == 1 || j == 2) ? f->chroma_v_shift : 0;
                dst[j] = p->data[j] + p->linesize[j] *
                         (fs->slice_y >> sv) + (fs->slice_x >> sh);
                src[j] = f->last_picture->data[j] +
                         f->last_picture->linesize[j] *
                         (fs->slice_y >> sv) + (fs->slice_x >> sh);
            }
            av_image_copy(dst, p->linesize, (const uint8_t **)src,
                          f->last_picture->linesize,
                          avctx->pix_fmt, fs->slice_width,
>>>>>>> 1c01b025
                          fs->slice_height);
        }
    }
    ff_thread_report_progress(&f->picture, INT_MAX, 0);

    f->picture_number++;

<<<<<<< HEAD
    if (f->last_picture.f)
        ff_thread_release_buffer(avctx, &f->last_picture);
=======
    av_frame_unref(f->last_picture);
    if ((ret = av_frame_ref(f->last_picture, p)) < 0)
        return ret;
>>>>>>> 1c01b025
    f->cur = NULL;
    if ((ret = av_frame_ref(data, f->picture.f)) < 0)
        return ret;

    *got_frame = 1;

    return buf_size;
}

<<<<<<< HEAD
static int init_thread_copy(AVCodecContext *avctx)
{
    FFV1Context *f = avctx->priv_data;
    int i, ret;

    f->picture.f      = NULL;
    f->last_picture.f = NULL;
    f->sample_buffer  = NULL;
    f->slice_count = 0;

    for (i = 0; i < f->quant_table_count; i++) {
        av_assert0(f->version > 1);
        f->initial_states[i] = av_memdup(f->initial_states[i],
                                         f->context_count[i] * sizeof(*f->initial_states[i]));
    }

    f->picture.f      = av_frame_alloc();
    f->last_picture.f = av_frame_alloc();

    if ((ret = ffv1_init_slice_contexts(f)) < 0)
        return ret;

    return 0;
}

static void copy_fields(FFV1Context *fsdst, FFV1Context *fssrc, FFV1Context *fsrc)
{
    fsdst->version             = fsrc->version;
    fsdst->micro_version       = fsrc->micro_version;
    fsdst->chroma_planes       = fsrc->chroma_planes;
    fsdst->chroma_h_shift      = fsrc->chroma_h_shift;
    fsdst->chroma_v_shift      = fsrc->chroma_v_shift;
    fsdst->transparency        = fsrc->transparency;
    fsdst->plane_count         = fsrc->plane_count;
    fsdst->ac                  = fsrc->ac;
    fsdst->colorspace          = fsrc->colorspace;

    fsdst->ec                  = fsrc->ec;
    fsdst->intra               = fsrc->intra;
    fsdst->slice_damaged       = fssrc->slice_damaged;
    fsdst->key_frame_ok        = fsrc->key_frame_ok;

    fsdst->bits_per_raw_sample = fsrc->bits_per_raw_sample;
    fsdst->packed_at_lsb       = fsrc->packed_at_lsb;
    fsdst->slice_count         = fsrc->slice_count;
    if (fsrc->version<3){
        fsdst->slice_x             = fssrc->slice_x;
        fsdst->slice_y             = fssrc->slice_y;
        fsdst->slice_width         = fssrc->slice_width;
        fsdst->slice_height        = fssrc->slice_height;
    }
}

static int update_thread_context(AVCodecContext *dst, const AVCodecContext *src)
{
    FFV1Context *fsrc = src->priv_data;
    FFV1Context *fdst = dst->priv_data;
    int i, ret;

    if (dst == src)
        return 0;

    {
        FFV1Context bak = *fdst;
        memcpy(fdst, fsrc, sizeof(*fdst));
        memcpy(fdst->initial_states, bak.initial_states, sizeof(fdst->initial_states));
        memcpy(fdst->slice_context,  bak.slice_context , sizeof(fdst->slice_context));
        fdst->picture      = bak.picture;
        fdst->last_picture = bak.last_picture;
        for (i = 0; i<fdst->num_h_slices * fdst->num_v_slices; i++) {
            FFV1Context *fssrc = fsrc->slice_context[i];
            FFV1Context *fsdst = fdst->slice_context[i];
            copy_fields(fsdst, fssrc, fsrc);
        }
        av_assert0(!fdst->plane[0].state);
        av_assert0(!fdst->sample_buffer);
    }

    av_assert1(fdst->slice_count == fsrc->slice_count);


    ff_thread_release_buffer(dst, &fdst->picture);
    if (fsrc->picture.f->data[0]) {
        if ((ret = ff_thread_ref_frame(&fdst->picture, &fsrc->picture)) < 0)
            return ret;
    }

    fdst->fsrc = fsrc;
=======
static av_cold int ffv1_decode_close(AVCodecContext *avctx)
{
    FFV1Context *s = avctx->priv_data;;

    av_frame_free(&s->last_picture);

    ffv1_close(avctx);
>>>>>>> 1c01b025

    return 0;
}

AVCodec ff_ffv1_decoder = {
    .name           = "ffv1",
    .long_name      = NULL_IF_CONFIG_SMALL("FFmpeg video codec #1"),
    .type           = AVMEDIA_TYPE_VIDEO,
    .id             = AV_CODEC_ID_FFV1,
    .priv_data_size = sizeof(FFV1Context),
<<<<<<< HEAD
    .init           = decode_init,
    .close          = ffv1_close,
    .decode         = decode_frame,
    .init_thread_copy = ONLY_IF_THREADS_ENABLED(init_thread_copy),
    .update_thread_context = ONLY_IF_THREADS_ENABLED(update_thread_context),
=======
    .init           = ffv1_decode_init,
    .close          = ffv1_decode_close,
    .decode         = ffv1_decode_frame,
>>>>>>> 1c01b025
    .capabilities   = CODEC_CAP_DR1 /*| CODEC_CAP_DRAW_HORIZ_BAND*/ |
                      CODEC_CAP_FRAME_THREADS | CODEC_CAP_SLICE_THREADS,
};<|MERGE_RESOLUTION|>--- conflicted
+++ resolved
@@ -820,10 +820,6 @@
     if ((ret = ffv1_common_init(avctx)) < 0)
         return ret;
 
-    f->last_picture = av_frame_alloc();
-    if (!f->last_picture)
-        return AVERROR(ENOMEM);
-
     if (avctx->extradata && (ret = read_extra_header(f)) < 0)
         return ret;
 
@@ -937,40 +933,22 @@
     for (i = f->slice_count - 1; i >= 0; i--) {
         FFV1Context *fs = f->slice_context[i];
         int j;
-<<<<<<< HEAD
         if (fs->slice_damaged && f->last_picture.f->data[0]) {
-=======
-        if (fs->slice_damaged && f->last_picture->data[0]) {
->>>>>>> 1c01b025
             const uint8_t *src[4];
             uint8_t *dst[4];
             ff_thread_await_progress(&f->last_picture, INT_MAX, 0);
             for (j = 0; j < 4; j++) {
-<<<<<<< HEAD
-                int sh = (j==1 || j==2) ? f->chroma_h_shift : 0;
-                int sv = (j==1 || j==2) ? f->chroma_v_shift : 0;
-                dst[j] = p->data[j] + p->linesize[j]*
-                         (fs->slice_y>>sv) + (fs->slice_x>>sh);
-                src[j] = f->last_picture.f->data[j] + f->last_picture.f->linesize[j]*
-                         (fs->slice_y>>sv) + (fs->slice_x>>sh);
+                int sh = (j == 1 || j == 2) ? f->chroma_h_shift : 0;
+                int sv = (j == 1 || j == 2) ? f->chroma_v_shift : 0;
+                dst[j] = p->data[j] + p->linesize[j] *
+                         (fs->slice_y >> sv) + (fs->slice_x >> sh);
+                src[j] = f->last_picture.f->data[j] + f->last_picture.f->linesize[j] *
+                         (fs->slice_y >> sv) + (fs->slice_x >> sh);
             }
             av_image_copy(dst, p->linesize, (const uint8_t **)src,
                           f->last_picture.f->linesize,
                           avctx->pix_fmt,
                           fs->slice_width,
-=======
-                int sh = (j == 1 || j == 2) ? f->chroma_h_shift : 0;
-                int sv = (j == 1 || j == 2) ? f->chroma_v_shift : 0;
-                dst[j] = p->data[j] + p->linesize[j] *
-                         (fs->slice_y >> sv) + (fs->slice_x >> sh);
-                src[j] = f->last_picture->data[j] +
-                         f->last_picture->linesize[j] *
-                         (fs->slice_y >> sv) + (fs->slice_x >> sh);
-            }
-            av_image_copy(dst, p->linesize, (const uint8_t **)src,
-                          f->last_picture->linesize,
-                          avctx->pix_fmt, fs->slice_width,
->>>>>>> 1c01b025
                           fs->slice_height);
         }
     }
@@ -978,14 +956,8 @@
 
     f->picture_number++;
 
-<<<<<<< HEAD
     if (f->last_picture.f)
         ff_thread_release_buffer(avctx, &f->last_picture);
-=======
-    av_frame_unref(f->last_picture);
-    if ((ret = av_frame_ref(f->last_picture, p)) < 0)
-        return ret;
->>>>>>> 1c01b025
     f->cur = NULL;
     if ((ret = av_frame_ref(data, f->picture.f)) < 0)
         return ret;
@@ -995,7 +967,6 @@
     return buf_size;
 }
 
-<<<<<<< HEAD
 static int init_thread_copy(AVCodecContext *avctx)
 {
     FFV1Context *f = avctx->priv_data;
@@ -1084,15 +1055,6 @@
     }
 
     fdst->fsrc = fsrc;
-=======
-static av_cold int ffv1_decode_close(AVCodecContext *avctx)
-{
-    FFV1Context *s = avctx->priv_data;;
-
-    av_frame_free(&s->last_picture);
-
-    ffv1_close(avctx);
->>>>>>> 1c01b025
 
     return 0;
 }
@@ -1103,17 +1065,11 @@
     .type           = AVMEDIA_TYPE_VIDEO,
     .id             = AV_CODEC_ID_FFV1,
     .priv_data_size = sizeof(FFV1Context),
-<<<<<<< HEAD
     .init           = decode_init,
     .close          = ffv1_close,
     .decode         = decode_frame,
     .init_thread_copy = ONLY_IF_THREADS_ENABLED(init_thread_copy),
     .update_thread_context = ONLY_IF_THREADS_ENABLED(update_thread_context),
-=======
-    .init           = ffv1_decode_init,
-    .close          = ffv1_decode_close,
-    .decode         = ffv1_decode_frame,
->>>>>>> 1c01b025
     .capabilities   = CODEC_CAP_DR1 /*| CODEC_CAP_DRAW_HORIZ_BAND*/ |
                       CODEC_CAP_FRAME_THREADS | CODEC_CAP_SLICE_THREADS,
 };