--- conflicted
+++ resolved
@@ -166,13 +166,8 @@
         return 1;
     }
 
-<<<<<<< HEAD
-//     if (argc < 3)
-//         err_if(!freopen(NULL, "wb", stdout));
-=======
     if (!freopen(argv[2], "wb", stdout))
         isdir = 1;
->>>>>>> a8656cd4
 
     w = DEFAULT_WIDTH;
     h = DEFAULT_HEIGHT;
