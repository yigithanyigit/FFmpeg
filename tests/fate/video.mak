FATE_VIDEO += fate-4xm-1
fate-4xm-1: CMD = framecrc -i $(SAMPLES)/4xm/version1.4xm -pix_fmt rgb24 -an

FATE_VIDEO += fate-4xm-2
fate-4xm-2: CMD = framecrc -i $(SAMPLES)/4xm/version2.4xm -pix_fmt rgb24 -an

FATE_VIDEO += fate-aasc
fate-aasc: CMD = framecrc -i $(SAMPLES)/aasc/AASC-1.5MB.AVI -pix_fmt rgb24

FATE_VIDEO += fate-alg-mm
fate-alg-mm: CMD = framecrc -i $(SAMPLES)/alg-mm/ibmlogo.mm -an -pix_fmt rgb24

FATE_VIDEO += fate-amv
fate-amv: CMD = framecrc -idct simple -i $(SAMPLES)/amv/MTV_high_res_320x240_sample_Penguin_Joke_MTV_from_WMV.amv -t 10

FATE_VIDEO += fate-ansi
fate-ansi: CMD = framecrc -chars_per_frame 44100 -i $(SAMPLES)/ansi/TRE-IOM5.ANS -pix_fmt rgb24

FATE_VIDEO += fate-armovie-escape124
fate-armovie-escape124: CMD = framecrc -i $(SAMPLES)/rpl/ESCAPE.RPL -pix_fmt rgb24

FATE_VIDEO += fate-auravision
fate-auravision: CMD = framecrc -i $(SAMPLES)/auravision/SOUVIDEO.AVI -an

FATE_VIDEO += fate-auravision-v2
fate-auravision-v2: CMD = framecrc -i $(SAMPLES)/auravision/salma-hayek-in-ugly-betty-partial-avi -an

FATE_VIDEO += fate-bethsoft-vid
fate-bethsoft-vid: CMD = framecrc -i $(SAMPLES)/bethsoft-vid/ANIM0001.VID -vsync 0 -t 5 -pix_fmt rgb24

FATE_VIDEO += fate-bfi
fate-bfi: CMD = framecrc -i $(SAMPLES)/bfi/2287.bfi -pix_fmt rgb24

FATE_VIDEO += fate-cdgraphics
fate-cdgraphics: CMD = framecrc -i $(SAMPLES)/cdgraphics/BrotherJohn.cdg -pix_fmt rgb24 -t 1

FATE_VIDEO += fate-cljr
fate-cljr: CMD = framecrc -i $(SAMPLES)/cljr/testcljr-partial.avi

FATE_VIDEO += fate-corepng
fate-corepng: CMD = framecrc -i $(SAMPLES)/png1/corepng-partial.avi

FATE_VIDEO += fate-creatureshock-avs
fate-creatureshock-avs: CMD = framecrc -i $(SAMPLES)/creatureshock-avs/OUTATIME.AVS -pix_fmt rgb24

FATE_VIDEO += fate-cvid
fate-cvid: CMD = framecrc -i $(SAMPLES)/cvid/laracroft-cinepak-partial.avi -an

FATE_VIDEO += fate-cvid-palette
fate-cvid-palette: CMD = framecrc -i $(SAMPLES)/cvid/catfight-cvid-pal8-partial.mov -pix_fmt rgb24 -an

<<<<<<< HEAD
FATE_VIDEO += fate-cyberia-c93
=======
FATE_TESTS += fate-cvid-grayscale
fate-cvid-grayscale: CMD = framecrc -i $(SAMPLES)/cvid/pcitva15.avi -an

FATE_TESTS += fate-cyberia-c93
>>>>>>> a67b8c86
fate-cyberia-c93: CMD = framecrc -i $(SAMPLES)/cyberia-c93/intro1.c93 -t 3 -pix_fmt rgb24

FATE_VIDEO += fate-cyuv
fate-cyuv: CMD = framecrc -i $(SAMPLES)/cyuv/cyuv.avi

FATE_VIDEO += fate-delphine-cin
fate-delphine-cin: CMD = framecrc -i $(SAMPLES)/delphine-cin/LOGO-partial.CIN -pix_fmt rgb24 -vsync 0

FATE_VIDEO += fate-deluxepaint-anm
fate-deluxepaint-anm: CMD = framecrc -i $(SAMPLES)/deluxepaint-anm/INTRO1.ANM -pix_fmt rgb24

FATE_VIDEO += fate-duck-tm2
fate-duck-tm2: CMD = framecrc -i $(SAMPLES)/duck/tm20.avi

FATE_VIDEO += fate-dxa-scummvm
fate-dxa-scummvm: CMD = framecrc -i $(SAMPLES)/dxa/scummvm.dxa -pix_fmt rgb24

FATE_VIDEO += fate-feeble-dxa
fate-feeble-dxa: CMD = framecrc -i $(SAMPLES)/dxa/meetsquid.dxa -t 2 -pix_fmt rgb24

FATE_VIDEO += fate-flic-af11-palette-change
fate-flic-af11-palette-change: CMD = framecrc -i $(SAMPLES)/fli/fli-engines.fli -t 3.3 -pix_fmt rgb24

FATE_VIDEO += fate-flic-af12
fate-flic-af12: CMD = framecrc -i $(SAMPLES)/fli/jj00c2.fli -pix_fmt rgb24

FATE_VIDEO += fate-flic-magiccarpet
fate-flic-magiccarpet: CMD = framecrc -i $(SAMPLES)/fli/intel.dat -pix_fmt rgb24

FATE_VIDEO += fate-frwu
fate-frwu: CMD = framecrc -i $(SAMPLES)/frwu/frwu.avi

FATE_VIDEO += fate-id-cin-video
fate-id-cin-video: CMD = framecrc -i $(SAMPLES)/idcin/idlog-2MB.cin -pix_fmt rgb24

FATE_VIDEO-$(CONFIG_AVFILTER) += fate-idroq-video-encode
fate-idroq-video-encode: CMD = md5 -f image2 -vcodec pgmyuv -i $(SAMPLES)/ffmpeg-synthetic/vsynth1/%02d.pgm -sws_flags +bitexact -vf pad=512:512:80:112 -f RoQ -t 0.2

FATE_VIDEO += fate-iff-byterun1
fate-iff-byterun1: CMD = framecrc -i $(SAMPLES)/iff/ASH.LBM -pix_fmt rgb24

FATE_VIDEO += fate-iff-fibonacci
fate-iff-fibonacci: CMD = md5 -i $(SAMPLES)/iff/dasboot-in-compressed -f s16le

FATE_VIDEO += fate-iff-ilbm
fate-iff-ilbm: CMD = framecrc -i $(SAMPLES)/iff/lms-matriks.ilbm -pix_fmt rgb24

FATE_VIDEO += fate-kmvc
fate-kmvc: CMD = framecrc -i $(SAMPLES)/KMVC/LOGO1.AVI -an -t 3 -pix_fmt rgb24

FATE_VIDEO += fate-mimic
fate-mimic: CMD = framecrc -idct simple -i $(SAMPLES)/mimic/mimic2-womanloveffmpeg.cam -vsync 0

FATE_VIDEO += fate-mjpegb
fate-mjpegb: CMD = framecrc -idct simple -flags +bitexact -i $(SAMPLES)/mjpegb/mjpegb_part.mov -an

FATE_VIDEO += fate-motionpixels
fate-motionpixels: CMD = framecrc -i $(SAMPLES)/motion-pixels/INTRO-partial.MVI -an -pix_fmt rgb24 -vframes 111

FATE_VIDEO += fate-mpeg2-field-enc
fate-mpeg2-field-enc: CMD = framecrc -flags +bitexact -dct fastint -idct simple -i $(SAMPLES)/mpeg2/mpeg2_field_encoding.ts -an

FATE_VIDEO += fate-nuv
fate-nuv: CMD = framecrc -idct simple -i $(SAMPLES)/nuv/Today.nuv -vsync 0

FATE_VIDEO += fate-qpeg
fate-qpeg: CMD = framecrc -i $(SAMPLES)/qpeg/Clock.avi -an -pix_fmt rgb24

FATE_VIDEO += fate-r210
fate-r210: CMD = framecrc -i $(SAMPLES)/r210/r210.avi -pix_fmt rgb48le

FATE_VIDEO += fate-rl2
fate-rl2: CMD = framecrc -i $(SAMPLES)/rl2/Z4915300.RL2 -pix_fmt rgb24 -an -vsync 0

FATE_VIDEO += fate-smacker
fate-smacker: CMD = framecrc -i $(SAMPLES)/smacker/wetlogo.smk -pix_fmt rgb24

FATE_VIDEO += fate-smc
fate-smc: CMD = framecrc -i $(SAMPLES)/smc/cass_schi.qt -vsync 0 -pix_fmt rgb24

FATE_VIDEO += fate-sp5x
fate-sp5x: CMD = framecrc -idct simple -i $(SAMPLES)/sp5x/sp5x_problem.avi

FATE_VIDEO += fate-sub-srt
fate-sub-srt: CMD = md5 -i $(SAMPLES)/sub/SubRip_capability_tester.srt -f ass

FATE_VIDEO += fate-tiertex-seq
fate-tiertex-seq: CMD = framecrc -i $(SAMPLES)/tiertex-seq/Gameover.seq -pix_fmt rgb24

FATE_VIDEO += fate-tmv
fate-tmv: CMD = framecrc -i $(SAMPLES)/tmv/pop-partial.tmv -pix_fmt rgb24

FATE_VIDEO += fate-truemotion1-15
fate-truemotion1-15: CMD = framecrc -i $(SAMPLES)/duck/phant2-940.duk -pix_fmt rgb24

FATE_VIDEO += fate-truemotion1-24
fate-truemotion1-24: CMD = framecrc -i $(SAMPLES)/duck/sonic3dblast_intro-partial.avi -pix_fmt rgb24

FATE_VIDEO += fate-txd-16bpp
fate-txd-16bpp: CMD = framecrc -i $(SAMPLES)/txd/misc.txd -pix_fmt bgra -an

FATE_VIDEO += fate-txd-pal8
fate-txd-pal8: CMD = framecrc -i $(SAMPLES)/txd/outro.txd -pix_fmt rgb24 -an

FATE_VIDEO += fate-ulti
fate-ulti: CMD = framecrc -i $(SAMPLES)/ulti/hit12w.avi -an

FATE_VIDEO += fate-v210
fate-v210: CMD = framecrc -i $(SAMPLES)/v210/v210_720p-partial.avi -pix_fmt yuv422p16be -an

FATE_VIDEO += fate-v410dec
fate-v410dec: CMD = framecrc -i $(SAMPLES)/v410/lenav410.mov -pix_fmt yuv444p10le

FATE_VIDEO += fate-v410enc
fate-v410enc: tests/vsynth1/00.pgm
fate-v410enc: CMD = md5 -f image2 -vcodec pgmyuv -i $(TARGET_PATH)/tests/vsynth1/%02d.pgm -flags +bitexact -vcodec v410 -f avi

FATE_VIDEO += fate-vcr1
fate-vcr1: CMD = framecrc -i $(SAMPLES)/vcr1/VCR1test.avi -an

FATE_VIDEO += fate-video-xl
fate-video-xl: CMD = framecrc -i $(SAMPLES)/vixl/pig-vixl.avi

FATE_VIDEO += fate-vqa-cc
fate-vqa-cc: CMD = framecrc -i $(SAMPLES)/vqa/cc-demo1-partial.vqa -pix_fmt rgb24

FATE_VIDEO += fate-wc3movie-xan
fate-wc3movie-xan: CMD = framecrc -i $(SAMPLES)/wc3movie/SC_32-part.MVE -pix_fmt rgb24

FATE_VIDEO += fate-wnv1
fate-wnv1: CMD = framecrc -i $(SAMPLES)/wnv1/wnv1-codec.avi -an

FATE_VIDEO += fate-yop
fate-yop: CMD = framecrc -i $(SAMPLES)/yop/test1.yop -pix_fmt rgb24 -an

FATE_VIDEO += fate-xxan-wc4
fate-xxan-wc4: CMD = framecrc -i $(SAMPLES)/wc4-xan/wc4trailer-partial.avi -an

FATE_TESTS += $(FATE_VIDEO)
fate-video: $(FATE_VIDEO)<|MERGE_RESOLUTION|>--- conflicted
+++ resolved
@@ -49,14 +49,10 @@
 FATE_VIDEO += fate-cvid-palette
 fate-cvid-palette: CMD = framecrc -i $(SAMPLES)/cvid/catfight-cvid-pal8-partial.mov -pix_fmt rgb24 -an
 
-<<<<<<< HEAD
-FATE_VIDEO += fate-cyberia-c93
-=======
-FATE_TESTS += fate-cvid-grayscale
+FATE_VIDEO += fate-cvid-grayscale
 fate-cvid-grayscale: CMD = framecrc -i $(SAMPLES)/cvid/pcitva15.avi -an
 
-FATE_TESTS += fate-cyberia-c93
->>>>>>> a67b8c86
+FATE_VIDEO += fate-cyberia-c93
 fate-cyberia-c93: CMD = framecrc -i $(SAMPLES)/cyberia-c93/intro1.c93 -t 3 -pix_fmt rgb24
 
 FATE_VIDEO += fate-cyuv
