--- conflicted
+++ resolved
@@ -15,7 +15,9 @@
 
 API changes, most recent first:
 
-<<<<<<< HEAD
+2014-04-xx - xxxxxxx - lavu 53.12.0 / 52.77.100 - crc.h
+  Add AV_CRC_16_ANSI_LE crc variant.
+
 2014-04-XX - xxxxxxx - lavf xx.xx.1xx - avformat.h
   Add av_format_inject_global_side_data()
 
@@ -25,10 +27,6 @@
 2014-04-xx - xxxxxxx - lavd 55.12.100 - avdevice.h
   Add avdevice_capabilities_create() function.
   Add avdevice_capabilities_free() function.
-=======
-2014-04-xx - xxxxxxx - lavu 53.12.0 - crc.h
-  Add AV_CRC_16_ANSI_LE crc variant.
->>>>>>> 0983d481
 
 2014-04-xx - xxxxxxx - lavu 53.11.0 - pixfmt.h
   Add AV_PIX_FMT_YVYU422 pixel format.
