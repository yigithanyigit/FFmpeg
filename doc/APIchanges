Never assume the API of libav* to be stable unless at least 1 month has passed
since the last major version increase or the API was added.

The last version increases were:
libavcodec:    2014-08-09
libavdevice:   2014-08-09
libavfilter:   2014-08-09
libavformat:   2014-08-09
libavresample: 2014-08-09
libpostproc:   2014-08-09
libswresample: 2014-08-09
libswscale:    2014-08-09
libavutil:     2014-08-09


API changes, most recent first:

<<<<<<< HEAD
2015-01-xx - xxxxxxx - lavc 56.12.0, lavu 54.8.0 - avcodec.h, frame.h
  Add AV_PKT_DATA_AUDIO_SERVICE_TYPE and AV_FRAME_DATA_AUDIO_SERVICE_TYPE for
  storing the audio service type as side data.

2015-01-16 - a47c933 - lavf 56.19.100 - avformat.h
  Add data_codec and data_codec_id for storing codec of data stream

2015-01-11 - 007c33d - lavd 56.4.100 - avdevice.h
  Add avdevice_list_input_sources().
  Add avdevice_list_output_sinks().

2014-12-27 - d7aaeea / c220a60 - lavc 56.19.100 / 56.10.0 - vdpau.h
  Add av_vdpau_get_surface_parameters().

2014-12-27 - ddb9a24 / 6c99c92 - lavc 56.18.100 / 56.9.0 - avcodec.h
  Add AV_HWACCEL_FLAG_ALLOW_HIGH_DEPTH flag to av_vdpau_bind_context().

2014-12-27 - d16079a / 57b6704 - lavc 56.17.100 / 56.8.0 - avcodec.h
  Add AVCodecContext.sw_pix_fmt.

2014-12-04 - 6e9ac02 - lavc 56.14.100 - dv_profile.h
  Add av_dv_codec_profile2().

-------- 8< --------- FFmpeg 2.5 was cut here -------- 8< ---------

2014-11-21 - ab922f9 - lavu 54.15.100 - dict.h
   Add av_dict_get_string().

2014-11-18 - a54a51c - lavu 54.14.100 - float_dsp.h
  Add avpriv_float_dsp_alloc().

2014-11-16 - 6690d4c3 - lavf 56.13.100 - avformat.h
  Add AVStream.recommended_encoder_configuration with accessors.

2014-11-16 - bee5844d - lavu 54.13.100 - opt.h
  Add av_opt_serialize().

2014-11-16 - eec69332 - lavu 54.12.100 - opt.h
  Add av_opt_is_set_to_default().

2014-11-06 - 44fa267 / 5e80fb7 - lavc 56.11.100 / 56.6.0 - vorbis_parser.h
  Add a public API for parsing vorbis packets.

2014-10-15 - 17085a0 / 7ea1b34 - lavc 56.7.100 / 56.5.0 - avcodec.h
  Replace AVCodecContext.time_base used for decoding
  with AVCodecContext.framerate.

2014-10-15 - 51c810e / d565fef1 - lavc 56.6.100 / 56.4.0 - avcodec.h
  Add AV_HWACCEL_FLAG_IGNORE_LEVEL flag to av_vdpau_bind_context().

2014-10-13 - da21895 / 2df0c32e - lavc 56.5.100 / 56.3.0 - avcodec.h
  Add AVCodecContext.initial_padding. Deprecate the use of AVCodecContext.delay
  for audio encoding.

2014-10-08 - bb44f7d / 5a419b2 - lavu 54.10.100 / 54.4.0 - pixdesc.h
  Add API to return the name of frame and context color properties.

2014-10-06 - a61899a / e3e158e - lavc 56.3.100 / 56.2.0 - vdpau.h
  Add av_vdpau_bind_context(). This function should now be used for creating
  (or resetting) a AVVDPAUContext instead of av_vdpau_alloc_context().

2014-10-02 - cdd6f05 - lavc 56.2.100 - avcodec.h
2014-10-02 - cdd6f05 - lavu 54.9.100 - frame.h
  Add AV_FRAME_DATA_SKIP_SAMPLES. Add lavc CODEC_FLAG2_SKIP_MANUAL and
  AVOption "skip_manual", which makes lavc export skip information via
  AV_FRAME_DATA_SKIP_SAMPLES AVFrame side data, instead of skipping and
  discarding samples automatically.

2014-10-02 - 0d92b0d - lavu 54.8.100 - avstring.h
  Add av_match_list()

2014-09-24 - ac68295 - libpostproc 53.1.100
  Add visualization support
=======
2015-01-27 - 728685f - lavc 56.12.0, lavu 54.8.0 - avcodec.h, frame.h
  Add AV_PKT_DATA_AUDIO_SERVICE_TYPE and AV_FRAME_DATA_AUDIO_SERVICE_TYPE for
  storing the audio service type as side data.

2015-01-14 - e2ad0b6 - lavu 54.6.0 - imgutils.h
  Add utility functions for image manipulation: av_image_get_buffer_size()
  av_image_fill_arrays() and av_image_copy_to_buffer().

2014-12-25 - c220a60 - lavc 56.10.0 - vdpau.h
  Add av_vdpau_get_surface_parameters().

2014-12-25 - 6c99c92 - lavc 56.9.0 - avcodec.h
  Add AV_HWACCEL_FLAG_ALLOW_HIGH_DEPTH flag to av_vdpau_bind_context().

2014-12-25 - 57b6704 - lavc 56.8.0 - avcodec.h
  Add AVCodecContext.sw_pix_fmt.

2014-11-07 - 1384df6 - lavf 56.06.3 - avformat.h
  Add AVFormatContext.avoid_negative_ts.

2014-11-06 - 5e80fb7 - lavc 56.6.0 - vorbis_parser.h
  Add a public API for parsing vorbis packets.

2014-10-24 - 1bd0bdc - lavu 54.5.0 - time.h
  Add av_gettime_relative().

2014-10-15 - 7ea1b34 - lavc 56.5.0 - avcodec.h
  Replace AVCodecContext.time_base used for decoding
  with AVCodecContext.framerate.

2014-10-15 - d565fef1- lavc 56.4.0 - avcodec.h
  Add AV_HWACCEL_FLAG_IGNORE_LEVEL flag to av_vdpau_bind_context().

2014-10-13 - 2df0c32 - lavc 56.03.0 - avcodec.h
  Add AVCodecContext.initial_padding. Deprecate the use of AVCodecContext.delay
  for audio encoding.

2014-10-08 - 5a419b2 - lavu 54.04.0 - pixdesc.h
  Add API to return the name of frame and context color properties.

2014-10-06 - e3e158e - lavc 56.2.0 - vdpau.h
  Add av_vdpau_bind_context(). This function should now be used for creating
  (or resetting) a AVVDPAUContext instead of av_vdpau_alloc_context().

2014-08-25 - b263f8f - lavf 56.03.0 - avformat.h
  Add AVFormatContext.max_ts_probe.
>>>>>>> faa8ffda

2014-09-19 - 6edd6a4 - lavc 56.1.101 - dv_profile.h
  deprecate avpriv_dv_frame_profile2(), which was made public by accident.


-------- 8< --------- FFmpeg 2.4 was cut here -------- 8< ---------

2014-08-25 - 215db29 / b263f8f - lavf 56.3.100 / 56.3.0 - avformat.h
  Add AVFormatContext.max_ts_probe.

2014-08-28 - f30a815 / 9301486 - lavc 56.1.100 / 56.1.0 - avcodec.h
  Add AV_PKT_DATA_STEREO3D to export container-level stereo3d information.

2014-08-23 - 8fc9bd0 - lavu 54.7.100 - dict.h
  AV_DICT_DONT_STRDUP_KEY and AV_DICT_DONT_STRDUP_VAL arguments are now
  freed even on error. This is consistent with the behaviour all users
  of it we could find expect.

2014-08-21 - 980a5b0 - lavu 54.6.100 - frame.h motion_vector.h
  Add AV_FRAME_DATA_MOTION_VECTORS side data and AVMotionVector structure

2014-08-16 - b7d5e01 - lswr 1.1.100 - swresample.h
  Add AVFrame based API

2014-08-16 - c2829dc - lavu 54.4.100 - dict.h
  Add av_dict_set_int helper function.

2014-08-13 - c8571c6 / 8ddc326 - lavu 54.3.100 / 54.3.0 - mem.h
  Add av_strndup().

2014-08-13 - 2ba4577 / a8c104a - lavu 54.2.100 / 54.2.0 - opt.h
  Add av_opt_get_dict_val/set_dict_val with AV_OPT_TYPE_DICT to support
  dictionary types being set as options.

2014-08-13 - afbd4b8 - lavf 56.01.0 - avformat.h
  Add AVFormatContext.event_flags and AVStream.event_flags for signaling to
  the user when events happen in the file/stream.

2014-08-10 - 78eaaa8 / fb1ddcd - lavr 2.1.0 - avresample.h
  Add avresample_convert_frame() and avresample_config().

2014-08-10 - 78eaaa8 / fb1ddcd - lavu 54.1.100 / 54.1.0 - error.h
  Add AVERROR_INPUT_CHANGED and AVERROR_OUTPUT_CHANGED.

2014-08-08 - 3841f2a / d35b94f - lavc 55.73.102 / 55.57.4 - avcodec.h
  Deprecate FF_IDCT_XVIDMMX define and xvidmmx idct option.
  Replaced by FF_IDCT_XVID and xvid respectively.

2014-08-08 - 5c3c671 - lavf 55.53.100 - avio.h
  Add avio_feof() and deprecate url_feof().

2014-08-07 - bb78903 - lsws 2.1.3 - swscale.h
  sws_getContext is not going to be removed in the future.

2014-08-07 - a561662 / ad1ee5f - lavc 55.73.101 / 55.57.3 - avcodec.h
  reordered_opaque is not going to be removed in the future.

2014-08-02 - 28a2107 - lavu 52.98.100 - pixelutils.h
  Add pixelutils API with SAD functions

2014-08-04 - 6017c98 / e9abafc - lavu 52.97.100 / 53.22.0 - pixfmt.h
  Add AV_PIX_FMT_YA16 pixel format for 16 bit packed gray with alpha.

2014-08-04 - 4c8bc6f / e96c3b8 - lavu 52.96.101 / 53.21.1 - avstring.h
  Rename AV_PIX_FMT_Y400A to AV_PIX_FMT_YA8 to better identify the format.
  An alias pixel format and color space name are provided for compatibility.

2014-08-04 - 073c074 / d2962e9 - lavu 52.96.100 / 53.21.0 - pixdesc.h
  Support name aliases for pixel formats.

2014-08-03 - 71d008e / 1ef9e83 - lavc 55.72.101 / 55.57.2 - avcodec.h
2014-08-03 - 71d008e / 1ef9e83 - lavu 52.95.100 / 53.20.0 - frame.h
  Deprecate AVCodecContext.dtg_active_format and use side-data instead.

2014-08-03 - e680c73 - lavc 55.72.100 - avcodec.h
  Add get_pixels() to AVDCT

2014-08-03 - 9400603 / 9f17685 - lavc 55.71.101 / 55.57.1 - avcodec.h
  Deprecate unused FF_IDCT_IPP define and ipp avcodec option.
  Deprecate unused FF_DEBUG_PTS define and pts avcodec option.
  Deprecate unused FF_CODER_TYPE_DEFLATE define and deflate avcodec option.
  Deprecate unused FF_DCT_INT define and int avcodec option.
  Deprecate unused avcodec option scenechange_factor.

2014-07-30 - ba3e331 - lavu 52.94.100 - frame.h
  Add av_frame_side_data_name()

2014-07-29 - 80a3a66 / 3a19405 - lavf 56.01.100 / 56.01.0 - avformat.h
  Add mime_type field to AVProbeData, which now MUST be initialized in
  order to avoid uninitialized reads of the mime_type pointer, likely
  leading to crashes.
  Typically, this means you will do 'AVProbeData pd = { 0 };' instead of
  'AVProbeData pd;'.

2014-07-29 - 31e0b5d / 69e7336 - lavu 52.92.100 / 53.19.0 - avstring.h
  Make name matching function from lavf public as av_match_name().

2014-07-28 - 2e5c8b0 / c5fca01 - lavc 55.71.100 / 55.57.0 - avcodec.h
  Add AV_CODEC_PROP_REORDER to mark codecs supporting frame reordering.

2014-07-27 - ff9a154 - lavf 55.50.100 - avformat.h
  New field int64_t probesize2 instead of deprecated
  field int probesize.

2014-07-27 - 932ff70 - lavc 55.70.100 - avdct.h
  Add AVDCT / avcodec_dct_alloc() / avcodec_dct_init().

2014-07-23 - 8a4c086 - lavf 55.49.100 - avio.h
  Add avio_read_to_bprint()


-------- 8< --------- FFmpeg 2.3 was cut here -------- 8< ---------

2014-07-14 - 62227a7 - lavf 55.47.100 - avformat.h
  Add av_stream_get_parser()

2014-07-09 - c67690f / a54f03b - lavu 52.92.100 / 53.18.0 - display.h
  Add av_display_matrix_flip() to flip the transformation matrix.

2014-07-09 - 1b58f13 / f6ee61f - lavc 55.69.100 / 55.56.0 - dv_profile.h
  Add a public API for DV profile handling.

2014-06-20 - 0dceefc / 9e500ef - lavu 52.90.100 / 53.17.0 - imgutils.h
  Add av_image_check_sar().

2014-06-20 - 4a99333 / 874390e - lavc 55.68.100 / 55.55.0 - avcodec.h
  Add av_packet_rescale_ts() to simplify timestamp conversion.

2014-06-18 - ac293b6 / 194be1f - lavf 55.44.100 / 55.20.0 - avformat.h
  The proper way for providing a hint about the desired timebase to the muxers
  is now setting AVStream.time_base, instead of AVStream.codec.time_base as was
  done previously. The old method is now deprecated.

2014-06-11 - 67d29da - lavc 55.66.101 - avcodec.h
  Increase FF_INPUT_BUFFER_PADDING_SIZE to 32 due to some corner cases needing
  it

2014-06-10 - 5482780 - lavf 55.43.100 - avformat.h
  New field int64_t max_analyze_duration2 instead of deprecated
  int max_analyze_duration.

2014-05-30 - 00759d7 - lavu 52.89.100 - opt.h
  Add av_opt_copy()

2014-06-01 - 03bb99a / 0957b27 - lavc 55.66.100 / 55.54.0 - avcodec.h
  Add AVCodecContext.side_data_only_packets to allow encoders to output packets
  with only side data. This option may become mandatory in the future, so all
  users are recommended to update their code and enable this option.

2014-06-01 - 6e8e9f1 / 8c02adc - lavu 52.88.100 / 53.16.0 - frame.h, pixfmt.h
  Move all color-related enums (AVColorPrimaries, AVColorSpace, AVColorRange,
  AVColorTransferCharacteristic, and AVChromaLocation) inside lavu.
  And add AVFrame fields for them.

2014-05-29 - bdb2e80 / b2d4565 - lavr 1.3.0 - avresample.h
  Add avresample_max_output_samples

2014-05-28 - d858ee7 / 6d21259 - lavf 55.42.100 / 55.19.0 - avformat.h
  Add strict_std_compliance and related AVOptions to support experimental
  muxing.

2014-05-26 - 55cc60c - lavu 52.87.100 - threadmessage.h
  Add thread message queue API.

2014-05-26 - c37d179 - lavf 55.41.100 - avformat.h
  Add format_probesize to AVFormatContext.

2014-05-20 - 7d25af1 / c23c96b - lavf 55.39.100 / 55.18.0 - avformat.h
  Add av_stream_get_side_data() to access stream-level side data
  in the same way as av_packet_get_side_data().

2014-05-20 - 7336e39 - lavu 52.86.100 - fifo.h
  Add av_fifo_alloc_array() function.

2014-05-19 - ef1d4ee / bddd8cb - lavu 52.85.100 / 53.15.0 - frame.h, display.h
  Add AV_FRAME_DATA_DISPLAYMATRIX for exporting frame-level
  spatial rendering on video frames for proper display.

2014-05-19 - ef1d4ee / bddd8cb - lavc 55.64.100 / 55.53.0 - avcodec.h
  Add AV_PKT_DATA_DISPLAYMATRIX for exporting packet-level
  spatial rendering on video frames for proper display.

2014-05-19 - 999a99c / a312f71 - lavf 55.38.101 / 55.17.1 - avformat.h
  Deprecate AVStream.pts and the AVFrac struct, which was its only use case.
  See use av_stream_get_end_pts()

2014-05-18 - 68c0518 / fd05602 - lavc 55.63.100 / 55.52.0 - avcodec.h
  Add avcodec_free_context(). From now on it should be used for freeing
  AVCodecContext.

2014-05-17 - 0eec06e - lavu 52.84.100 - time.h
  Add av_gettime_relative() av_gettime_relative_is_monotonic()

2014-05-15 - eacf7d6 / 0c1959b - lavf 55.38.100 / 55.17.0 - avformat.h
  Add AVFMT_FLAG_BITEXACT flag. Muxers now use it instead of checking
  CODEC_FLAG_BITEXACT on the first stream.

2014-05-15 - 96cb4c8 - lswr 0.19.100 - swresample.h
  Add swr_close()

2014-05-11 - 14aef38 / 66e6c8a - lavu 52.83.100 / 53.14.0 - pixfmt.h
  Add AV_PIX_FMT_VDA for new-style VDA acceleration.

2014-05-07 - 351f611 - lavu 52.82.100 - fifo.h
  Add av_fifo_freep() function.

2014-05-02 - ba52fb11 - lavu 52.81.100 - opt.h
  Add av_opt_set_dict2() function.

2014-05-01 - e77b985 / a2941c8 - lavc 55.60.103 / 55.50.3 - avcodec.h
  Deprecate CODEC_FLAG_MV0. It is replaced by the flag "mv0" in the
  "mpv_flags" private option of the mpegvideo encoders.

2014-05-01 - e40ae8c / 6484149 - lavc 55.60.102 / 55.50.2 - avcodec.h
  Deprecate CODEC_FLAG_GMC. It is replaced by the "gmc" private option of the
  libxvid encoder.

2014-05-01 - 1851643 / b2c3171 - lavc 55.60.101 / 55.50.1 - avcodec.h
  Deprecate CODEC_FLAG_NORMALIZE_AQP. It is replaced by the flag "naq" in the
  "mpv_flags" private option of the mpegvideo encoders.

2014-05-01 - cac07d0 / 5fcceda - avcodec.h
  Deprecate CODEC_FLAG_INPUT_PRESERVED. Its functionality is replaced by passing
  reference-counted frames to encoders.

2014-04-30 - 617e866 - lavu 52.81.100 - pixdesc.h
  Add av_find_best_pix_fmt_of_2(), av_get_pix_fmt_loss()
  Deprecate avcodec_get_pix_fmt_loss(), avcodec_find_best_pix_fmt_of_2()

2014-04-29 - 1bf6396 - lavc 55.60.100 - avcodec.h
  Add AVCodecDescriptor.mime_types field.

2014-04-29 - b804eb4 - lavu 52.80.100 - hash.h
  Add av_hash_final_bin(), av_hash_final_hex() and av_hash_final_b64().

2014-03-07 - 8b2a130 - lavc 55.50.0 / 55.53.100 - dxva2.h
  Add FF_DXVA2_WORKAROUND_INTEL_CLEARVIDEO for old Intel GPUs.

2014-04-22 - 502512e /dac7e8a - lavu 53.13.0 / 52.78.100 - avutil.h
  Add av_get_time_base_q().

2014-04-17 - a8d01a7 / 0983d48 - lavu 53.12.0 / 52.77.100 - crc.h
  Add AV_CRC_16_ANSI_LE crc variant.

2014-04-15 - ef818d8 - lavf 55.37.101 - avformat.h
  Add av_format_inject_global_side_data()

2014-04-12 - 4f698be - lavu 52.76.100 - log.h
  Add av_log_get_flags()

2014-04-11 - 6db42a2b - lavd 55.12.100 - avdevice.h
  Add avdevice_capabilities_create() function.
  Add avdevice_capabilities_free() function.

2014-04-07 - 0a1cc04 / 8b17243 - lavu 52.75.100 / 53.11.0 - pixfmt.h
  Add AV_PIX_FMT_YVYU422 pixel format.

2014-04-04 - c1d0536 / 8542f9c - lavu 52.74.100 / 53.10.0 - replaygain.h
  Full scale for peak values is now 100000 (instead of UINT32_MAX) and values
  may overflow.

2014-04-03 - c16e006 / 7763118 - lavu 52.73.100 / 53.9.0 - log.h
  Add AV_LOG(c) macro to have 256 color debug messages.

2014-04-03 - eaed4da9 - lavu 52.72.100 - opt.h
  Add AV_OPT_MULTI_COMPONENT_RANGE define to allow return
  multi-component option ranges.

2014-03-29 - cd50a44b - lavu 52.70.100 - mem.h
  Add av_dynarray_add_nofree() function.

2014-02-24 - 3e1f241 / d161ae0 - lavu 52.69.100 / 53.8.0 - frame.h
  Add av_frame_remove_side_data() for removing a single side data
  instance from a frame.

2014-03-24 - 83e8978 / 5a7e35d - lavu 52.68.100 / 53.7.0 - frame.h, replaygain.h
  Add AV_FRAME_DATA_REPLAYGAIN for exporting replaygain tags.
  Add a new header replaygain.h with the AVReplayGain struct.

2014-03-24 - 83e8978 / 5a7e35d - lavc 55.54.100 / 55.36.0 - avcodec.h
  Add AV_PKT_DATA_REPLAYGAIN for exporting replaygain tags.

2014-03-24 - 595ba3b / 25b3258 - lavf 55.35.100 / 55.13.0 - avformat.h
  Add AVStream.side_data and AVStream.nb_side_data for exporting stream-global
  side data (e.g. replaygain tags, video rotation)

2014-03-24 - bd34e26 / 0e2c3ee - lavc 55.53.100 / 55.35.0 - avcodec.h
  Give the name AVPacketSideData to the previously anonymous struct used for
  AVPacket.side_data.


-------- 8< --------- FFmpeg 2.2 was cut here -------- 8< ---------

2014-03-18 - 37c07d4 - lsws 2.5.102
  Make gray16 full-scale.

2014-03-16 - 6b1ca17 / 1481d24 - lavu 52.67.100 / 53.6.0 - pixfmt.h
  Add RGBA64_LIBAV pixel format and variants for compatibility

2014-03-11 - 3f3229c - lavf 55.34.101 - avformat.h
  Set AVFormatContext.start_time_realtime when demuxing.

2014-03-03 - 06fed440 - lavd 55.11.100 - avdevice.h
  Add av_input_audio_device_next().
  Add av_input_video_device_next().
  Add av_output_audio_device_next().
  Add av_output_video_device_next().

2014-02-24 - fff5262 / 1155fd0 - lavu 52.66.100 / 53.5.0 - frame.h
  Add av_frame_copy() for copying the frame data.

2014-02-24 - a66be60 - lswr 0.18.100 - swresample.h
  Add swr_is_initialized() for checking whether a resample context is initialized.

2014-02-22 - 5367c0b / 7e86c27 - lavr 1.2.0 - avresample.h
  Add avresample_is_open() for checking whether a resample context is open.

2014-02-19 - 6a24d77 / c3ecd96 - lavu 52.65.100 / 53.4.0  - opt.h
  Add AV_OPT_FLAG_EXPORT and AV_OPT_FLAG_READONLY to mark options meant (only)
  for reading.

2014-02-19 - f4c8d00 / 6bb8720 - lavu 52.64.101 / 53.3.1 - opt.h
  Deprecate unused AV_OPT_FLAG_METADATA.

2014-02-16 - 81c3f81 - lavd 55.10.100 - avdevice.h
  Add avdevice_list_devices() and avdevice_free_list_devices()

2014-02-16 - db3c970 - lavf 55.33.100 - avio.h
  Add avio_find_protocol_name() to find out the name of the protocol that would
  be selected for a given URL.

2014-02-15 - a2bc6c1 / c98f316 - lavu 52.64.100 / 53.3.0 - frame.h
  Add AV_FRAME_DATA_DOWNMIX_INFO value to the AVFrameSideDataType enum and
  downmix_info.h API, which identify downmix-related metadata.

2014-02-11 - 1b05ac2 - lavf 55.32.100 - avformat.h
  Add av_write_uncoded_frame() and av_interleaved_write_uncoded_frame().

2014-02-04 - 3adb5f8 / d9ae103 - lavf 55.30.100 / 55.11.0 - avformat.h
  Add AVFormatContext.max_interleave_delta for controlling amount of buffering
  when interleaving.

2014-02-02 - 5871ee5 - lavf 55.29.100 - avformat.h
  Add output_ts_offset muxing option to AVFormatContext.

2014-01-27 - 102bd64 - lavd 55.7.100 - avdevice.h
                       lavf 55.28.100 - avformat.h
  Add avdevice_dev_to_app_control_message() function.

2014-01-27 - 7151411 - lavd 55.6.100 - avdevice.h
                       lavf 55.27.100 - avformat.h
  Add avdevice_app_to_dev_control_message() function.

2014-01-24 - 86bee79 - lavf 55.26.100 - avformat.h
  Add AVFormatContext option metadata_header_padding to allow control over the
  amount of padding added.

2014-01-20 - eef74b2 / 93c553c - lavc 55.48.102 / 55.32.1 - avcodec.h
  Edges are not required anymore on video buffers allocated by get_buffer2()
  (i.e. as if the CODEC_FLAG_EMU_EDGE flag was always on). Deprecate
  CODEC_FLAG_EMU_EDGE and avcodec_get_edge_width().

2014-01-19 - 1a193c4 - lavf 55.25.100 - avformat.h
  Add avformat_get_mov_video_tags() and avformat_get_mov_audio_tags().

2014-01-19 - 3532dd5 - lavu 52.63.100 - rational.h
  Add av_make_q() function.

2014-01-05 - 4cf4da9 / 5b4797a - lavu 52.62.100 / 53.2.0 - frame.h
  Add AV_FRAME_DATA_MATRIXENCODING value to the AVFrameSideDataType enum, which
  identifies AVMatrixEncoding data.

2014-01-05 - 751385f / 5c437fb - lavu 52.61.100 / 53.1.0 - channel_layout.h
  Add values for various Dolby flags to the AVMatrixEncoding enum.

2014-01-04 - b317f94 - lavu 52.60.100 - mathematics.h
  Add av_add_stable() function.

2013-12-22 - 911676c - lavu 52.59.100 - avstring.h
  Add av_strnlen() function.

2013-12-09 - 64f73ac - lavu 52.57.100 - opencl.h
  Add av_opencl_benchmark() function.

2013-11-30 - 82b2e9c - lavu 52.56.100 - ffversion.h
  Moves version.h to libavutil/ffversion.h.
  Install ffversion.h and make it public.

2013-12-11 - 29c83d2 / b9fb59d,409a143 / 9431356,44967ab / d7b3ee9 - lavc 55.45.101 / 55.28.1 - avcodec.h
  av_frame_alloc(), av_frame_unref() and av_frame_free() now can and should be
  used instead of avcodec_alloc_frame(), avcodec_get_frame_defaults() and
  avcodec_free_frame() respectively. The latter three functions are deprecated.

2013-12-09 - 7a60348 / 7e244c6- - lavu 52.58.100 / 52.20.0 - frame.h
  Add AV_FRAME_DATA_STEREO3D value to the AVFrameSideDataType enum and
  stereo3d.h API, that identify codec-independent stereo3d information.

2013-11-26 - 625b290 / 1eaac1d- - lavu 52.55.100 / 52.19.0 - frame.h
  Add AV_FRAME_DATA_A53_CC value to the AVFrameSideDataType enum, which
  identifies ATSC A53 Part 4 Closed Captions data.

2013-11-22 - 6859065 - lavu 52.54.100 - avstring.h
  Add av_utf8_decode() function.

2013-11-22 - fb7d70c - lavc 55.44.100 - avcodec.h
  Add HEVC profiles

2013-11-20 - c28b61c - lavc 55.44.100 - avcodec.h
  Add av_packet_{un,}pack_dictionary()
  Add AV_PKT_METADATA_UPDATE side data type, used to transmit key/value
  strings between a stream and the application.

2013-11-14 - 7c888ae / cce3e0a - lavu 52.53.100 / 52.18.0 - mem.h
  Move av_fast_malloc() and av_fast_realloc() for libavcodec to libavutil.

2013-11-14 - b71e4d8 / 8941971 - lavc 55.43.100 / 55.27.0 - avcodec.h
  Deprecate AVCodecContext.error_rate, it is replaced by the 'error_rate'
  private option of the mpegvideo encoder family.

2013-11-14 - 31c09b7 / 728c465 - lavc 55.42.100 / 55.26.0 - vdpau.h
  Add av_vdpau_get_profile().
  Add av_vdpau_alloc_context(). This function must from now on be
  used for allocating AVVDPAUContext.

2013-11-04 - be41f21 / cd8f772 - lavc 55.41.100 / 55.25.0 - avcodec.h
                       lavu 52.51.100 - frame.h
  Add ITU-R BT.2020 and other not yet included values to color primaries,
  transfer characteristics and colorspaces.

2013-11-04 - 85cabf1 - lavu 52.50.100 - avutil.h
  Add av_fopen_utf8()

2013-10-31 - 78265fc / 28096e0 - lavu 52.49.100 / 52.17.0 - frame.h
  Add AVFrame.flags and AV_FRAME_FLAG_CORRUPT.


-------- 8< --------- FFmpeg 2.1 was cut here -------- 8< ---------

2013-10-27 - dbe6f9f - lavc 55.39.100 - avcodec.h
  Add CODEC_CAP_DELAY support to avcodec_decode_subtitle2.

2013-10-27 - d61617a - lavu 52.48.100 - parseutils.h
  Add av_get_known_color_name().

2013-10-17 - 8696e51 - lavu 52.47.100 - opt.h
  Add AV_OPT_TYPE_CHANNEL_LAYOUT and channel layout option handlers
  av_opt_get_channel_layout() and av_opt_set_channel_layout().

2013-10-06 - ccf96f8 -libswscale 2.5.101 - options.c
  Change default scaler to bicubic

2013-10-03 - e57dba0 - lavc 55.34.100 - avcodec.h
  Add av_codec_get_max_lowres()

2013-10-02 - 5082fcc - lavf 55.19.100 - avformat.h
  Add audio/video/subtitle AVCodec fields to AVFormatContext to force specific
  decoders

2013-09-28 - 7381d31 / 0767bfd - lavfi 3.88.100 / 3.11.0 - avfilter.h
  Add AVFilterGraph.execute and AVFilterGraph.opaque for custom slice threading
  implementations.

2013-09-21 - 85f8a3c / e208e6d - lavu 52.46.100 / 52.16.0 - pixfmt.h
  Add interleaved 4:2:2 8/10-bit formats AV_PIX_FMT_NV16 and
  AV_PIX_FMT_NV20.

2013-09-16 - c74c3fb / 3feb3d6 - lavu 52.44.100 / 52.15.0 - mem.h
  Add av_reallocp.

2013-09-04 - 3e1f507 - lavc 55.31.101 - avcodec.h
  avcodec_close() argument can be NULL.

2013-09-04 - 36cd017a - lavf 55.16.101 - avformat.h
  avformat_close_input() argument can be NULL and point on NULL.

2013-08-29 - e31db62 - lavf 55.15.100 - avformat.h
  Add av_format_get_probe_score().

2013-08-15 - 1e0e193 - lsws 2.5.100 -
  Add a sws_dither AVOption, allowing to set the dither algorithm used

2013-08-11 - d404fe35 - lavc 55.27.100 - vdpau.h
  Add a render2 alternative to the render callback function.

2013-08-11 - af05edc - lavc 55.26.100 - vdpau.h
  Add allocation function for AVVDPAUContext, allowing
  to extend it in the future without breaking ABI/API.

2013-08-10 - 67a580f / 5a9a9d4 - lavc 55.25.100 / 55.16.0 - avcodec.h
  Extend AVPacket API with av_packet_unref, av_packet_ref,
  av_packet_move_ref, av_packet_copy_props, av_packet_free_side_data.

2013-08-05 - 9547e3e / f824535 - lavc 55.22.100 / 55.13.0 - avcodec.h
  Deprecate the bitstream-related members from struct AVVDPAUContext.
  The bitstream buffers no longer need to be explicitly freed.

2013-08-05 - 3b805dc / 549294f - lavc 55.21.100 / 55.12.0 - avcodec.h
  Deprecate the CODEC_CAP_HWACCEL_VDPAU codec capability. Use CODEC_CAP_HWACCEL
  and select the AV_PIX_FMT_VDPAU format with get_format() instead.

2013-08-05 - 4ee0984 / a0ad5d0 - lavu 52.41.100 / 52.14.0 - pixfmt.h
  Deprecate AV_PIX_FMT_VDPAU_*. Use AV_PIX_FMT_VDPAU instead.

2013-08-02 - 82fdfe8 / a8b1927 - lavc 55.20.100 / 55.11.0 - avcodec.h
  Add output_picture_number to AVCodecParserContext.

2013-07-23 - abc8110 - lavc 55.19.100 - avcodec.h
  Add avcodec_chroma_pos_to_enum()
  Add avcodec_enum_to_chroma_pos()


-------- 8< --------- FFmpeg 2.0 was cut here -------- 8< ---------

2013-07-03 - 838bd73 - lavfi 3.78.100 - avfilter.h
  Deprecate avfilter_graph_parse() in favor of the equivalent
  avfilter_graph_parse_ptr().

2013-06-24 - af5f9c0 / 95d5246 - lavc 55.17.100 / 55.10.0 - avcodec.h
  Add MPEG-2 AAC profiles

2013-06-25 - af5f9c0 / 95d5246 - lavf 55.10.100 - avformat.h
  Add AV_DISPOSITION_* flags to indicate text track kind.

2013-06-15 - 99b8cd0 - lavu 52.36.100
  Add AVRIPEMD:
   av_ripemd_alloc()
   av_ripemd_init()
   av_ripemd_update()
   av_ripemd_final()

2013-06-04 - 30b491f / fc962d4 - lavu 52.35.100 / 52.13.0 - mem.h
  Add av_realloc_array and av_reallocp_array

2013-05-30 - 682b227 - lavu 52.35.100
  Add AVSHA512:
   av_sha512_alloc()
   av_sha512_init()
   av_sha512_update()
   av_sha512_final()

2013-05-24 - 8d4e969 / 129bb23 - lavfi 3.10.0 / 3.70.100 - avfilter.h
  Add support for slice multithreading to lavfi. Filters supporting threading
  are marked with AVFILTER_FLAG_SLICE_THREADS.
  New fields AVFilterContext.thread_type, AVFilterGraph.thread_type and
  AVFilterGraph.nb_threads (accessible directly or through AVOptions) may be
  used to configure multithreading.

2013-05-24 - fe40a9f / 2a6eaea - lavu 52.12.0 / 52.34.100 - cpu.h
  Add av_cpu_count() function for getting the number of logical CPUs.

2013-05-24 - 0c25c39 / b493847 - lavc 55.7.0 / 55.12.100 - avcodec.h
  Add picture_structure to AVCodecParserContext.

2013-05-17 - 3a751ea - lavu 52.33.100 - opt.h
  Add AV_OPT_TYPE_COLOR value to AVOptionType enum.

2013-05-13 - e398416 - lavu 52.31.100 - mem.h
  Add av_dynarray2_add().

2013-05-12 - 1776177 - lavfi 3.65.100
  Add AVFILTER_FLAG_SUPPORT_TIMELINE* filter flags.

2013-04-19 - 380cfce - lavc 55.4.100
  Add AV_CODEC_PROP_TEXT_SUB property for text based subtitles codec.

2013-04-18 - 7c1a002 - lavf 55.3.100
  The matroska demuxer can now output proper verbatim ASS packets. It will
  become the default starting lavf 56.0.100.

2013-04-10 - af0d270 - lavu 25.26.100 - avutil.h,opt.h
  Add av_int_list_length()
  and av_opt_set_int_list().

2013-03-30 - 5c73645 - lavu 52.24.100 - samplefmt.h
  Add av_samples_alloc_array_and_samples().

2013-03-29 - ef7b6b4 - lavf 55.1.100 - avformat.h
  Add av_guess_frame_rate()

2013-03-20 - 8d928a9 - lavu 52.22.100 - opt.h
  Add AV_OPT_TYPE_DURATION value to AVOptionType enum.

2013-03-17 - 7aa9af5 - lavu 52.20.100 - opt.h
  Add AV_OPT_TYPE_VIDEO_RATE value to AVOptionType enum.


-------- 8< --------- FFmpeg 1.2 was cut here -------- 8< ---------

2013-03-07 - 9767ec6 - lavu 52.18.100 - avstring.h,bprint.h
  Add av_escape() and av_bprint_escape() API.

2013-02-24 - b59cd08 - lavfi 3.41.100 - buffersink.h
  Add sample_rates field to AVABufferSinkParams.

2013-01-17 - a1a707f - lavf 54.61.100
  Add av_codec_get_tag2().

2013-01-01 - 2eb2e17 - lavfi 3.34.100
  Add avfilter_get_audio_buffer_ref_from_arrays_channels.


-------- 8< --------- FFmpeg 1.1 was cut here -------- 8< ---------

2012-12-20 - 34de47aa - lavfi 3.29.100 - avfilter.h
  Add AVFilterLink.channels, avfilter_link_get_channels()
  and avfilter_ref_get_channels().

2012-12-15 - 96d815fc - lavc 54.80.100 - avcodec.h
  Add pkt_size field to AVFrame.

2012-11-25 - c70ec631 - lavu 52.9.100 - opt.h
  Add the following convenience functions to opt.h:
   av_opt_get_image_size
   av_opt_get_pixel_fmt
   av_opt_get_sample_fmt
   av_opt_set_image_size
   av_opt_set_pixel_fmt
   av_opt_set_sample_fmt

2012-11-17 - 4cd74c81 - lavu 52.8.100 - bprint.h
  Add av_bprint_strftime().

2012-11-15 - 92648107 - lavu 52.7.100 - opt.h
  Add av_opt_get_key_value().

2012-11-13 - 79456652 - lavfi 3.23.100 - avfilter.h
  Add channels field to AVFilterBufferRefAudioProps.

2012-11-03 - 481fdeee - lavu 52.3.100 - opt.h
  Add AV_OPT_TYPE_SAMPLE_FMT value to AVOptionType enum.

2012-10-21 - 6fb2fd8 - lavc  54.68.100 - avcodec.h
                       lavfi  3.20.100 - avfilter.h
  Add AV_PKT_DATA_STRINGS_METADATA side data type, used to transmit key/value
  strings between AVPacket and AVFrame, and add metadata field to
  AVCodecContext (which shall not be accessed by users; see AVFrame metadata
  instead).

2012-09-27 - a70b493 - lavd 54.3.100 - version.h
  Add LIBAVDEVICE_IDENT symbol.

2012-09-27 - a70b493 - lavfi 3.18.100 - version.h
  Add LIBAVFILTER_IDENT symbol.

2012-09-27 - a70b493 - libswr 0.16.100 - version.h
  Add LIBSWRESAMPLE_VERSION, LIBSWRESAMPLE_BUILD
  and LIBSWRESAMPLE_IDENT symbols.


-------- 8< --------- FFmpeg 1.0 was cut here -------- 8< ---------

2012-09-06 - 29e972f - lavu 51.72.100 - parseutils.h
  Add av_small_strptime() time parsing function.

  Can be used as a stripped-down replacement for strptime(), on
  systems which do not support it.

2012-08-25 - 2626cc4 - lavf 54.28.100
  Matroska demuxer now identifies SRT subtitles as AV_CODEC_ID_SUBRIP instead
  of AV_CODEC_ID_TEXT.

2012-08-13 - 5c0d8bc - lavfi 3.8.100 - avfilter.h
  Add avfilter_get_class() function, and priv_class field to AVFilter
  struct.

2012-08-12 - a25346e - lavu 51.69.100 - opt.h
  Add AV_OPT_FLAG_FILTERING_PARAM symbol in opt.h.

2012-07-31 - 23fc4dd - lavc 54.46.100
  Add channels field to AVFrame.

2012-07-30 - f893904 - lavu 51.66.100
  Add av_get_channel_description()
  and av_get_standard_channel_layout() functions.

2012-07-21 - 016a472 - lavc 54.43.100
  Add decode_error_flags field to AVFrame.

2012-07-20 - b062936 - lavf 54.18.100
  Add avformat_match_stream_specifier() function.

2012-07-14 - f49ec1b - lavc 54.38.100 - avcodec.h
  Add metadata to AVFrame, and the accessor functions
  av_frame_get_metadata() and av_frame_set_metadata().

2012-07-10 - 0e003d8 - lavc 54.33.100
  Add av_fast_padded_mallocz().

2012-07-10 - 21d5609 - lavfi 3.2.0 - avfilter.h
  Add init_opaque() callback to AVFilter struct.

2012-06-26 - e6674e4 - lavu 51.63.100 - imgutils.h
  Add functions to libavutil/imgutils.h:
  av_image_get_buffer_size()
  av_image_fill_arrays()
  av_image_copy_to_buffer()

2012-06-24 - c41899a - lavu 51.62.100 - version.h
  version moved from avutil.h to version.h

2012-04-11 - 359abb1 - lavu 51.58.100 - error.h
  Add av_make_error_string() and av_err2str() utilities to
  libavutil/error.h.

2012-06-05 - 62b39d4 - lavc 54.24.100
  Add pkt_duration field to AVFrame.

2012-05-24 - f2ee065 - lavu 51.54.100
  Move AVPALETTE_SIZE and AVPALETTE_COUNT macros from
  libavcodec/avcodec.h to libavutil/pixfmt.h.

2012-05-14 - 94a9ac1 - lavf 54.5.100
  Add av_guess_sample_aspect_ratio() function.

2012-04-20 - 65fa7bc - lavfi 2.70.100
  Add avfilter_unref_bufferp() to avfilter.h.

2012-04-13 - 162e400 - lavfi 2.68.100
  Install libavfilter/asrc_abuffer.h public header.

2012-03-26 - a67d9cf - lavfi 2.66.100
  Add avfilter_fill_frame_from_{audio_,}buffer_ref() functions.

2013-05-15 - ff46809 / e6c4ac7 - lavu 52.32.100 / 52.11.0 - pixdesc.h
  Replace PIX_FMT_* flags with AV_PIX_FMT_FLAG_*.

2013-04-03 - 6fc58a8 / 507b1e4 - lavc 55.7.100 / 55.4.0 - avcodec.h
  Add field_order to AVCodecParserContext.

2013-04-19 - f4b05cd / 5e83d9a - lavc 55.5.100 / 55.2.0 - avcodec.h
  Add CODEC_FLAG_UNALIGNED to allow decoders to produce unaligned output.

2013-04-11 - lavfi 3.53.100 / 3.8.0
  231fd44 / 38f0c07 - Move all content from avfiltergraph.h to avfilter.h. Deprecate
            avfilterhraph.h, user applications should include just avfilter.h
  86070b8 / bc1a985 - Add avfilter_graph_alloc_filter(), deprecate avfilter_open() and
            avfilter_graph_add_filter().
  4fde705 / 1113672 - Add AVFilterContext.graph pointing to the AVFilterGraph that contains the
            filter.
  710b0aa / 48a5ada - Add avfilter_init_str(), deprecate avfilter_init_filter().
  46de9ba / 1ba95a9 - Add avfilter_init_dict().
  16fc24b / 7cdd737 - Add AVFilter.flags field and AVFILTER_FLAG_DYNAMIC_{INPUTS,OUTPUTS} flags.
  f4db6bf / 7e8fe4b - Add avfilter_pad_count() for counting filter inputs/outputs.
  835cc0f / fa2a34c - Add avfilter_next(), deprecate av_filter_next().
            Deprecate avfilter_uninit().

2013-04-09 - lavfi 3.51.100 / 3.7.0 - avfilter.h
  0594ef0 / b439c99 - Add AVFilter.priv_class for exporting filter options through the
            AVOptions API in the similar way private options work in lavc and lavf.
  44d4488 / 8114c10 - Add avfilter_get_class().
  Switch all filters to use AVOptions.

2013-03-19 - 17ebef2 / 2c328a9 - lavu 52.20.100 / 52.9.0 - pixdesc.h
  Add av_pix_fmt_count_planes() function for counting planes in a pixel format.

2013-03-16 - ecade98 / 42c7c61 - lavfi 3.47.100 / 3.6.0
  Add AVFilterGraph.nb_filters, deprecate AVFilterGraph.filter_count.

2013-03-08 - Reference counted buffers - lavu 52.8.0, lavc 55.0.100 / 55.0.0, lavf 55.0.100 / 55.0.0,
lavd 54.4.100 / 54.0.0, lavfi 3.5.0
  36099df / 8e401db, 532f31a / 1cec062 - add a new API for reference counted buffers and buffer
                     pools (new header libavutil/buffer.h).
  2653e12 / 1afddbe - add AVPacket.buf to allow reference counting for the AVPacket data.
            Add av_packet_from_data() function for constructing packets from
            av_malloc()ed data.
  c4e8821 / 7ecc2d4 - move AVFrame from lavc to lavu (new header libavutil/frame.h), add
            AVFrame.buf/extended_buf to allow reference counting for the AVFrame
            data. Add new API for working with reference-counted AVFrames.
  80e9e63 / 759001c - add the refcounted_frames field to AVCodecContext to make audio and
            video decoders return reference-counted frames. Add get_buffer2()
            callback to AVCodecContext which allocates reference-counted frames.
            Add avcodec_default_get_buffer2() as the default get_buffer2()
            implementation.
            Deprecate AVCodecContext.get_buffer() / release_buffer() /
            reget_buffer(), avcodec_default_get_buffer(),
            avcodec_default_reget_buffer(), avcodec_default_release_buffer().
            Remove avcodec_default_free_buffers(), which should not have ever
            been called from outside of lavc.
            Deprecate the following AVFrame fields:
                * base -- is now stored in AVBufferRef
                * reference, type, buffer_hints -- are unnecessary in the new API
                * hwaccel_picture_private, owner, thread_opaque -- should not
                  have been acessed from outside of lavc
                * qscale_table, qstride, qscale_type, mbskip_table, motion_val,
                  mb_type, dct_coeff, ref_index -- mpegvideo-specific tables,
                  which are not exported anymore.
  a05a44e / 7e35037 - switch libavfilter to use AVFrame instead of AVFilterBufferRef. Add
            av_buffersrc_add_frame(), deprecate av_buffersrc_buffer().
            Add av_buffersink_get_frame() and av_buffersink_get_samples(),
            deprecate av_buffersink_read() and av_buffersink_read_samples().
            Deprecate AVFilterBufferRef and all functions for working with it.

2013-03-17 - 6c17ff8 / 12c5c1d - lavu 52.19.100 / 52.8.0 - avstring.h
  Add av_isdigit, av_isgraph, av_isspace, av_isxdigit.

2013-02-23 - 71cf094 / 9f12235 - lavfi 3.40.100 / 3.4.0 - avfiltergraph.h
  Add resample_lavr_opts to AVFilterGraph for setting libavresample options
  for auto-inserted resample filters.

2013-01-25 - e7e14bc / 38c1466 - lavu 52.17.100 / 52.7.0 - dict.h
  Add av_dict_parse_string() to set multiple key/value pairs at once from a
  string.

2013-01-25 - 25be630 / b85a5e8 - lavu 52.16.100 / 52.6.0 - avstring.h
  Add av_strnstr()

2013-01-15 - e7e0186 / 8ee288d - lavu 52.15.100 / 52.5.0 - hmac.h
  Add AVHMAC.

2013-01-13 - 8ee7b38 / 44e065d - lavc 54.87.100 / 54.36.0 - vdpau.h
  Add AVVDPAUContext struct for VDPAU hardware-accelerated decoding.

2013-01-12 - dae382b / 169fb94 - lavu 52.14.100 / 52.4.0 - pixdesc.h
  Add AV_PIX_FMT_VDPAU flag.

2013-01-07 - 249fca3 / 074a00d - lavr 1.1.0
  Add avresample_set_channel_mapping() for input channel reordering,
  duplication, and silencing.

2012-12-29 - 2ce43b3 / d8fd06c - lavu 52.13.100 / 52.3.0 - avstring.h
  Add av_basename() and av_dirname().

2012-11-11 - 03b0787 / 5980f5d - lavu 52.6.100 / 52.2.0 - audioconvert.h
  Rename audioconvert.h to channel_layout.h. audioconvert.h is now deprecated.

2012-11-05 - 7d26be6 / dfde8a3 - lavu 52.5.100 / 52.1.0 - intmath.h
  Add av_ctz() for trailing zero bit count

2012-10-21 - e3a91c5 / a893655 - lavu 51.77.100 / 51.45.0 - error.h
  Add AVERROR_EXPERIMENTAL

2012-10-12 - a33ed6b / d2fcb35 - lavu 51.76.100 / 51.44.0 - pixdesc.h
  Add functions for accessing pixel format descriptors.
  Accessing the av_pix_fmt_descriptors array directly is now
  deprecated.

2012-10-11 - f391e40 / 9a92aea - lavu 51.75.100 / 51.43.0 - aes.h, md5.h, sha.h, tree.h
  Add functions for allocating the opaque contexts for the algorithms,

2012-10-10 - de31814 / b522000 - lavf 54.32.100 / 54.18.0 - avio.h
  Add avio_closep to complement avio_close.

2012-10-08 - ae77266 / 78071a1 - lavu 51.74.100 / 51.42.0 - pixfmt.h
  Rename PixelFormat to AVPixelFormat and all PIX_FMT_* to AV_PIX_FMT_*.
  To provide backwards compatibility, PixelFormat is now #defined as
  AVPixelFormat.
  Note that this can break user code that includes pixfmt.h and uses the
  'PixelFormat' identifier. Such code should either #undef PixelFormat
  or stop using the PixelFormat name.

2012-10-05 - 55c49af / e7ba5b1 - lavr 1.0.0 - avresample.h
  Data planes parameters to avresample_convert() and
  avresample_read() are now uint8_t** instead of void**.
  Libavresample is now stable.

2012-09-26 - 3ba0dab7 / 1384df64 - lavf 54.29.101 / 56.06.3 - avformat.h
  Add AVFormatContext.avoid_negative_ts.

2012-09-24 - 46a3595 / a42aada - lavc 54.59.100 / 54.28.0 - avcodec.h
  Add avcodec_free_frame(). This function must now
  be used for freeing an AVFrame.

2012-09-12 - e3e09f2 / 8919fee - lavu 51.73.100 / 51.41.0 - audioconvert.h
  Added AV_CH_LOW_FREQUENCY_2 channel mask value.

2012-09-04 - b21b5b0 / 686a329 - lavu 51.71.100 / 51.40.0 - opt.h
  Reordered the fields in default_val in AVOption, changed which
  default_val field is used for which AVOptionType.

2012-08-30 - 98298eb / a231832 - lavc 54.54.101 / 54.26.1 - avcodec.h
  Add codec descriptor properties AV_CODEC_PROP_LOSSY and
  AV_CODEC_PROP_LOSSLESS.

2012-08-18 - lavc 54.26 - avcodec.h
  Add codec descriptors for accessing codec properties without having
  to refer to a specific decoder or encoder.

  f5f3684 / c223d79 - Add an AVCodecDescriptor struct and functions
            avcodec_descriptor_get() and avcodec_descriptor_next().
  f5f3684 / 51efed1 - Add AVCodecDescriptor.props and AV_CODEC_PROP_INTRA_ONLY.
  6c180b3 / 91e59fe - Add avcodec_descriptor_get_by_name().

2012-08-08 - f5f3684 / 987170c - lavu 51.68.100 / 51.38.0 - dict.h
  Add av_dict_count().

2012-08-07 - 7a72695 / 104e10f - lavc 54.51.100 / 54.25.0 - avcodec.h
  Rename CodecID to AVCodecID and all CODEC_ID_* to AV_CODEC_ID_*.
  To provide backwards compatibility, CodecID is now #defined as AVCodecID.
  Note that this can break user code that includes avcodec.h and uses the
  'CodecID' identifier. Such code should either #undef CodecID or stop using the
  CodecID name.

2012-08-03 - e776ee8 / 239fdf1 - lavu 51.66.101 / 51.37.1 - cpu.h
                       lsws 2.1.1   - swscale.h
  Rename AV_CPU_FLAG_MMX2  ---> AV_CPU_FLAG_MMXEXT.
  Rename SWS_CPU_CAPS_MMX2 ---> SWS_CPU_CAPS_MMXEXT.

2012-07-29 - 7c26761 / 681ed00 - lavf 54.22.100 / 54.13.0 - avformat.h
  Add AVFMT_FLAG_NOBUFFER for low latency use cases.

2012-07-10 - fbe0245 / f3e5e6f - lavu 51.65.100 / 51.37.0
  Add av_malloc_array() and av_mallocz_array()

2012-06-22 - e847f41 / d3d3a32 - lavu 51.61.100 / 51.34.0
  Add av_usleep()

2012-06-20 - 4da42eb / ae0a301 - lavu 51.60.100 / 51.33.0
  Move av_gettime() to libavutil, add libavutil/time.h

2012-06-09 - 82edf67 / 3971be0 - lavr 0.0.3
  Add a parameter to avresample_build_matrix() for Dolby/DPLII downmixing.

2012-06-12 - c7b9eab / 9baeff9 - lavfi 2.79.100 / 2.23.0 - avfilter.h
  Add AVFilterContext.nb_inputs/outputs. Deprecate
  AVFilterContext.input/output_count.

2012-06-12 - c7b9eab / 84b9fbe - lavfi 2.79.100 / 2.22.0 - avfilter.h
  Add avfilter_pad_get_type() and avfilter_pad_get_name(). Those
  should now be used instead of accessing AVFilterPad members
  directly.

2012-06-12 - 3630a07 / b0f0dfc - lavu 51.57.100 / 51.32.0 - audioconvert.h
  Add av_get_channel_layout_channel_index(), av_get_channel_name()
  and av_channel_layout_extract_channel().

2012-05-25 - 53ce990 / 154486f - lavu 51.55.100 / 51.31.0 - opt.h
  Add av_opt_set_bin()

2012-05-15 - lavfi 2.74.100 / 2.17.0
  Add support for audio filters
  61930bd / ac71230, 1cbf7fb / a2cd9be - add video/audio buffer sink in a new installed
                    header buffersink.h
  1cbf7fb / 720c6b7 - add av_buffersrc_write_frame(), deprecate
            av_vsrc_buffer_add_frame()
  61930bd / ab16504 - add avfilter_copy_buf_props()
  61930bd / 9453c9e - add extended_data to AVFilterBuffer
  61930bd / 1b8c927 - add avfilter_get_audio_buffer_ref_from_arrays()

2012-05-09 - lavu 51.53.100 / 51.30.0 - samplefmt.h
  61930bd / 142e740 - add av_samples_copy()
  61930bd / 6d7f617 - add av_samples_set_silence()

2012-05-09 - 61930bd / a5117a2 - lavc 54.21.101 / 54.13.1
  For audio formats with fixed frame size, the last frame
  no longer needs to be padded with silence, libavcodec
  will handle this internally (effectively all encoders
  behave as if they had CODEC_CAP_SMALL_LAST_FRAME set).

2012-05-07 - 653d117 / 828bd08 - lavc 54.20.100 / 54.13.0 - avcodec.h
  Add sample_rate and channel_layout fields to AVFrame.

2012-05-01 - 2330eb1 / 4010d72 - lavr 0.0.1
  Change AV_MIX_COEFF_TYPE_Q6 to AV_MIX_COEFF_TYPE_Q8.

2012-04-25 - e890b68 / 3527a73 - lavu 51.48.100 / 51.29.0 - cpu.h
  Add av_parse_cpu_flags()

2012-04-24 - 3ead79e / c8af852 - lavr 0.0.0
  Add libavresample audio conversion library

2012-04-20 - 3194ab7 / 0c0d1bc - lavu 51.47.100 / 51.28.0 - audio_fifo.h
  Add audio FIFO functions:
    av_audio_fifo_free()
    av_audio_fifo_alloc()
    av_audio_fifo_realloc()
    av_audio_fifo_write()
    av_audio_fifo_read()
    av_audio_fifo_drain()
    av_audio_fifo_reset()
    av_audio_fifo_size()
    av_audio_fifo_space()

2012-04-14 - lavfi 2.70.100 / 2.16.0 - avfiltergraph.h
  7432bcf / d7bcc71 Add avfilter_graph_parse2().

2012-04-08 - 6bfb304 / 4d693b0 - lavu 51.46.100 / 51.27.0 - samplefmt.h
  Add av_get_packed_sample_fmt() and av_get_planar_sample_fmt()

2012-03-21 - b75c67d - lavu 51.43.100
  Add bprint.h for bprint API.

2012-02-21 - 9cbf17e - lavc 54.4.100
  Add av_get_pcm_codec() function.

2012-02-16 - 560b224 - libswr 0.7.100
  Add swr_set_matrix() function.

2012-02-09 - c28e7af - lavu 51.39.100
  Add a new installed header libavutil/timestamp.h with timestamp
  utilities.

2012-02-06 - 70ffda3 - lavu 51.38.100
  Add av_parse_ratio() function to parseutils.h.

2012-02-06 - 70ffda3 - lavu 51.38.100
  Add AV_LOG_MAX_OFFSET macro to log.h.

2012-02-02 - 0eaa123 - lavu 51.37.100
  Add public timecode helpers.

2012-01-24 - 0c3577b - lavfi 2.60.100
  Add avfilter_graph_dump.

2012-03-20 - 0ebd836 / 3c90cc2 - lavfo 54.2.0
  Deprecate av_read_packet(), use av_read_frame() with
  AVFMT_FLAG_NOPARSE | AVFMT_FLAG_NOFILLIN in AVFormatContext.flags

2012-03-05 - lavc 54.10.100 / 54.8.0
  f095391 / 6699d07 Add av_get_exact_bits_per_sample()
  f095391 / 9524cf7 Add av_get_audio_frame_duration()

2012-03-04 - 2af8f2c / 44fe77b - lavc 54.8.100 / 54.7.0 - avcodec.h
  Add av_codec_is_encoder/decoder().

2012-03-01 - 1eb7f39 / 442c132 - lavc 54.5.100 / 54.3.0 - avcodec.h
  Add av_packet_shrink_side_data.

2012-02-29 - 79ae084 / dd2a4bc - lavf 54.2.100 / 54.2.0 - avformat.h
  Add AVStream.attached_pic and AV_DISPOSITION_ATTACHED_PIC,
  used for dealing with attached pictures/cover art.

2012-02-25 - 305e4b3 / c9bca80 - lavu 51.41.100 / 51.24.0 - error.h
  Add AVERROR_UNKNOWN
  NOTE: this was backported to 0.8

2012-02-20 - eadd426 / e9cda85 - lavc 54.2.100 / 54.2.0
  Add duration field to AVCodecParserContext

2012-02-20 - eadd426 / 0b42a93 - lavu 51.40.100 / 51.23.1 - mathematics.h
  Add av_rescale_q_rnd()

2012-02-08 - f2b20b7 / 38d5533 - lavu 51.38.101 / 51.22.1 - pixdesc.h
  Add PIX_FMT_PSEUDOPAL flag.

2012-02-08 - f2b20b7 / 52f82a1 - lavc 54.2.100 / 54.1.0
  Add avcodec_encode_video2() and deprecate avcodec_encode_video().

2012-02-01 - 4c677df / 316fc74 - lavc 54.1.0
  Add av_fast_padded_malloc() as alternative for av_realloc() when aligned
  memory is required. The buffer will always have FF_INPUT_BUFFER_PADDING_SIZE
  zero-padded bytes at the end.

2012-01-31 - a369a6b / dd6d3b0 - lavf 54.1.0
  Add avformat_get_riff_video_tags() and avformat_get_riff_audio_tags().
  NOTE: this was backported to 0.8

2012-01-31 - a369a6b / af08d9a - lavc 54.1.0
  Add avcodec_is_open() function.
  NOTE: this was backported to 0.8

2012-01-30 - 151ecc2 / 8b93312 - lavu 51.36.100 / 51.22.0 - intfloat.h
  Add a new installed header libavutil/intfloat.h with int/float punning
  functions.
  NOTE: this was backported to 0.8

2012-01-25 - lavf 53.31.100 / 53.22.0
  3c5fe5b / f1caf01 Allow doing av_write_frame(ctx, NULL) for flushing possible
          buffered data within a muxer. Added AVFMT_ALLOW_FLUSH for
          muxers supporting it (av_write_frame makes sure it is called
          only for muxers with this flag).

2012-01-15 - lavc 53.56.105 / 53.34.0
  New audio encoding API:
  67f5650 / b2c75b6 Add CODEC_CAP_VARIABLE_FRAME_SIZE capability for use by audio
          encoders.
  67f5650 / 5ee5fa0 Add avcodec_fill_audio_frame() as a convenience function.
  67f5650 / b2c75b6 Add avcodec_encode_audio2() and deprecate avcodec_encode_audio().
          Add AVCodec.encode2().

2012-01-12 - b18e17e / 3167dc9 - lavfi 2.59.100 / 2.15.0
  Add a new installed header -- libavfilter/version.h -- with version macros.


-------- 8< --------- FFmpeg 0.9 was cut here -------- 8< ---------

2011-12-08 - a502939 - lavfi 2.52.0
  Add av_buffersink_poll_frame() to buffersink.h.

2011-12-08 - 26c6fec - lavu 51.31.0
  Add av_log_format_line.

2011-12-03 - 976b095 - lavu 51.30.0
  Add AVERROR_BUG.

2011-11-24 - 573ffbb - lavu 51.28.1
  Add av_get_alt_sample_fmt() to samplefmt.h.

2011-11-03 - 96949da - lavu 51.23.0
  Add av_strcasecmp() and av_strncasecmp() to avstring.h.

2011-10-20 - b35e9e1 - lavu 51.22.0
  Add av_strtok() to avstring.h.

2012-01-03 - ad1c8dd / b73ec05 - lavu 51.34.100 / 51.21.0
  Add av_popcount64

2011-12-18 - 7c29313 / 8400b12 - lavc 53.46.1 / 53.28.1
  Deprecate AVFrame.age. The field is unused.

2011-12-12 - 8bc7fe4 / 5266045 - lavf 53.25.0 / 53.17.0
  Add avformat_close_input().
  Deprecate av_close_input_file() and av_close_input_stream().

2011-12-09 - c59b80c / b2890f5 - lavu 51.32.0 / 51.20.0 - audioconvert.h
  Expand the channel layout list.

2011-12-02 - e4de716 / 0eea212 - lavc 53.40.0 / 53.25.0
  Add nb_samples and extended_data fields to AVFrame.
  Deprecate AVCODEC_MAX_AUDIO_FRAME_SIZE.
  Deprecate avcodec_decode_audio3() in favor of avcodec_decode_audio4().
  avcodec_decode_audio4() writes output samples to an AVFrame, which allows
  audio decoders to use get_buffer().

2011-12-04 - e4de716 / 560f773 - lavc 53.40.0 / 53.24.0
  Change AVFrame.data[4]/base[4]/linesize[4]/error[4] to [8] at next major bump.
  Change AVPicture.data[4]/linesize[4] to [8] at next major bump.
  Change AVCodecContext.error[4] to [8] at next major bump.
  Add AV_NUM_DATA_POINTERS to simplify the bump transition.

2011-11-24 - lavu 51.29.0 / 51.19.0
  92afb43 / bd97b2e - add planar RGB pixel formats
  92afb43 / 6b0768e - add PIX_FMT_PLANAR and PIX_FMT_RGB pixel descriptions

2011-11-23 - 8e576d5 / bbb46f3 - lavu 51.27.0 / 51.18.0
  Add av_samples_get_buffer_size(), av_samples_fill_arrays(), and
  av_samples_alloc(), to samplefmt.h.

2011-11-23 - 8e576d5 / 8889cc4 - lavu 51.27.0 / 51.17.0
  Add planar sample formats and av_sample_fmt_is_planar() to samplefmt.h.

2011-11-19 - dbb38bc / f3a29b7 - lavc 53.36.0 / 53.21.0
  Move some AVCodecContext fields to a new private struct, AVCodecInternal,
  which is accessed from a new field, AVCodecContext.internal.
  - fields moved:
      AVCodecContext.internal_buffer       --> AVCodecInternal.buffer
      AVCodecContext.internal_buffer_count --> AVCodecInternal.buffer_count
      AVCodecContext.is_copy               --> AVCodecInternal.is_copy

2011-11-16 - 8709ba9 / 6270671 - lavu 51.26.0 / 51.16.0
  Add av_timegm()

2011-11-13 - lavf 53.21.0 / 53.15.0
  New interrupt callback API, allowing per-AVFormatContext/AVIOContext
  interrupt callbacks.
  5f268ca / 6aa0b98 Add AVIOInterruptCB struct and the interrupt_callback field to
          AVFormatContext.
  5f268ca / 1dee0ac Add avio_open2() with additional parameters. Those are
          an interrupt callback and an options AVDictionary.
          This will allow passing AVOptions to protocols after lavf
          54.0.

2011-11-06 - 13b7781 / ba04ecf - lavu 51.24.0 / 51.14.0
  Add av_strcasecmp() and av_strncasecmp() to avstring.h.

2011-11-06 - 13b7781 / 07b172f - lavu 51.24.0 / 51.13.0
  Add av_toupper()/av_tolower()

2011-11-05 - d8cab5c / b6d08f4 - lavf 53.19.0 / 53.13.0
  Add avformat_network_init()/avformat_network_deinit()

2011-10-27 - 6faf0a2 / 512557b - lavc 53.24.0 / 53.15.0
  Remove avcodec_parse_frame.
  Deprecate AVCodecContext.parse_only and CODEC_CAP_PARSE_ONLY.

2011-10-19 - d049257 / 569129a - lavf 53.17.0 / 53.10.0
  Add avformat_new_stream(). Deprecate av_new_stream().

2011-10-13 - 91eb1b1 / b631fba - lavf 53.16.0 / 53.9.0
  Add AVFMT_NO_BYTE_SEEK AVInputFormat flag.

2011-10-12 - lavu 51.21.0 / 51.12.0
  AVOptions API rewrite.

  - f884ef0 / 145f741 FF_OPT_TYPE* renamed to AV_OPT_TYPE_*
  - new setting/getting functions with slightly different semantics:
        f884ef0 / dac66da av_set_string3 -> av_opt_set
                av_set_double  -> av_opt_set_double
                av_set_q       -> av_opt_set_q
                av_set_int     -> av_opt_set_int

        f884ef0 / 41d9d51 av_get_string  -> av_opt_get
                av_get_double  -> av_opt_get_double
                av_get_q       -> av_opt_get_q
                av_get_int     -> av_opt_get_int

  - f884ef0 / 8c5dcaa trivial rename av_next_option -> av_opt_next
  - f884ef0 / 641c7af new functions - av_opt_child_next, av_opt_child_class_next
    and av_opt_find2()

2011-09-22 - a70e787 - lavu 51.17.0
  Add av_x_if_null().

2011-09-18 - 645cebb - lavc 53.16.0
  Add showall flag2

2011-09-16 - ea8de10 - lavfi 2.42.0
  Add avfilter_all_channel_layouts.

2011-09-16 - 9899037 - lavfi 2.41.0
  Rename avfilter_all_* function names to avfilter_make_all_*.

  In particular, apply the renames:
  avfilter_all_formats         -> avfilter_make_all_formats
  avfilter_all_channel_layouts -> avfilter_make_all_channel_layouts
  avfilter_all_packing_formats -> avfilter_make_all_packing_formats

2011-09-12 - 4381bdd - lavfi 2.40.0
  Change AVFilterBufferRefAudioProps.sample_rate type from uint32_t to int.

2011-09-12 - 2c03174 - lavfi 2.40.0
  Simplify signature for avfilter_get_audio_buffer(), make it
  consistent with avfilter_get_video_buffer().

2011-09-06 - 4f7dfe1 - lavfi 2.39.0
  Rename libavfilter/vsink_buffer.h to libavfilter/buffersink.h.

2011-09-06 - c4415f6 - lavfi 2.38.0
  Unify video and audio sink API.

  In particular, add av_buffersink_get_buffer_ref(), deprecate
  av_vsink_buffer_get_video_buffer_ref() and change the value for the
  opaque field passed to the abuffersink init function.

2011-09-04 - 61e2e29 - lavu 51.16.0
  Add av_asprintf().

2011-08-22 - dacd827 - lavf 53.10.0
  Add av_find_program_from_stream().

2011-08-20 - 69e2c1a - lavu 51.13.0
  Add av_get_media_type_string().

2011-09-03 - 1889c67 / fb4ca26 - lavc 53.13.0
                       lavf 53.11.0
                       lsws  2.1.0
  Add {avcodec,avformat,sws}_get_class().

2011-08-03 - 1889c67 / c11fb82 - lavu 51.15.0
  Add AV_OPT_SEARCH_FAKE_OBJ flag for av_opt_find() function.

2011-08-14 - 323b930 - lavu 51.12.0
  Add av_fifo_peek2(), deprecate av_fifo_peek().

2011-08-26 - lavu 51.14.0 / 51.9.0
  - 976a8b2 / add41de..976a8b2 / abc78a5 Do not include intfloat_readwrite.h,
    mathematics.h, rational.h, pixfmt.h, or log.h from avutil.h.

2011-08-16 - 27fbe31 / 48f9e45 - lavf 53.11.0 / 53.8.0
  Add avformat_query_codec().

2011-08-16 - 27fbe31 / bca06e7 - lavc 53.11.0
  Add avcodec_get_type().

2011-08-06 - 0cb233c / 2f63440 - lavf 53.7.0
  Add error_recognition to AVFormatContext.

2011-08-02 - 1d186e9 / 9d39cbf - lavc 53.9.1
  Add AV_PKT_FLAG_CORRUPT AVPacket flag.

2011-07-16 - b57df29 - lavfi 2.27.0
  Add audio packing negotiation fields and helper functions.

  In particular, add AVFilterPacking enum, planar, in_packings and
  out_packings fields to AVFilterLink, and the functions:
  avfilter_set_common_packing_formats()
  avfilter_all_packing_formats()

2011-07-10 - 3602ad7 / a67c061 - lavf 53.6.0
  Add avformat_find_stream_info(), deprecate av_find_stream_info().
  NOTE: this was backported to 0.7

2011-07-10 - 3602ad7 / 0b950fe - lavc 53.8.0
  Add avcodec_open2(), deprecate avcodec_open().
  NOTE: this was backported to 0.7

  Add avcodec_alloc_context3. Deprecate avcodec_alloc_context() and
  avcodec_alloc_context2().

2011-07-01 - b442ca6 - lavf 53.5.0 - avformat.h
  Add function av_get_output_timestamp().

2011-06-28 - 5129336 - lavu 51.11.0 - avutil.h
  Define the AV_PICTURE_TYPE_NONE value in AVPictureType enum.


-------- 8< --------- FFmpeg 0.7 was cut here -------- 8< ---------



-------- 8< --------- FFmpeg 0.8 was cut here -------- 8< ---------

2011-06-19 - fd2c0a5 - lavfi 2.23.0 - avfilter.h
  Add layout negotiation fields and helper functions.

  In particular, add in_chlayouts and out_chlayouts to AVFilterLink,
  and the functions:
  avfilter_set_common_sample_formats()
  avfilter_set_common_channel_layouts()
  avfilter_all_channel_layouts()

2011-06-19 - 527ca39 - lavfi 2.22.0 - AVFilterFormats
  Change type of AVFilterFormats.formats from int * to int64_t *,
  and update formats handling API accordingly.

  avfilter_make_format_list() still takes a int32_t array and converts
  it to int64_t. A new function, avfilter_make_format64_list(), that
  takes int64_t arrays has been added.

2011-06-19 - 44f669e - lavfi 2.21.0 - vsink_buffer.h
  Add video sink buffer and vsink_buffer.h public header.

2011-06-12 - 9fdf772 - lavfi 2.18.0 - avcodec.h
  Add avfilter_get_video_buffer_ref_from_frame() function in
  libavfilter/avcodec.h.

2011-06-12 - c535494 - lavfi 2.17.0 - avfiltergraph.h
  Add avfilter_inout_alloc() and avfilter_inout_free() functions.

2011-06-12 - 6119b23 - lavfi 2.16.0 - avfilter_graph_parse()
  Change avfilter_graph_parse() signature.

2011-06-23 - 686959e / 67e9ae1 - lavu 51.10.0 / 51.8.0 - attributes.h
  Add av_printf_format().

2011-06-16 - 2905e3f / 05e84c9, 2905e3f / 25de595 - lavf 53.4.0 / 53.2.0 - avformat.h
  Add avformat_open_input and avformat_write_header().
  Deprecate av_open_input_stream, av_open_input_file,
  AVFormatParameters and av_write_header.

2011-06-16 - 2905e3f / 7e83e1c, 2905e3f / dc59ec5 - lavu 51.9.0 / 51.7.0 - opt.h
  Add av_opt_set_dict() and av_opt_find().
  Deprecate av_find_opt().
  Add AV_DICT_APPEND flag.

2011-06-10 - 45fb647 / cb7c11c - lavu 51.6.0 - opt.h
  Add av_opt_flag_is_set().

2011-06-10 - c381960 - lavfi 2.15.0 - avfilter_get_audio_buffer_ref_from_arrays
  Add avfilter_get_audio_buffer_ref_from_arrays() to avfilter.h.

2011-06-09 - f9ecb84 / d9f80ea - lavu 51.8.0 - AVMetadata
  Move AVMetadata from lavf to lavu and rename it to
  AVDictionary -- new installed header dict.h.
  All av_metadata_* functions renamed to av_dict_*.

2011-06-07 - d552f61 / a6703fa - lavu 51.8.0 - av_get_bytes_per_sample()
  Add av_get_bytes_per_sample() in libavutil/samplefmt.h.
  Deprecate av_get_bits_per_sample_fmt().

2011-06-05 - f956924 / b39b062 - lavu 51.8.0 - opt.h
  Add av_opt_free convenience function.

2011-06-06 - 95a0242 - lavfi 2.14.0 - AVFilterBufferRefAudioProps
  Remove AVFilterBufferRefAudioProps.size, and use nb_samples in
  avfilter_get_audio_buffer() and avfilter_default_get_audio_buffer() in
  place of size.

2011-06-06 - 0bc2cca - lavu 51.6.0 - av_samples_alloc()
  Switch nb_channels and nb_samples parameters order in
  av_samples_alloc().

2011-06-06 - e1c7414 - lavu 51.5.0 - av_samples_*
  Change the data layout created by av_samples_fill_arrays() and
  av_samples_alloc().

2011-06-06 - 27bcf55 - lavfi 2.13.0 - vsrc_buffer.h
  Make av_vsrc_buffer_add_video_buffer_ref() accepts an additional
  flags parameter in input.

2011-06-03 - e977ca2 - lavfi 2.12.0 - avfilter_link_free()
  Add avfilter_link_free() function.

2011-06-02 - 5ad38d9 - lavu 51.4.0 - av_force_cpu_flags()
  Add av_cpu_flags() in libavutil/cpu.h.

2011-05-28 - e71f260 - lavu 51.3.0 - pixdesc.h
  Add av_get_pix_fmt_name() in libavutil/pixdesc.h, and deprecate
  avcodec_get_pix_fmt_name() in libavcodec/avcodec.h in its favor.

2011-05-25 - 39e4206 / 30315a8 - lavf 53.3.0 - avformat.h
  Add fps_probe_size to AVFormatContext.

2011-05-22 - 5ecdfd0 - lavf 53.2.0 - avformat.h
  Introduce avformat_alloc_output_context2() and deprecate
  avformat_alloc_output_context().

2011-05-22 - 83db719 - lavfi 2.10.0 - vsrc_buffer.h
  Make libavfilter/vsrc_buffer.h public.

2011-05-19 - c000a9f - lavfi 2.8.0 - avcodec.h
  Add av_vsrc_buffer_add_frame() to libavfilter/avcodec.h.

2011-05-14 - 9fdf772 - lavfi 2.6.0 - avcodec.h
  Add avfilter_get_video_buffer_ref_from_frame() to libavfilter/avcodec.h.

2011-05-18 - 75a37b5 / 64150ff - lavc 53.7.0 - AVCodecContext.request_sample_fmt
  Add request_sample_fmt field to AVCodecContext.

2011-05-10 - 59eb12f / 188dea1 - lavc 53.6.0 - avcodec.h
  Deprecate AVLPCType and the following fields in
  AVCodecContext: lpc_coeff_precision, prediction_order_method,
  min_partition_order, max_partition_order, lpc_type, lpc_passes.
  Corresponding FLAC encoder options should be used instead.

2011-05-07 - 9fdf772 - lavfi 2.5.0 - avcodec.h
  Add libavfilter/avcodec.h header and avfilter_copy_frame_props()
  function.

2011-05-07 - 18ded93 - lavc 53.5.0 - AVFrame
  Add format field to AVFrame.

2011-05-07 - 22333a6 - lavc 53.4.0 - AVFrame
  Add width and height fields to AVFrame.

2011-05-01 - 35fe66a - lavfi 2.4.0 - avfilter.h
  Rename AVFilterBufferRefVideoProps.pixel_aspect to
  sample_aspect_ratio.

2011-05-01 - 77e9dee - lavc 53.3.0 - AVFrame
  Add a sample_aspect_ratio field to AVFrame.

2011-05-01 - 1ba5727 - lavc 53.2.0 - AVFrame
  Add a pkt_pos field to AVFrame.

2011-04-29 - 35ceaa7 - lavu 51.2.0 - mem.h
  Add av_dynarray_add function for adding
  an element to a dynamic array.

2011-04-26 - d7e5aeb / bebe72f - lavu 51.1.0 - avutil.h
  Add AVPictureType enum and av_get_picture_type_char(), deprecate
  FF_*_TYPE defines and av_get_pict_type_char() defined in
  libavcodec/avcodec.h.

2011-04-26 - d7e5aeb / 10d3940 - lavfi 2.3.0 - avfilter.h
  Add pict_type and key_frame fields to AVFilterBufferRefVideo.

2011-04-26 - d7e5aeb / 7a11c82 - lavfi 2.2.0 - vsrc_buffer
  Add sample_aspect_ratio fields to vsrc_buffer arguments

2011-04-21 - 8772156 / 94f7451 - lavc 53.1.0 - avcodec.h
  Add CODEC_CAP_SLICE_THREADS for codecs supporting sliced threading.

2011-04-15 - lavc 52.120.0 - avcodec.h
  AVPacket structure got additional members for passing side information:
    c407984 / 4de339e introduce side information for AVPacket
    c407984 / 2d8591c make containers pass palette change in AVPacket

2011-04-12 - lavf 52.107.0 - avio.h
  Avio cleanup, part II - deprecate the entire URLContext API:
    c55780d / 175389c add avio_check as a replacement for url_exist
    9891004 / ff1ec0c add avio_pause and avio_seek_time as replacements
            for _av_url_read_fseek/fpause
    d4d0932 / cdc6a87 deprecate av_protocol_next(), avio_enum_protocols
            should be used instead.
    c88caa5 / 80c6e23 rename url_set_interrupt_cb->avio_set_interrupt_cb.
    c88caa5 / f87b1b3 rename open flags: URL_* -> AVIO_*
    d4d0932 / f8270bb add avio_enum_protocols.
    d4d0932 / 5593f03 deprecate URLProtocol.
    d4d0932 / c486dad deprecate URLContext.
    d4d0932 / 026e175 deprecate the typedef for URLInterruptCB
    c88caa5 / 8e76a19 deprecate av_register_protocol2.
    11d7841 / b840484 deprecate URL_PROTOCOL_FLAG_NESTED_SCHEME
    11d7841 / 1305d93 deprecate av_url_read_seek
    11d7841 / fa104e1 deprecate av_url_read_pause
    434f248 / 727c7aa deprecate url_get_filename().
    434f248 / 5958df3 deprecate url_max_packet_size().
    434f248 / 1869ea0 deprecate url_get_file_handle().
    434f248 / 32a97d4 deprecate url_filesize().
    434f248 / e52a914 deprecate url_close().
    434f248 / 58a48c6 deprecate url_seek().
    434f248 / 925e908 deprecate url_write().
    434f248 / dce3756 deprecate url_read_complete().
    434f248 / bc371ac deprecate url_read().
    434f248 / 0589da0 deprecate url_open().
    434f248 / 62eaaea deprecate url_connect.
    434f248 / 5652bb9 deprecate url_alloc.
    434f248 / 333e894 deprecate url_open_protocol
    434f248 / e230705 deprecate url_poll and URLPollEntry

2011-04-08 - lavf 52.106.0 - avformat.h
  Minor avformat.h cleanup:
    d4d0932 / a9bf9d8 deprecate av_guess_image2_codec
    d4d0932 / c3675df rename avf_sdp_create->av_sdp_create

2011-04-03 - lavf 52.105.0 - avio.h
  Large-scale renaming/deprecating of AVIOContext-related functions:
    2cae980 / 724f6a0 deprecate url_fdopen
    2cae980 / 403ee83 deprecate url_open_dyn_packet_buf
    2cae980 / 6dc7d80 rename url_close_dyn_buf       -> avio_close_dyn_buf
    2cae980 / b92c545 rename url_open_dyn_buf        -> avio_open_dyn_buf
    2cae980 / 8978fed introduce an AVIOContext.seekable field as a replacement for
            AVIOContext.is_streamed and url_is_streamed()
    1caa412 / b64030f deprecate get_checksum()
    1caa412 / 4c4427a deprecate init_checksum()
    2fd41c9 / 4ec153b deprecate udp_set_remote_url/get_local_port
    4fa0e24 / 933e90a deprecate av_url_read_fseek/fpause
    4fa0e24 / 8d9769a deprecate url_fileno
    0fecf26 / b7f2fdd rename put_flush_packet -> avio_flush
    0fecf26 / 35f1023 deprecate url_close_buf
    0fecf26 / 83fddae deprecate url_open_buf
    0fecf26 / d9d86e0 rename url_fprintf -> avio_printf
    0fecf26 / 59f65d9 deprecate url_setbufsize
    6947b0c / 3e68b3b deprecate url_ferror
    e8bb2e2 deprecate url_fget_max_packet_size
    76aa876 rename url_fsize -> avio_size
    e519753 deprecate url_fgetc
    655e45e deprecate url_fgets
    a2704c9 rename url_ftell -> avio_tell
    e16ead0 deprecate get_strz() in favor of avio_get_str
    0300db8,2af07d3 rename url_fskip -> avio_skip
    6b4aa5d rename url_fseek -> avio_seek
    61840b4 deprecate put_tag
    22a3212 rename url_fopen/fclose -> avio_open/close.
    0ac8e2b deprecate put_nbyte
    77eb550 rename put_byte          -> avio_w8
                   put_[b/l]e<type>  -> avio_w[b/l]<type>
                   put_buffer        -> avio_write
    b7effd4 rename get_byte          -> avio_r8,
                   get_[b/l]e<type>  -> avio_r[b/l]<type>
                   get_buffer        -> avio_read
    b3db9ce deprecate get_partial_buffer
    8d9ac96 rename av_alloc_put_byte -> avio_alloc_context

2011-03-25 - 27ef7b1 / 34b47d7 - lavc 52.115.0 - AVCodecContext.audio_service_type
  Add audio_service_type field to AVCodecContext.

2011-03-17 - e309fdc - lavu 50.40.0 - pixfmt.h
  Add PIX_FMT_BGR48LE and PIX_FMT_BGR48BE pixel formats

2011-03-02 - 863c471 - lavf  52.103.0 - av_pkt_dump2, av_pkt_dump_log2
  Add new functions av_pkt_dump2, av_pkt_dump_log2 that uses the
  source stream timebase for outputting timestamps. Deprecate
  av_pkt_dump and av_pkt_dump_log.

2011-02-20 - e731b8d - lavf  52.102.0 - avio.h
  * e731b8d - rename init_put_byte() to ffio_init_context(), deprecating the
              original, and move it to a private header so it is no longer
              part of our public API. Instead, use av_alloc_put_byte().
  * ae628ec - rename ByteIOContext to AVIOContext.

2011-02-16 - 09d171b - lavf  52.101.0 - avformat.h
                       lavu  52.39.0  - parseutils.h
  * 610219a - Add av_ prefix to dump_format().
  * f6c7375 - Replace parse_date() in lavf with av_parse_time() in lavu.
  * ab0287f - Move find_info_tag from lavf to lavu and add av_prefix to it.

2011-02-15 - lavu 52.38.0 - merge libavcore
  libavcore is merged back completely into libavutil

2011-02-10 - 55bad0c - lavc 52.113.0 - vbv_delay
  Add vbv_delay field to AVCodecContext

2011-02-14 - 24a83bd - lavf 52.100.0 - AV_DISPOSITION_CLEAN_EFFECTS
  Add AV_DISPOSITION_CLEAN_EFFECTS disposition flag.

2011-02-14 - 910b5b8 - lavfi 1.76.0 - AVFilterLink sample_aspect_ratio
  Add sample_aspect_ratio field to AVFilterLink.

2011-02-10 - 12c14cd - lavf 52.99.0 - AVStream.disposition
  Add AV_DISPOSITION_HEARING_IMPAIRED and AV_DISPOSITION_VISUAL_IMPAIRED.

2011-02-09 - c0b102c - lavc 52.112.0 - avcodec_thread_init()
  Deprecate avcodec_thread_init()/avcodec_thread_free() use; instead
  set thread_count before calling avcodec_open.

2011-02-09 - 37b00b4 - lavc 52.111.0 - threading API
  Add CODEC_CAP_FRAME_THREADS with new restrictions on get_buffer()/
  release_buffer()/draw_horiz_band() callbacks for appropriate codecs.
  Add thread_type and active_thread_type fields to AVCodecContext.

2011-02-08 - 3940caa - lavf 52.98.0 - av_probe_input_buffer
  Add av_probe_input_buffer() to avformat.h for probing format from a
  ByteIOContext.

2011-02-06 - fe174fc - lavf 52.97.0 - avio.h
  Add flag for non-blocking protocols: URL_FLAG_NONBLOCK

2011-02-04 - f124b08 - lavf 52.96.0 - avformat_free_context()
  Add avformat_free_context() in avformat.h.

2011-02-03 - f5b82f4 - lavc 52.109.0 - add CODEC_ID_PRORES
  Add CODEC_ID_PRORES to avcodec.h.

2011-02-03 - fe9a3fb - lavc 52.109.0 - H.264 profile defines
  Add defines for H.264 * Constrained Baseline and Intra profiles

2011-02-02 - lavf 52.95.0
  * 50196a9 - add a new installed header version.h.
  * 4efd5cf, dccbd97, 93b78d1 - add several variants of public
    avio_{put,get}_str* functions.  Deprecate corresponding semi-public
    {put,get}_str*.

2011-02-02 - dfd2a00 - lavu 50.37.0 - log.h
  Make av_dlog public.

2011-01-31 - 7b3ea55 - lavfi 1.76.0 - vsrc_buffer
  Add sample_aspect_ratio fields to vsrc_buffer arguments

2011-01-31 - 910b5b8 - lavfi 1.75.0 - AVFilterLink sample_aspect_ratio
  Add sample_aspect_ratio field to AVFilterLink.

2011-01-15 - a242ac3 - lavfi 1.74.0 - AVFilterBufferRefAudioProps
  Rename AVFilterBufferRefAudioProps.samples_nb to nb_samples.

2011-01-14 - 7f88a5b - lavf 52.93.0 - av_metadata_copy()
  Add av_metadata_copy() in avformat.h.

2011-01-07 - 81c623f - lavc 52.107.0 - deprecate reordered_opaque
  Deprecate reordered_opaque in favor of pkt_pts/dts.

2011-01-07 - 1919fea - lavc 52.106.0 - pkt_dts
  Add pkt_dts to AVFrame, this will in the future allow multithreading decoders
  to not mess up dts.

2011-01-07 - 393cbb9 - lavc 52.105.0 - pkt_pts
  Add pkt_pts to AVFrame.

2011-01-07 - 060ec0a - lavc 52.104.0 - av_get_profile_name()
  Add av_get_profile_name to libavcodec/avcodec.h.

2010-12-27 - 0ccabee - lavfi 1.71.0 - AV_PERM_NEG_LINESIZES
  Add AV_PERM_NEG_LINESIZES in avfilter.h.

2010-12-27 - 9128ae0 - lavf 52.91.0 - av_find_best_stream()
  Add av_find_best_stream to libavformat/avformat.h.

2010-12-27 - 107a7e3 - lavf 52.90.0
  Add AVFMT_NOSTREAMS flag for formats with no streams,
  like e.g. text metadata.

2010-12-22 - 0328b9e - lavu 50.36.0 - file.h
  Add functions av_file_map() and av_file_unmap() in file.h.

2010-12-19 - 0bc55f5 - lavu 50.35.0 - error.h
  Add "not found" error codes:
  AVERROR_DEMUXER_NOT_FOUND
  AVERROR_MUXER_NOT_FOUND
  AVERROR_DECODER_NOT_FOUND
  AVERROR_ENCODER_NOT_FOUND
  AVERROR_PROTOCOL_NOT_FOUND
  AVERROR_FILTER_NOT_FOUND
  AVERROR_BSF_NOT_FOUND
  AVERROR_STREAM_NOT_FOUND

2010-12-09 - c61cdd0 - lavcore 0.16.0 - avcore.h
  Move AV_NOPTS_VALUE, AV_TIME_BASE, AV_TIME_BASE_Q symbols from
  avcodec.h to avcore.h.

2010-12-04 - 16cfc96 - lavc 52.98.0 - CODEC_CAP_NEG_LINESIZES
  Add CODEC_CAP_NEG_LINESIZES codec capability flag in avcodec.h.

2010-12-04 - bb4afa1 - lavu 50.34.0 - av_get_pix_fmt_string()
  Deprecate avcodec_pix_fmt_string() in favor of
  pixdesc.h/av_get_pix_fmt_string().

2010-12-04 - 4da12e3 - lavcore 0.15.0 - av_image_alloc()
  Add av_image_alloc() to libavcore/imgutils.h.

2010-12-02 - 037be76 - lavfi 1.67.0 - avfilter_graph_create_filter()
  Add function avfilter_graph_create_filter() in avfiltergraph.h.

2010-11-25 - 4723bc2 - lavfi 1.65.0 - avfilter_get_video_buffer_ref_from_arrays()
  Add function avfilter_get_video_buffer_ref_from_arrays() in
  avfilter.h.

2010-11-21 - 176a615 - lavcore 0.14.0 - audioconvert.h
  Add a public audio channel API in audioconvert.h, and deprecate the
  corresponding functions in libavcodec:
  avcodec_get_channel_name()
  avcodec_get_channel_layout()
  avcodec_get_channel_layout_string()
  avcodec_channel_layout_num_channels()
  and the CH_* macros defined in libavcodec/avcodec.h.

2010-11-21 - 6bfc268 - lavf 52.85.0 - avformat.h
  Add av_append_packet().

2010-11-21 - a08d918 - lavc 52.97.0 - avcodec.h
  Add av_grow_packet().

2010-11-17 - 0985e1a - lavcore 0.13.0 - parseutils.h
  Add av_parse_color() declared in libavcore/parseutils.h.

2010-11-13 - cb2c971 - lavc 52.95.0 - AVCodecContext
  Add AVCodecContext.subtitle_header and AVCodecContext.subtitle_header_size
  fields.

2010-11-13 - 5aaea02 - lavfi 1.62.0 - avfiltergraph.h
  Make avfiltergraph.h public.

2010-11-13 - 4fcbb2a - lavfi 1.61.0 - avfiltergraph.h
  Remove declarations from avfiltergraph.h for the functions:
  avfilter_graph_check_validity()
  avfilter_graph_config_links()
  avfilter_graph_config_formats()
  which are now internal.
  Use avfilter_graph_config() instead.

2010-11-08 - d2af720 - lavu 50.33.0 - eval.h
  Deprecate functions:
  av_parse_and_eval_expr(),
  av_parse_expr(),
  av_eval_expr(),
  av_free_expr(),
  in favor of the functions:
  av_expr_parse_and_eval(),
  av_expr_parse(),
  av_expr_eval(),
  av_expr_free().

2010-11-08 - 24de0ed - lavfi 1.59.0 - avfilter_free()
  Rename avfilter_destroy() to avfilter_free().
  This change breaks libavfilter API/ABI.

2010-11-07 - 1e80a0e - lavfi 1.58.0 - avfiltergraph.h
  Remove graphparser.h header, move AVFilterInOut and
  avfilter_graph_parse() declarations to libavfilter/avfiltergraph.h.

2010-11-07 - 7313132 - lavfi 1.57.0 - AVFilterInOut
  Rename field AVFilterInOut.filter to AVFilterInOut.filter_ctx.
  This change breaks libavfilter API.

2010-11-04 - 97dd1e4 - lavfi 1.56.0 - avfilter_graph_free()
  Rename avfilter_graph_destroy() to avfilter_graph_free().
  This change breaks libavfilter API/ABI.

2010-11-04 - e15aeea - lavfi 1.55.0 - avfilter_graph_alloc()
  Add avfilter_graph_alloc() to libavfilter/avfiltergraph.h.

2010-11-02 - 6f84cd1 - lavcore 0.12.0 - av_get_bits_per_sample_fmt()
  Add av_get_bits_per_sample_fmt() to libavcore/samplefmt.h and
  deprecate av_get_bits_per_sample_format().

2010-11-02 - d63e456 - lavcore 0.11.0 - samplefmt.h
  Add sample format functions in libavcore/samplefmt.h:
  av_get_sample_fmt_name(),
  av_get_sample_fmt(),
  av_get_sample_fmt_string(),
  and deprecate the corresponding libavcodec/audioconvert.h functions:
  avcodec_get_sample_fmt_name(),
  avcodec_get_sample_fmt(),
  avcodec_sample_fmt_string().

2010-11-02 - 262d1c5 - lavcore 0.10.0 - samplefmt.h
  Define enum AVSampleFormat in libavcore/samplefmt.h, deprecate enum
  SampleFormat.

2010-10-16 - 2a24df9 - lavfi 1.52.0 - avfilter_graph_config()
  Add the function avfilter_graph_config() in avfiltergraph.h.

2010-10-15 - 03700d3 - lavf 52.83.0 - metadata API
  Change demuxers to export metadata in generic format and
  muxers to accept generic format. Deprecate the public
  conversion API.

2010-10-10 - 867ae7a - lavfi 1.49.0 - AVFilterLink.time_base
  Add time_base field to AVFilterLink.

2010-09-27 - c85eef4 - lavu 50.31.0 - av_set_options_string()
  Move av_set_options_string() from libavfilter/parseutils.h to
  libavutil/opt.h.

2010-09-27 - acc0490 - lavfi 1.47.0 - AVFilterLink
  Make the AVFilterLink fields srcpad and dstpad store the pointers to
  the source and destination pads, rather than their indexes.

2010-09-27 - 372e288 - lavu 50.30.0 - av_get_token()
  Move av_get_token() from libavfilter/parseutils.h to
  libavutil/avstring.h.

2010-09-26 - 635d4ae - lsws 0.12.0 - swscale.h
  Add the functions sws_alloc_context() and sws_init_context().

2010-09-26 - 6ed0404 - lavu 50.29.0 - opt.h
  Move libavcodec/opt.h to libavutil/opt.h.

2010-09-24 - 1c1c80f - lavu 50.28.0 - av_log_set_flags()
  Default of av_log() changed due to many problems to the old no repeat
  detection. Read the docs of AV_LOG_SKIP_REPEATED in log.h before
  enabling it for your app!.

2010-09-24 - f66eb58 - lavc 52.90.0 - av_opt_show2()
  Deprecate av_opt_show() in favor or av_opt_show2().

2010-09-14 - bc6f0af - lavu 50.27.0 - av_popcount()
  Add av_popcount() to libavutil/common.h.

2010-09-08 - c6c98d0 - lavu 50.26.0 - av_get_cpu_flags()
  Add av_get_cpu_flags().

2010-09-07 - 34017fd - lavcore 0.9.0 - av_image_copy()
  Add av_image_copy().

2010-09-07 - 9686abb - lavcore 0.8.0 - av_image_copy_plane()
  Add av_image_copy_plane().

2010-09-07 - 9b7269e - lavcore 0.7.0 - imgutils.h
  Adopt hierarchical scheme for the imgutils.h function names,
  deprecate the old names.

2010-09-04 - 7160bb7 - lavu 50.25.0 - AV_CPU_FLAG_*
  Deprecate the FF_MM_* flags defined in libavcodec/avcodec.h in favor
  of the AV_CPU_FLAG_* flags defined in libavutil/cpu.h.

2010-08-26 - 5da19b5 - lavc 52.87.0 - avcodec_get_channel_layout()
  Add avcodec_get_channel_layout() in audioconvert.h.

2010-08-20 - e344336 - lavcore 0.6.0 - av_fill_image_max_pixsteps()
  Rename av_fill_image_max_pixstep() to av_fill_image_max_pixsteps().

2010-08-18 - a6ddf8b - lavcore 0.5.0 - av_fill_image_max_pixstep()
  Add av_fill_image_max_pixstep() in imgutils.h.

2010-08-17 - 4f2d2e4 - lavu 50.24.0 - AV_NE()
  Add the AV_NE macro.

2010-08-17 - ad2c950 - lavfi 1.36.0 - audio framework
  Implement AVFilterBufferRefAudioProps struct for audio properties,
  get_audio_buffer(), filter_samples() functions and related changes.

2010-08-12 - 81c1eca - lavcore 0.4.0 - av_get_image_linesize()
  Add av_get_image_linesize() in imgutils.h.

2010-08-11 - c1db7bf - lavfi 1.34.0 - AVFilterBufferRef
  Resize data and linesize arrays in AVFilterBufferRef to 8.

  This change breaks libavfilter API/ABI.

2010-08-11 - 9f08d80 - lavc 52.85.0 - av_picture_data_copy()
  Add av_picture_data_copy in avcodec.h.

2010-08-11 - 84c0386 - lavfi 1.33.0 - avfilter_open()
  Change avfilter_open() signature:
  AVFilterContext *avfilter_open(AVFilter *filter, const char *inst_name) ->
  int avfilter_open(AVFilterContext **filter_ctx, AVFilter *filter, const char *inst_name);

  This change breaks libavfilter API/ABI.

2010-08-11 - cc80caf - lavfi 1.32.0 - AVFilterBufferRef
  Add a type field to AVFilterBufferRef, and move video specific
  properties to AVFilterBufferRefVideoProps.

  This change breaks libavfilter API/ABI.

2010-08-07 - 5d4890d - lavfi 1.31.0 - AVFilterLink
  Rename AVFilterLink fields:
  AVFilterLink.srcpic    ->  AVFilterLink.src_buf
  AVFilterLink.cur_pic   ->  AVFilterLink.cur_buf
  AVFilterLink.outpic    ->  AVFilterLink.out_buf

2010-08-07 - 7fce481 - lavfi 1.30.0
  Rename functions and fields:
  avfilter_(un)ref_pic       -> avfilter_(un)ref_buffer
  avfilter_copy_picref_props -> avfilter_copy_buffer_ref_props
  AVFilterBufferRef.pic      -> AVFilterBufferRef.buffer

2010-08-07 - ecc8dad - lavfi 1.29.0 - AVFilterBufferRef
  Rename AVFilterPicRef to AVFilterBufferRef.

2010-08-07 - d54e094 - lavfi 1.28.0 - AVFilterBuffer
  Move format field from AVFilterBuffer to AVFilterPicRef.

2010-08-06 - bf176f5 - lavcore 0.3.0 - av_check_image_size()
  Deprecate avcodec_check_dimensions() in favor of the function
  av_check_image_size() defined in libavcore/imgutils.h.

2010-07-30 - 56b5e9d - lavfi 1.27.0 - AVFilterBuffer
  Increase size of the arrays AVFilterBuffer.data and
  AVFilterBuffer.linesize from 4 to 8.

  This change breaks libavfilter ABI.

2010-07-29 - e7bd48a - lavcore 0.2.0 - imgutils.h
  Add functions av_fill_image_linesizes() and
  av_fill_image_pointers(), declared in libavcore/imgutils.h.

2010-07-27 - 126b638 - lavcore 0.1.0 - parseutils.h
  Deprecate av_parse_video_frame_size() and av_parse_video_frame_rate()
  defined in libavcodec in favor of the newly added functions
  av_parse_video_size() and av_parse_video_rate() declared in
  libavcore/parseutils.h.

2010-07-23 - 4485247 - lavu 50.23.0 - mathematics.h
  Add the M_PHI constant definition.

2010-07-22 - bdab614 - lavfi 1.26.0 - media format generalization
  Add a type field to AVFilterLink.

  Change the field types:
  enum PixelFormat format   -> int format   in AVFilterBuffer
  enum PixelFormat *formats -> int *formats in AVFilterFormats
  enum PixelFormat *format  -> int format   in AVFilterLink

  Change the function signatures:
  AVFilterFormats *avfilter_make_format_list(const enum PixelFormat *pix_fmts); ->
  AVFilterFormats *avfilter_make_format_list(const int *fmts);

  int avfilter_add_colorspace(AVFilterFormats **avff, enum PixelFormat pix_fmt); ->
  int avfilter_add_format    (AVFilterFormats **avff, int fmt);

  AVFilterFormats *avfilter_all_colorspaces(void); ->
  AVFilterFormats *avfilter_all_formats    (enum AVMediaType type);

  This change breaks libavfilter API/ABI.

2010-07-21 - aac6ca6 - lavcore 0.0.0
  Add libavcore.

2010-07-17 - b5c582f - lavfi 1.25.0 - AVFilterBuffer
  Remove w and h fields from AVFilterBuffer.

2010-07-17 - f0d77b2 - lavfi 1.24.0 - AVFilterBuffer
  Rename AVFilterPic to AVFilterBuffer.

2010-07-17 - 57fe80f - lavf 52.74.0 - url_fskip()
  Make url_fskip() return an int error code instead of void.

2010-07-11 - 23940f1 - lavc 52.83.0
  Add AVCodecContext.lpc_type and AVCodecContext.lpc_passes fields.
  Add AVLPCType enum.
  Deprecate AVCodecContext.use_lpc.

2010-07-11 - e1d7c88 - lavc 52.82.0 - avsubtitle_free()
  Add a function for free the contents of a AVSubtitle generated by
  avcodec_decode_subtitle.

2010-07-11 - b91d08f - lavu 50.22.0 - bswap.h and intreadwrite.h
  Make the bswap.h and intreadwrite.h API public.

2010-07-08 - ce1cd1c - lavu 50.21.0 - pixdesc.h
  Rename read/write_line() to av_read/write_image_line().

2010-07-07 - 4d508e4 - lavfi 1.21.0 - avfilter_copy_picref_props()
  Add avfilter_copy_picref_props().

2010-07-03 - 2d525ef - lavc 52.79.0
  Add FF_COMPLIANCE_UNOFFICIAL and change all instances of
  FF_COMPLIANCE_INOFFICIAL to use FF_COMPLIANCE_UNOFFICIAL.

2010-07-02 - 89eec74 - lavu 50.20.0 - lfg.h
  Export av_lfg_init(), av_lfg_get(), av_mlfg_get(), and av_bmg_get() through
  lfg.h.

2010-06-28 - a52e2c3 - lavfi 1.20.1 - av_parse_color()
  Extend av_parse_color() syntax, make it accept an alpha value specifier and
  set the alpha value to 255 by default.

2010-06-22 - 735cf6b - lavf 52.71.0 - URLProtocol.priv_data_size, priv_data_class
  Add priv_data_size and priv_data_class to URLProtocol.

2010-06-22 - ffbb289 - lavf 52.70.0 - url_alloc(), url_connect()
  Add url_alloc() and url_connect().

2010-06-22 - 9b07a2d - lavf 52.69.0 - av_register_protocol2()
  Add av_register_protocol2(), deprecating av_register_protocol().

2010-06-09 - 65db058 - lavu 50.19.0 - av_compare_mod()
  Add av_compare_mod() to libavutil/mathematics.h.

2010-06-05 - 0b99215 - lavu 50.18.0 - eval API
  Make the eval API public.

2010-06-04 - 31878fc - lavu 50.17.0 - AV_BASE64_SIZE
  Add AV_BASE64_SIZE() macro.

2010-06-02 - 7e566bb - lavc 52.73.0 - av_get_codec_tag_string()
  Add av_get_codec_tag_string().


-------- 8< --------- FFmpeg 0.6 was cut here -------- 8< ---------

2010-06-01 - 2b99142 - lsws 0.11.0 - convertPalette API
  Add sws_convertPalette8ToPacked32() and sws_convertPalette8ToPacked24().

2010-05-26 - 93ebfee - lavc 52.72.0 - CODEC_CAP_EXPERIMENTAL
  Add CODEC_CAP_EXPERIMENTAL flag.
  NOTE: this was backported to 0.6

2010-05-23 - 9977863 - lavu 50.16.0 - av_get_random_seed()
  Add av_get_random_seed().

2010-05-18 - 796ac23 - lavf 52.63.0 - AVFMT_FLAG_RTP_HINT
  Add AVFMT_FLAG_RTP_HINT as possible value for AVFormatContext.flags.
  NOTE: this was backported to 0.6

2010-05-09 - b6bc205 - lavfi 1.20.0 - AVFilterPicRef
  Add interlaced and top_field_first fields to AVFilterPicRef.

2010-05-01 - 8e2ee18 - lavf 52.62.0 - probe function
  Add av_probe_input_format2 to API, it allows ignoring probe
  results below given score and returns the actual probe score.

2010-04-01 - 3dd6180 - lavf 52.61.0 - metadata API
  Add a flag for av_metadata_set2() to disable overwriting of
  existing tags.

2010-04-01 - 0fb49b5 - lavc 52.66.0
  Add avcodec_get_edge_width().

2010-03-31 - d103218 - lavc 52.65.0
  Add avcodec_copy_context().

2010-03-31 - 1a70d12 - lavf 52.60.0 - av_match_ext()
  Make av_match_ext() public.

2010-03-31 - 1149150 - lavu 50.14.0 - AVMediaType
  Move AVMediaType enum from libavcodec to libavutil.

2010-03-31 - 72415b2 - lavc 52.64.0 - AVMediaType
  Define AVMediaType enum, and use it instead of enum CodecType, which
  is deprecated and will be dropped at the next major bump.

2010-03-25 - 8795823 - lavu 50.13.0 - av_strerror()
  Implement av_strerror().

2010-03-23 - e1484eb - lavc 52.60.0 - av_dct_init()
  Support DCT-I and DST-I.

2010-03-15 - b8819c8 - lavf 52.56.0 - AVFormatContext.start_time_realtime
  Add AVFormatContext.start_time_realtime field.

2010-03-13 - 5bb5c1d - lavfi 1.18.0 - AVFilterPicRef.pos
  Add AVFilterPicRef.pos field.

2010-03-13 - 60c144f - lavu 50.12.0 - error.h
  Move error code definitions from libavcodec/avcodec.h to
  the new public header libavutil/error.h.

2010-03-07 - c709483 - lavc 52.56.0 - avfft.h
  Add public FFT interface.

2010-03-06 - ac6ef86 - lavu 50.11.0 - av_stristr()
  Add av_stristr().

2010-03-03 - 4b83fc0 - lavu 50.10.0 - av_tree_enumerate()
  Add av_tree_enumerate().

2010-02-07 - b687c1a - lavu 50.9.0 - av_compare_ts()
  Add av_compare_ts().

2010-02-05 - 3f3dc76 - lsws 0.10.0 - sws_getCoefficients()
  Add sws_getCoefficients().

2010-02-01 - ca76a11 - lavf 52.50.0 - metadata API
  Add a list of generic tag names, change 'author' -> 'artist',
  'year' -> 'date'.

2010-01-30 - 80a07f6 - lavu 50.8.0 - av_get_pix_fmt()
  Add av_get_pix_fmt().

2010-01-21 - 01cc47d - lsws 0.9.0 - sws_scale()
  Change constness attributes of sws_scale() parameters.

2010-01-10 - 3fb8e77 - lavfi 1.15.0 - avfilter_graph_config_links()
  Add a log_ctx parameter to avfilter_graph_config_links().

2010-01-07 - 8e9767f - lsws 0.8.0 - sws_isSupported{In,Out}put()
  Add sws_isSupportedInput() and sws_isSupportedOutput() functions.

2010-01-06 - c1d662f - lavfi 1.14.0 - avfilter_add_colorspace()
  Change the avfilter_add_colorspace() signature, make it accept an
  (AVFilterFormats **) rather than an (AVFilterFormats *) as before.

2010-01-03 - 4fd1f18 - lavfi 1.13.0 - avfilter_add_colorspace()
  Add avfilter_add_colorspace().

2010-01-02 - 8eb631f - lavf 52.46.0 - av_match_ext()
  Add av_match_ext(), it should be used in place of match_ext().

2010-01-01 - a1f547b - lavf 52.45.0 - av_guess_format()
  Add av_guess_format(), it should be used in place of guess_format().

2009-12-13 - a181981 - lavf 52.43.0 - metadata API
  Add av_metadata_set2(), AV_METADATA_DONT_STRDUP_KEY and
  AV_METADATA_DONT_STRDUP_VAL.

2009-12-13 - 277c733 - lavu 50.7.0 - avstring.h API
  Add av_d2str().

2009-12-13 - 02b398e - lavc 52.42.0 - AVStream
  Add avg_frame_rate.

2009-12-12 - 3ba69a1 - lavu 50.6.0 - av_bmg_next()
  Introduce the av_bmg_next() function.

2009-12-05 - a13a543 - lavfi 1.12.0 - avfilter_draw_slice()
  Add a slice_dir parameter to avfilter_draw_slice().

2009-11-26 - 4cc3f6a - lavfi 1.11.0 - AVFilter
  Remove the next field from AVFilter, this is not anymore required.

2009-11-25 - 1433c4a - lavfi 1.10.0 - avfilter_next()
  Introduce the avfilter_next() function.

2009-11-25 - 86a60fa - lavfi 1.9.0 - avfilter_register()
  Change the signature of avfilter_register() to make it return an
  int. This is required since now the registration operation may fail.

2009-11-25 - 74a0059 - lavu 50.5.0 - pixdesc.h API
  Make the pixdesc.h API public.

2009-10-27 - 243110f - lavfi 1.5.0 - AVFilter.next
  Add a next field to AVFilter, this is used for simplifying the
  registration and management of the registered filters.

2009-10-23 - cccd292 - lavfi 1.4.1 - AVFilter.description
  Add a description field to AVFilter.

2009-10-19 - 6b5dc05 - lavfi 1.3.0 - avfilter_make_format_list()
  Change the interface of avfilter_make_format_list() from
  avfilter_make_format_list(int n, ...) to
  avfilter_make_format_list(enum PixelFormat *pix_fmts).

2009-10-18 - 0eb4ff9 - lavfi 1.0.0 - avfilter_get_video_buffer()
  Make avfilter_get_video_buffer() recursive and add the w and h
  parameters to it.

2009-10-07 - 46c40e4 - lavfi 0.5.1 - AVFilterPic
  Add w and h fields to AVFilterPic.

2009-06-22 - 92400be - lavf 52.34.1 - AVFormatContext.packet_size
  This is now an unsigned int instead of a signed int.

2009-06-19 - a4276ba - lavc 52.32.0 - AVSubtitle.pts
  Add a pts field to AVSubtitle which gives the subtitle packet pts
  in AV_TIME_BASE. Some subtitle de-/encoders (e.g. XSUB) will
  not work right without this.

2009-06-03 - 8f3f2e0 - lavc 52.30.2 - AV_PKT_FLAG_KEY
  PKT_FLAG_KEY has been deprecated and will be dropped at the next
  major version. Use AV_PKT_FLAG_KEY instead.

2009-06-01 - f988ce6 - lavc 52.30.0 - av_lockmgr_register()
  av_lockmgr_register() can be used to register a callback function
  that lavc (and in the future, libraries that depend on lavc) can use
  to implement mutexes. The application should provide a callback function
  that implements the AV_LOCK_* operations described in avcodec.h.
  When the lock manager is registered, FFmpeg is guaranteed to behave
  correctly in a multi-threaded application.

2009-04-30 - ce1d9c8 - lavc 52.28.0 - av_free_packet()
  av_free_packet() is no longer an inline function. It is now exported.

2009-04-11 - 80d403f - lavc 52.25.0 - deprecate av_destruct_packet_nofree()
  Please use NULL instead. This has been supported since r16506
  (lavf > 52.23.1, lavc > 52.10.0).

2009-04-07 - 7a00bba - lavc 52.23.0 - avcodec_decode_video/audio/subtitle
  The old decoding functions are deprecated, all new code should use the
  new functions avcodec_decode_video2(), avcodec_decode_audio3() and
  avcodec_decode_subtitle2(). These new functions take an AVPacket *pkt
  argument instead of a const uint8_t *buf / int buf_size pair.

2009-04-03 - 7b09db3 - lavu 50.3.0 - av_fifo_space()
  Introduce the av_fifo_space() function.

2009-04-02 - fabd246 - lavc 52.23.0 - AVPacket
  Move AVPacket declaration from libavformat/avformat.h to
  libavcodec/avcodec.h.

2009-03-22 - 6e08ca9 - lavu 50.2.0 - RGB32 pixel formats
  Convert the pixel formats PIX_FMT_ARGB, PIX_FMT_RGBA, PIX_FMT_ABGR,
  PIX_FMT_BGRA, which were defined as macros, into enum PixelFormat values.
  Conversely PIX_FMT_RGB32, PIX_FMT_RGB32_1, PIX_FMT_BGR32 and
  PIX_FMT_BGR32_1 are now macros.
  avcodec_get_pix_fmt() now recognizes the "rgb32" and "bgr32" aliases.
  Re-sort the enum PixelFormat list accordingly.
  This change breaks API/ABI backward compatibility.

2009-03-22 - f82674e - lavu 50.1.0 - PIX_FMT_RGB5X5 endian variants
  Add the enum PixelFormat values:
  PIX_FMT_RGB565BE, PIX_FMT_RGB565LE, PIX_FMT_RGB555BE, PIX_FMT_RGB555LE,
  PIX_FMT_BGR565BE, PIX_FMT_BGR565LE, PIX_FMT_BGR555BE, PIX_FMT_BGR555LE.

2009-03-21 - ee6624e - lavu 50.0.0  - av_random*
  The Mersenne Twister PRNG implemented through the av_random* functions
  was removed. Use the lagged Fibonacci PRNG through the av_lfg* functions
  instead.

2009-03-08 - 41dd680 - lavu 50.0.0  - AVFifoBuffer
  av_fifo_init, av_fifo_read, av_fifo_write and av_fifo_realloc were dropped
  and replaced by av_fifo_alloc, av_fifo_generic_read, av_fifo_generic_write
  and av_fifo_realloc2.
  In addition, the order of the function arguments of av_fifo_generic_read
  was changed to match av_fifo_generic_write.
  The AVFifoBuffer/struct AVFifoBuffer may only be used in an opaque way by
  applications, they may not use sizeof() or directly access members.

2009-03-01 - ec26457 - lavf 52.31.0 - Generic metadata API
  Introduce a new metadata API (see av_metadata_get() and friends).
  The old API is now deprecated and should not be used anymore. This especially
  includes the following structure fields:
    - AVFormatContext.title
    - AVFormatContext.author
    - AVFormatContext.copyright
    - AVFormatContext.comment
    - AVFormatContext.album
    - AVFormatContext.year
    - AVFormatContext.track
    - AVFormatContext.genre
    - AVStream.language
    - AVStream.filename
    - AVProgram.provider_name
    - AVProgram.name
    - AVChapter.title<|MERGE_RESOLUTION|>--- conflicted
+++ resolved
@@ -15,8 +15,7 @@
 
 API changes, most recent first:
 
-<<<<<<< HEAD
-2015-01-xx - xxxxxxx - lavc 56.12.0, lavu 54.8.0 - avcodec.h, frame.h
+2015-01-27 - 728685f - lavc 56.12.0, lavu 54.8.0 - avcodec.h, frame.h
   Add AV_PKT_DATA_AUDIO_SERVICE_TYPE and AV_FRAME_DATA_AUDIO_SERVICE_TYPE for
   storing the audio service type as side data.
 
@@ -27,13 +26,13 @@
   Add avdevice_list_input_sources().
   Add avdevice_list_output_sinks().
 
-2014-12-27 - d7aaeea / c220a60 - lavc 56.19.100 / 56.10.0 - vdpau.h
+2014-12-25 - d7aaeea / c220a60 - lavc 56.19.100 / 56.10.0 - vdpau.h
   Add av_vdpau_get_surface_parameters().
 
-2014-12-27 - ddb9a24 / 6c99c92 - lavc 56.18.100 / 56.9.0 - avcodec.h
+2014-12-25 - ddb9a24 / 6c99c92 - lavc 56.18.100 / 56.9.0 - avcodec.h
   Add AV_HWACCEL_FLAG_ALLOW_HIGH_DEPTH flag to av_vdpau_bind_context().
 
-2014-12-27 - d16079a / 57b6704 - lavc 56.17.100 / 56.8.0 - avcodec.h
+2014-12-25 - d16079a / 57b6704 - lavc 56.17.100 / 56.8.0 - avcodec.h
   Add AVCodecContext.sw_pix_fmt.
 
 2014-12-04 - 6e9ac02 - lavc 56.14.100 - dv_profile.h
@@ -89,54 +88,6 @@
 
 2014-09-24 - ac68295 - libpostproc 53.1.100
   Add visualization support
-=======
-2015-01-27 - 728685f - lavc 56.12.0, lavu 54.8.0 - avcodec.h, frame.h
-  Add AV_PKT_DATA_AUDIO_SERVICE_TYPE and AV_FRAME_DATA_AUDIO_SERVICE_TYPE for
-  storing the audio service type as side data.
-
-2015-01-14 - e2ad0b6 - lavu 54.6.0 - imgutils.h
-  Add utility functions for image manipulation: av_image_get_buffer_size()
-  av_image_fill_arrays() and av_image_copy_to_buffer().
-
-2014-12-25 - c220a60 - lavc 56.10.0 - vdpau.h
-  Add av_vdpau_get_surface_parameters().
-
-2014-12-25 - 6c99c92 - lavc 56.9.0 - avcodec.h
-  Add AV_HWACCEL_FLAG_ALLOW_HIGH_DEPTH flag to av_vdpau_bind_context().
-
-2014-12-25 - 57b6704 - lavc 56.8.0 - avcodec.h
-  Add AVCodecContext.sw_pix_fmt.
-
-2014-11-07 - 1384df6 - lavf 56.06.3 - avformat.h
-  Add AVFormatContext.avoid_negative_ts.
-
-2014-11-06 - 5e80fb7 - lavc 56.6.0 - vorbis_parser.h
-  Add a public API for parsing vorbis packets.
-
-2014-10-24 - 1bd0bdc - lavu 54.5.0 - time.h
-  Add av_gettime_relative().
-
-2014-10-15 - 7ea1b34 - lavc 56.5.0 - avcodec.h
-  Replace AVCodecContext.time_base used for decoding
-  with AVCodecContext.framerate.
-
-2014-10-15 - d565fef1- lavc 56.4.0 - avcodec.h
-  Add AV_HWACCEL_FLAG_IGNORE_LEVEL flag to av_vdpau_bind_context().
-
-2014-10-13 - 2df0c32 - lavc 56.03.0 - avcodec.h
-  Add AVCodecContext.initial_padding. Deprecate the use of AVCodecContext.delay
-  for audio encoding.
-
-2014-10-08 - 5a419b2 - lavu 54.04.0 - pixdesc.h
-  Add API to return the name of frame and context color properties.
-
-2014-10-06 - e3e158e - lavc 56.2.0 - vdpau.h
-  Add av_vdpau_bind_context(). This function should now be used for creating
-  (or resetting) a AVVDPAUContext instead of av_vdpau_alloc_context().
-
-2014-08-25 - b263f8f - lavf 56.03.0 - avformat.h
-  Add AVFormatContext.max_ts_probe.
->>>>>>> faa8ffda
 
 2014-09-19 - 6edd6a4 - lavc 56.1.101 - dv_profile.h
   deprecate avpriv_dv_frame_profile2(), which was made public by accident.
@@ -327,7 +278,7 @@
   Add avcodec_free_context(). From now on it should be used for freeing
   AVCodecContext.
 
-2014-05-17 - 0eec06e - lavu 52.84.100 - time.h
+2014-05-17 - 0eec06e / 1bd0bdc - lavu 52.84.100 / 54.5.0 - time.h
   Add av_gettime_relative() av_gettime_relative_is_monotonic()
 
 2014-05-15 - eacf7d6 / 0c1959b - lavf 55.38.100 / 55.17.0 - avformat.h
