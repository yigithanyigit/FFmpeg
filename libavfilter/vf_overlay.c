--- conflicted
+++ resolved
@@ -94,7 +94,6 @@
     char *x_expr, *y_expr;
 } OverlayContext;
 
-<<<<<<< HEAD
 #define OFFSET(x) offsetof(OverlayContext, x)
 
 static const AVOption overlay_options[] = {
@@ -106,10 +105,7 @@
 
 AVFILTER_DEFINE_CLASS(overlay);
 
-static av_cold int init(AVFilterContext *ctx, const char *args, void *opaque)
-=======
 static av_cold int init(AVFilterContext *ctx, const char *args)
->>>>>>> a5e8c41c
 {
     OverlayContext *over = ctx->priv;
     char *args1 = av_strdup(args);
