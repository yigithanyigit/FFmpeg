--- conflicted
+++ resolved
@@ -537,19 +537,13 @@
 }
 
 #define OFFSET(x) offsetof(AVFilterContext, x)
-<<<<<<< HEAD
 #define FLAGS AV_OPT_FLAG_FILTERING_PARAM
-static const AVOption filters_common_options[] = {
-    { "enable", "set enable expression", OFFSET(enable_str), AV_OPT_TYPE_STRING, {.str=NULL}, .flags = FLAGS },
-    { NULL }
-=======
-#define FLAGS AV_OPT_FLAG_VIDEO_PARAM
 static const AVOption options[] = {
     { "thread_type", "Allowed thread types", OFFSET(thread_type), AV_OPT_TYPE_FLAGS,
         { .i64 = AVFILTER_THREAD_SLICE }, 0, INT_MAX, FLAGS, "thread_type" },
         { "slice", NULL, 0, AV_OPT_TYPE_CONST, { .i64 = AVFILTER_THREAD_SLICE }, .unit = "thread_type" },
+    { "enable", "set enable expression", OFFSET(enable_str), AV_OPT_TYPE_STRING, {.str=NULL}, .flags = FLAGS },
     { NULL },
->>>>>>> 129bb238
 };
 
 static const AVClass avfilter_class = {
@@ -558,7 +552,6 @@
     .version    = LIBAVUTIL_VERSION_INT,
     .category   = AV_CLASS_CATEGORY_FILTER,
     .child_next = filter_child_next,
-    .option     = filters_common_options,
     .child_class_next = filter_child_class_next,
     .option           = options,
 };
@@ -704,7 +697,6 @@
     av_freep(&filter->inputs);
     av_freep(&filter->outputs);
     av_freep(&filter->priv);
-<<<<<<< HEAD
     while(filter->command_queue){
         ff_command_queue_pop(filter);
     }
@@ -712,9 +704,7 @@
     av_expr_free(filter->enable);
     filter->enable = NULL;
     av_freep(&filter->var_values);
-=======
     av_freep(&filter->internal);
->>>>>>> 129bb238
     av_free(filter);
 }
 
