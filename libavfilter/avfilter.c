/*
 * filter layer
 * Copyright (c) 2007 Bobby Bingham
 *
 * This file is part of FFmpeg.
 *
 * FFmpeg is free software; you can redistribute it and/or
 * modify it under the terms of the GNU Lesser General Public
 * License as published by the Free Software Foundation; either
 * version 2.1 of the License, or (at your option) any later version.
 *
 * FFmpeg is distributed in the hope that it will be useful,
 * but WITHOUT ANY WARRANTY; without even the implied warranty of
 * MERCHANTABILITY or FITNESS FOR A PARTICULAR PURPOSE.  See the GNU
 * Lesser General Public License for more details.
 *
 * You should have received a copy of the GNU Lesser General Public
 * License along with FFmpeg; if not, write to the Free Software
 * Foundation, Inc., 51 Franklin Street, Fifth Floor, Boston, MA 02110-1301 USA
 */

/* #define DEBUG */

#include "libavutil/pixdesc.h"
#include "libavutil/rational.h"
#include "libavutil/audioconvert.h"
#include "libavutil/imgutils.h"
#include "libavutil/avassert.h"
#include "libavutil/avstring.h"
#include "avfilter.h"
#include "internal.h"

unsigned avfilter_version(void) {
    return LIBAVFILTER_VERSION_INT;
}

const char *avfilter_configuration(void)
{
    return FFMPEG_CONFIGURATION;
}

const char *avfilter_license(void)
{
#define LICENSE_PREFIX "libavfilter license: "
    return LICENSE_PREFIX FFMPEG_LICENSE + sizeof(LICENSE_PREFIX) - 1;
}

static void command_queue_pop(AVFilterContext *filter)
{
    AVFilterCommand *c= filter->command_queue;
    av_freep(&c->arg);
    av_freep(&c->command);
    filter->command_queue= c->next;
    av_free(c);
}

AVFilterBufferRef *avfilter_ref_buffer(AVFilterBufferRef *ref, int pmask)
{
    AVFilterBufferRef *ret = av_malloc(sizeof(AVFilterBufferRef));
    if (!ret)
        return NULL;
    *ret = *ref;
    if (ref->type == AVMEDIA_TYPE_VIDEO) {
        ret->video = av_malloc(sizeof(AVFilterBufferRefVideoProps));
        if (!ret->video) {
            av_free(ret);
            return NULL;
        }
        *ret->video = *ref->video;
    } else if (ref->type == AVMEDIA_TYPE_AUDIO) {
        ret->audio = av_malloc(sizeof(AVFilterBufferRefAudioProps));
        if (!ret->audio) {
            av_free(ret);
            return NULL;
        }
        *ret->audio = *ref->audio;
    }
    ret->perms &= pmask;
    ret->buf->refcount ++;
    return ret;
}

static void store_in_pool(AVFilterBufferRef *ref)
{
    int i;
    AVFilterPool *pool= ref->buf->priv;

    av_assert0(ref->buf->data[0]);

    if (pool->count == POOL_SIZE) {
        AVFilterBufferRef *ref1 = pool->pic[0];
        av_freep(&ref1->video);
        av_freep(&ref1->audio);
        av_freep(&ref1->buf->data[0]);
        av_freep(&ref1->buf);
        av_free(ref1);
        memmove(&pool->pic[0], &pool->pic[1], sizeof(void*)*(POOL_SIZE-1));
        pool->count--;
        pool->pic[POOL_SIZE-1] = NULL;
    }

    for (i = 0; i < POOL_SIZE; i++) {
        if (!pool->pic[i]) {
            pool->pic[i] = ref;
            pool->count++;
            break;
        }
    }
}

void avfilter_unref_buffer(AVFilterBufferRef *ref)
{
    if (!ref)
        return;
    if (!(--ref->buf->refcount)) {
        if (!ref->buf->free) {
            store_in_pool(ref);
            return;
        }
        ref->buf->free(ref->buf);
    }
    av_freep(&ref->video);
    av_freep(&ref->audio);
    av_free(ref);
}

void avfilter_insert_pad(unsigned idx, unsigned *count, size_t padidx_off,
                         AVFilterPad **pads, AVFilterLink ***links,
                         AVFilterPad *newpad)
{
    unsigned i;

    idx = FFMIN(idx, *count);

    *pads  = av_realloc(*pads,  sizeof(AVFilterPad)   * (*count + 1));
    *links = av_realloc(*links, sizeof(AVFilterLink*) * (*count + 1));
    memmove(*pads +idx+1, *pads +idx, sizeof(AVFilterPad)   * (*count-idx));
    memmove(*links+idx+1, *links+idx, sizeof(AVFilterLink*) * (*count-idx));
    memcpy(*pads+idx, newpad, sizeof(AVFilterPad));
    (*links)[idx] = NULL;

    (*count)++;
    for (i = idx+1; i < *count; i++)
        if (*links[i])
            (*(unsigned *)((uint8_t *) *links[i] + padidx_off))++;
}

int avfilter_link(AVFilterContext *src, unsigned srcpad,
                  AVFilterContext *dst, unsigned dstpad)
{
    AVFilterLink *link;

    if (src->output_count <= srcpad || dst->input_count <= dstpad ||
        src->outputs[srcpad]        || dst->inputs[dstpad])
        return -1;

    if (src->output_pads[srcpad].type != dst->input_pads[dstpad].type) {
        av_log(src, AV_LOG_ERROR,
               "Media type mismatch between the '%s' filter output pad %d and the '%s' filter input pad %d\n",
               src->name, srcpad, dst->name, dstpad);
        return AVERROR(EINVAL);
    }

    src->outputs[srcpad] =
    dst-> inputs[dstpad] = link = av_mallocz(sizeof(AVFilterLink));

    link->src     = src;
    link->dst     = dst;
    link->srcpad  = &src->output_pads[srcpad];
    link->dstpad  = &dst->input_pads[dstpad];
    link->type    = src->output_pads[srcpad].type;
    assert(PIX_FMT_NONE == -1 && AV_SAMPLE_FMT_NONE == -1);
    link->format  = -1;

    return 0;
}

void avfilter_link_free(AVFilterLink **link)
{
    if (!*link)
        return;

    if ((*link)->pool) {
        int i;
        for (i = 0; i < POOL_SIZE; i++) {
            if ((*link)->pool->pic[i]) {
                AVFilterBufferRef *picref = (*link)->pool->pic[i];
                /* free buffer: picrefs stored in the pool are not
                 * supposed to contain a free callback */
                av_freep(&picref->buf->data[0]);
                av_freep(&picref->buf);

                av_freep(&picref->audio);
                av_freep(&picref->video);
                av_freep(&(*link)->pool->pic[i]);
            }
        }
        (*link)->pool->count = 0;
//        av_freep(&(*link)->pool);
    }
    av_freep(link);
}

int avfilter_insert_filter(AVFilterLink *link, AVFilterContext *filt,
                           unsigned filt_srcpad_idx, unsigned filt_dstpad_idx)
{
    int ret;
    unsigned dstpad_idx = link->dstpad - link->dst->input_pads;

    av_log(link->dst, AV_LOG_INFO, "auto-inserting filter '%s' "
           "between the filter '%s' and the filter '%s'\n",
           filt->name, link->src->name, link->dst->name);

    link->dst->inputs[dstpad_idx] = NULL;
    if ((ret = avfilter_link(filt, filt_dstpad_idx, link->dst, dstpad_idx)) < 0) {
        /* failed to link output filter to new filter */
        link->dst->inputs[dstpad_idx] = link;
        return ret;
    }

    /* re-hookup the link to the new destination filter we inserted */
    link->dst = filt;
    link->dstpad = &filt->input_pads[filt_srcpad_idx];
    filt->inputs[filt_srcpad_idx] = link;

    /* if any information on supported media formats already exists on the
     * link, we need to preserve that */
    if (link->out_formats)
        avfilter_formats_changeref(&link->out_formats,
                                   &filt->outputs[filt_dstpad_idx]->out_formats);
    if (link->out_chlayouts)
        avfilter_formats_changeref(&link->out_chlayouts,
                                   &filt->outputs[filt_dstpad_idx]->out_chlayouts);
    if (link->out_packing)
        avfilter_formats_changeref(&link->out_packing,
                                   &filt->outputs[filt_dstpad_idx]->out_packing);

    return 0;
}

int avfilter_config_links(AVFilterContext *filter)
{
    int (*config_link)(AVFilterLink *);
    unsigned i;
    int ret;

    for (i = 0; i < filter->input_count; i ++) {
        AVFilterLink *link = filter->inputs[i];
        AVFilterLink *inlink = link->src->input_count ?
            link->src->inputs[0] : NULL;

        if (!link) continue;

        switch (link->init_state) {
        case AVLINK_INIT:
            continue;
        case AVLINK_STARTINIT:
            av_log(filter, AV_LOG_INFO, "circular filter chain detected\n");
            return 0;
        case AVLINK_UNINIT:
            link->init_state = AVLINK_STARTINIT;

            if ((ret = avfilter_config_links(link->src)) < 0)
                return ret;

            if (!(config_link = link->srcpad->config_props)) {
                if (link->src->input_count != 1) {
                    av_log(link->src, AV_LOG_ERROR, "Source filters and filters "
                                                    "with more than one input "
                                                    "must set config_props() "
                                                    "callbacks on all outputs\n");
                    return AVERROR(EINVAL);
                }
            } else if ((ret = config_link(link)) < 0)
                return ret;

            switch (link->type) {
            case AVMEDIA_TYPE_VIDEO:
                if (!link->time_base.num && !link->time_base.den)
                    link->time_base = inlink ? inlink->time_base : AV_TIME_BASE_Q;

                if (!link->sample_aspect_ratio.num && !link->sample_aspect_ratio.den)
                    link->sample_aspect_ratio = inlink ?
                        inlink->sample_aspect_ratio : (AVRational){1,1};

                if (inlink) {
                    if (!link->w)
                        link->w = inlink->w;
                    if (!link->h)
                        link->h = inlink->h;
                } else if (!link->w || !link->h) {
                    av_log(link->src, AV_LOG_ERROR,
                           "Video source filters must set their output link's "
                           "width and height\n");
                    return AVERROR(EINVAL);
                }
                break;

            case AVMEDIA_TYPE_AUDIO:
                if (inlink) {
                    if (!link->sample_rate)
                        link->sample_rate = inlink->sample_rate;
                    if (!link->time_base.num && !link->time_base.den)
                        link->time_base = inlink->time_base;
                } else if (!link->sample_rate) {
                    av_log(link->src, AV_LOG_ERROR,
                           "Audio source filters must set their output link's "
                           "sample_rate\n");
                    return AVERROR(EINVAL);
                }

                if (!link->time_base.num && !link->time_base.den)
                    link->time_base = (AVRational) {1, link->sample_rate};
            }

            if ((config_link = link->dstpad->config_props))
                if ((ret = config_link(link)) < 0)
                    return ret;

            link->init_state = AVLINK_INIT;
        }
    }

    return 0;
}

static char *ff_get_ref_perms_string(char *buf, size_t buf_size, int perms)
{
    snprintf(buf, buf_size, "%s%s%s%s%s%s",
             perms & AV_PERM_READ      ? "r" : "",
             perms & AV_PERM_WRITE     ? "w" : "",
             perms & AV_PERM_PRESERVE  ? "p" : "",
             perms & AV_PERM_REUSE     ? "u" : "",
             perms & AV_PERM_REUSE2    ? "U" : "",
             perms & AV_PERM_NEG_LINESIZES ? "n" : "");
    return buf;
}

static void ff_dlog_ref(void *ctx, AVFilterBufferRef *ref, int end)
{
    av_unused char buf[16];
    av_dlog(ctx,
            "ref[%p buf:%p refcount:%d perms:%s data:%p linesize[%d, %d, %d, %d] pts:%"PRId64" pos:%"PRId64,
            ref, ref->buf, ref->buf->refcount, ff_get_ref_perms_string(buf, sizeof(buf), ref->perms), ref->data[0],
            ref->linesize[0], ref->linesize[1], ref->linesize[2], ref->linesize[3],
            ref->pts, ref->pos);

    if (ref->video) {
        av_dlog(ctx, " a:%d/%d s:%dx%d i:%c iskey:%d type:%c",
                ref->video->sample_aspect_ratio.num, ref->video->sample_aspect_ratio.den,
                ref->video->w, ref->video->h,
                !ref->video->interlaced     ? 'P' :         /* Progressive  */
                ref->video->top_field_first ? 'T' : 'B',    /* Top / Bottom */
                ref->video->key_frame,
                av_get_picture_type_char(ref->video->pict_type));
    }
    if (ref->audio) {
        av_dlog(ctx, " cl:%"PRId64"d n:%d r:%d p:%d",
                ref->audio->channel_layout,
                ref->audio->nb_samples,
                ref->audio->sample_rate,
                ref->audio->planar);
    }

    av_dlog(ctx, "]%s", end ? "\n" : "");
}

static void ff_dlog_link(void *ctx, AVFilterLink *link, int end)
{
    if (link->type == AVMEDIA_TYPE_VIDEO) {
        av_dlog(ctx,
                "link[%p s:%dx%d fmt:%-16s %-16s->%-16s]%s",
                link, link->w, link->h,
                av_pix_fmt_descriptors[link->format].name,
                link->src ? link->src->filter->name : "",
                link->dst ? link->dst->filter->name : "",
                end ? "\n" : "");
    } else {
        char buf[128];
        av_get_channel_layout_string(buf, sizeof(buf), -1, link->channel_layout);

        av_dlog(ctx,
                "link[%p r:%d cl:%s fmt:%-16s %-16s->%-16s]%s",
                link, (int)link->sample_rate, buf,
                av_get_sample_fmt_name(link->format),
                link->src ? link->src->filter->name : "",
                link->dst ? link->dst->filter->name : "",
                end ? "\n" : "");
    }
}

#define FF_DPRINTF_START(ctx, func) av_dlog(NULL, "%-16s: ", #func)

AVFilterBufferRef *avfilter_get_video_buffer(AVFilterLink *link, int perms, int w, int h)
{
    AVFilterBufferRef *ret = NULL;

    av_unused char buf[16];
    FF_DPRINTF_START(NULL, get_video_buffer); ff_dlog_link(NULL, link, 0);
    av_dlog(NULL, " perms:%s w:%d h:%d\n", ff_get_ref_perms_string(buf, sizeof(buf), perms), w, h);

    if (link->dstpad->get_video_buffer)
        ret = link->dstpad->get_video_buffer(link, perms, w, h);

    if (!ret)
        ret = avfilter_default_get_video_buffer(link, perms, w, h);

    if (ret)
        ret->type = AVMEDIA_TYPE_VIDEO;

    FF_DPRINTF_START(NULL, get_video_buffer); ff_dlog_link(NULL, link, 0); av_dlog(NULL, " returning "); ff_dlog_ref(NULL, ret, 1);

    return ret;
}

AVFilterBufferRef *
avfilter_get_video_buffer_ref_from_arrays(uint8_t * const data[4], const int linesize[4], int perms,
                                          int w, int h, enum PixelFormat format)
{
    AVFilterBuffer *pic = av_mallocz(sizeof(AVFilterBuffer));
    AVFilterBufferRef *picref = av_mallocz(sizeof(AVFilterBufferRef));

    if (!pic || !picref)
        goto fail;

    picref->buf = pic;
    picref->buf->free = ff_avfilter_default_free_buffer;
    if (!(picref->video = av_mallocz(sizeof(AVFilterBufferRefVideoProps))))
        goto fail;

    pic->w = picref->video->w = w;
    pic->h = picref->video->h = h;

    /* make sure the buffer gets read permission or it's useless for output */
    picref->perms = perms | AV_PERM_READ;

    pic->refcount = 1;
    picref->type = AVMEDIA_TYPE_VIDEO;
    pic->format = picref->format = format;

    memcpy(pic->data,        data,          4*sizeof(data[0]));
    memcpy(pic->linesize,    linesize,      4*sizeof(linesize[0]));
    memcpy(picref->data,     pic->data,     sizeof(picref->data));
    memcpy(picref->linesize, pic->linesize, sizeof(picref->linesize));

    return picref;

fail:
    if (picref && picref->video)
        av_free(picref->video);
    av_free(picref);
    av_free(pic);
    return NULL;
}

<<<<<<< HEAD
AVFilterBufferRef *avfilter_get_audio_buffer(AVFilterLink *link,
                                             int perms, int nb_samples)
=======
AVFilterBufferRef *avfilter_get_audio_buffer(AVFilterLink *link, int perms,
                                             enum AVSampleFormat sample_fmt, int size,
                                             uint64_t channel_layout, int planar)
>>>>>>> f32dfad9
{
    AVFilterBufferRef *ret = NULL;

    if (link->dstpad->get_audio_buffer)
        ret = link->dstpad->get_audio_buffer(link, perms, nb_samples);

    if (!ret)
        ret = avfilter_default_get_audio_buffer(link, perms, nb_samples);

    if (ret)
        ret->type = AVMEDIA_TYPE_AUDIO;

    return ret;
}

AVFilterBufferRef *
avfilter_get_audio_buffer_ref_from_arrays(uint8_t *data[8], int linesize[8], int perms,
                                          int nb_samples, enum AVSampleFormat sample_fmt,
                                          int64_t channel_layout, int planar)
{
    AVFilterBuffer *samples = av_mallocz(sizeof(AVFilterBuffer));
    AVFilterBufferRef *samplesref = av_mallocz(sizeof(AVFilterBufferRef));

    if (!samples || !samplesref)
        goto fail;

    samplesref->buf = samples;
    samplesref->buf->free = ff_avfilter_default_free_buffer;
    if (!(samplesref->audio = av_mallocz(sizeof(AVFilterBufferRefAudioProps))))
        goto fail;

    samplesref->audio->nb_samples     = nb_samples;
    samplesref->audio->channel_layout = channel_layout;
    samplesref->audio->planar         = planar;

    /* make sure the buffer gets read permission or it's useless for output */
    samplesref->perms = perms | AV_PERM_READ;

    samples->refcount = 1;
    samplesref->type = AVMEDIA_TYPE_AUDIO;
    samplesref->format = sample_fmt;

    memcpy(samples->data,        data,     sizeof(samples->data));
    memcpy(samples->linesize,    linesize, sizeof(samples->linesize));
    memcpy(samplesref->data,     data,     sizeof(samplesref->data));
    memcpy(samplesref->linesize, linesize, sizeof(samplesref->linesize));

    return samplesref;

fail:
    if (samplesref && samplesref->audio)
        av_freep(&samplesref->audio);
    av_freep(&samplesref);
    av_freep(&samples);
    return NULL;
}

int avfilter_request_frame(AVFilterLink *link)
{
    FF_DPRINTF_START(NULL, request_frame); ff_dlog_link(NULL, link, 1);

    if (link->srcpad->request_frame)
        return link->srcpad->request_frame(link);
    else if (link->src->inputs[0])
        return avfilter_request_frame(link->src->inputs[0]);
    else return -1;
}

int avfilter_poll_frame(AVFilterLink *link)
{
    int i, min = INT_MAX;

    if (link->srcpad->poll_frame)
        return link->srcpad->poll_frame(link);

    for (i = 0; i < link->src->input_count; i++) {
        int val;
        if (!link->src->inputs[i])
            return -1;
        val = avfilter_poll_frame(link->src->inputs[i]);
        min = FFMIN(min, val);
    }

    return min;
}

/* XXX: should we do the duplicating of the picture ref here, instead of
 * forcing the source filter to do it? */
void avfilter_start_frame(AVFilterLink *link, AVFilterBufferRef *picref)
{
    void (*start_frame)(AVFilterLink *, AVFilterBufferRef *);
    AVFilterPad *dst = link->dstpad;
    int perms = picref->perms;
    AVFilterCommand *cmd= link->dst->command_queue;

    FF_DPRINTF_START(NULL, start_frame); ff_dlog_link(NULL, link, 0); av_dlog(NULL, " "); ff_dlog_ref(NULL, picref, 1);

    if (!(start_frame = dst->start_frame))
        start_frame = avfilter_default_start_frame;

    if (picref->linesize[0] < 0)
        perms |= AV_PERM_NEG_LINESIZES;
    /* prepare to copy the picture if it has insufficient permissions */
    if ((dst->min_perms & perms) != dst->min_perms || dst->rej_perms & perms) {
        av_log(link->dst, AV_LOG_DEBUG,
                "frame copy needed (have perms %x, need %x, reject %x)\n",
                picref->perms,
                link->dstpad->min_perms, link->dstpad->rej_perms);

        link->cur_buf = avfilter_get_video_buffer(link, dst->min_perms, link->w, link->h);
        link->src_buf = picref;
        avfilter_copy_buffer_ref_props(link->cur_buf, link->src_buf);
    }
    else
        link->cur_buf = picref;

    while(cmd && cmd->time <= picref->pts * av_q2d(link->time_base)){
        av_log(link->dst, AV_LOG_DEBUG,
               "Processing command time:%f command:%s arg:%s\n",
               cmd->time, cmd->command, cmd->arg);
        avfilter_process_command(link->dst, cmd->command, cmd->arg, 0, 0, cmd->flags);
        command_queue_pop(link->dst);
        cmd= link->dst->command_queue;
    }

    start_frame(link, link->cur_buf);
}

void avfilter_end_frame(AVFilterLink *link)
{
    void (*end_frame)(AVFilterLink *);

    if (!(end_frame = link->dstpad->end_frame))
        end_frame = avfilter_default_end_frame;

    end_frame(link);

    /* unreference the source picture if we're feeding the destination filter
     * a copied version dues to permission issues */
    if (link->src_buf) {
        avfilter_unref_buffer(link->src_buf);
        link->src_buf = NULL;
    }
}

void avfilter_draw_slice(AVFilterLink *link, int y, int h, int slice_dir)
{
    uint8_t *src[4], *dst[4];
    int i, j, vsub;
    void (*draw_slice)(AVFilterLink *, int, int, int);

    FF_DPRINTF_START(NULL, draw_slice); ff_dlog_link(NULL, link, 0); av_dlog(NULL, " y:%d h:%d dir:%d\n", y, h, slice_dir);

    /* copy the slice if needed for permission reasons */
    if (link->src_buf) {
        vsub = av_pix_fmt_descriptors[link->format].log2_chroma_h;

        for (i = 0; i < 4; i++) {
            if (link->src_buf->data[i]) {
                src[i] = link->src_buf-> data[i] +
                    (y >> (i==1 || i==2 ? vsub : 0)) * link->src_buf-> linesize[i];
                dst[i] = link->cur_buf->data[i] +
                    (y >> (i==1 || i==2 ? vsub : 0)) * link->cur_buf->linesize[i];
            } else
                src[i] = dst[i] = NULL;
        }

        for (i = 0; i < 4; i++) {
            int planew =
                av_image_get_linesize(link->format, link->cur_buf->video->w, i);

            if (!src[i]) continue;

            for (j = 0; j < h >> (i==1 || i==2 ? vsub : 0); j++) {
                memcpy(dst[i], src[i], planew);
                src[i] += link->src_buf->linesize[i];
                dst[i] += link->cur_buf->linesize[i];
            }
        }
    }

    if (!(draw_slice = link->dstpad->draw_slice))
        draw_slice = avfilter_default_draw_slice;
    draw_slice(link, y, h, slice_dir);
}

int avfilter_process_command(AVFilterContext *filter, const char *cmd, const char *arg, char *res, int res_len, int flags)
{
    if(!strcmp(cmd, "ping")){
        av_strlcatf(res, res_len, "pong from:%s %s\n", filter->filter->name, filter->name);
        return 0;
    }else if(filter->filter->process_command) {
        return filter->filter->process_command(filter, cmd, arg, res, res_len, flags);
    }
    return AVERROR(ENOSYS);
}

void avfilter_filter_samples(AVFilterLink *link, AVFilterBufferRef *samplesref)
{
    void (*filter_samples)(AVFilterLink *, AVFilterBufferRef *);
    AVFilterPad *dst = link->dstpad;
    int i;

    FF_DPRINTF_START(NULL, filter_samples); ff_dlog_link(NULL, link, 1);

    if (!(filter_samples = dst->filter_samples))
        filter_samples = avfilter_default_filter_samples;

    /* prepare to copy the samples if the buffer has insufficient permissions */
    if ((dst->min_perms & samplesref->perms) != dst->min_perms ||
        dst->rej_perms & samplesref->perms) {

        av_log(link->dst, AV_LOG_DEBUG,
               "Copying audio data in avfilter (have perms %x, need %x, reject %x)\n",
               samplesref->perms, link->dstpad->min_perms, link->dstpad->rej_perms);

        link->cur_buf = avfilter_default_get_audio_buffer(link, dst->min_perms,
                                                          samplesref->audio->nb_samples);
        link->cur_buf->pts                = samplesref->pts;
        link->cur_buf->audio->sample_rate = samplesref->audio->sample_rate;

        /* Copy actual data into new samples buffer */
        for (i = 0; samplesref->data[i]; i++)
            memcpy(link->cur_buf->data[i], samplesref->data[i], samplesref->linesize[0]);

        avfilter_unref_buffer(samplesref);
    } else
        link->cur_buf = samplesref;

    filter_samples(link, link->cur_buf);
}

#define MAX_REGISTERED_AVFILTERS_NB 128

static AVFilter *registered_avfilters[MAX_REGISTERED_AVFILTERS_NB + 1];

static int next_registered_avfilter_idx = 0;

AVFilter *avfilter_get_by_name(const char *name)
{
    int i;

    for (i = 0; registered_avfilters[i]; i++)
        if (!strcmp(registered_avfilters[i]->name, name))
            return registered_avfilters[i];

    return NULL;
}

int avfilter_register(AVFilter *filter)
{
    if (next_registered_avfilter_idx == MAX_REGISTERED_AVFILTERS_NB) {
        av_log(NULL, AV_LOG_ERROR,
               "Maximum number of registered filters %d reached, "
               "impossible to register filter with name '%s'\n",
               MAX_REGISTERED_AVFILTERS_NB, filter->name);
        return AVERROR(ENOMEM);
    }

    registered_avfilters[next_registered_avfilter_idx++] = filter;
    return 0;
}

AVFilter **av_filter_next(AVFilter **filter)
{
    return filter ? ++filter : &registered_avfilters[0];
}

void avfilter_uninit(void)
{
    memset(registered_avfilters, 0, sizeof(registered_avfilters));
    next_registered_avfilter_idx = 0;
}

static int pad_count(const AVFilterPad *pads)
{
    int count;

    for(count = 0; pads->name; count ++) pads ++;
    return count;
}

static const char *filter_name(void *p)
{
    AVFilterContext *filter = p;
    return filter->filter->name;
}

static const AVClass avfilter_class = {
    "AVFilter",
    filter_name,
    NULL,
    LIBAVUTIL_VERSION_INT,
};

int avfilter_open(AVFilterContext **filter_ctx, AVFilter *filter, const char *inst_name)
{
    AVFilterContext *ret;
    *filter_ctx = NULL;

    if (!filter)
        return AVERROR(EINVAL);

    ret = av_mallocz(sizeof(AVFilterContext));
    if (!ret)
        return AVERROR(ENOMEM);

    ret->av_class = &avfilter_class;
    ret->filter   = filter;
    ret->name     = inst_name ? av_strdup(inst_name) : NULL;
    if (filter->priv_size) {
        ret->priv     = av_mallocz(filter->priv_size);
        if (!ret->priv)
            goto err;
    }

    ret->input_count  = pad_count(filter->inputs);
    if (ret->input_count) {
        ret->input_pads   = av_malloc(sizeof(AVFilterPad) * ret->input_count);
        if (!ret->input_pads)
            goto err;
        memcpy(ret->input_pads, filter->inputs, sizeof(AVFilterPad) * ret->input_count);
        ret->inputs       = av_mallocz(sizeof(AVFilterLink*) * ret->input_count);
        if (!ret->inputs)
            goto err;
    }

    ret->output_count = pad_count(filter->outputs);
    if (ret->output_count) {
        ret->output_pads  = av_malloc(sizeof(AVFilterPad) * ret->output_count);
        if (!ret->output_pads)
            goto err;
        memcpy(ret->output_pads, filter->outputs, sizeof(AVFilterPad) * ret->output_count);
        ret->outputs      = av_mallocz(sizeof(AVFilterLink*) * ret->output_count);
        if (!ret->outputs)
            goto err;
    }

    *filter_ctx = ret;
    return 0;

err:
    av_freep(&ret->inputs);
    av_freep(&ret->input_pads);
    ret->input_count = 0;
    av_freep(&ret->outputs);
    av_freep(&ret->output_pads);
    ret->output_count = 0;
    av_freep(&ret->priv);
    av_free(ret);
    return AVERROR(ENOMEM);
}

void avfilter_free(AVFilterContext *filter)
{
    int i;
    AVFilterLink *link;

    if (filter->filter->uninit)
        filter->filter->uninit(filter);

    for (i = 0; i < filter->input_count; i++) {
        if ((link = filter->inputs[i])) {
            if (link->src)
                link->src->outputs[link->srcpad - link->src->output_pads] = NULL;
            avfilter_formats_unref(&link->in_formats);
            avfilter_formats_unref(&link->out_formats);
        }
        avfilter_link_free(&link);
    }
    for (i = 0; i < filter->output_count; i++) {
        if ((link = filter->outputs[i])) {
            if (link->dst)
                link->dst->inputs[link->dstpad - link->dst->input_pads] = NULL;
            avfilter_formats_unref(&link->in_formats);
            avfilter_formats_unref(&link->out_formats);
        }
        avfilter_link_free(&link);
    }

    av_freep(&filter->name);
    av_freep(&filter->input_pads);
    av_freep(&filter->output_pads);
    av_freep(&filter->inputs);
    av_freep(&filter->outputs);
    av_freep(&filter->priv);
    while(filter->command_queue){
        command_queue_pop(filter);
    }
    av_free(filter);
}

int avfilter_init_filter(AVFilterContext *filter, const char *args, void *opaque)
{
    int ret=0;

    if (filter->filter->init)
        ret = filter->filter->init(filter, args, opaque);
    return ret;
}
<|MERGE_RESOLUTION|>--- conflicted
+++ resolved
@@ -453,14 +453,8 @@
     return NULL;
 }
 
-<<<<<<< HEAD
 AVFilterBufferRef *avfilter_get_audio_buffer(AVFilterLink *link,
                                              int perms, int nb_samples)
-=======
-AVFilterBufferRef *avfilter_get_audio_buffer(AVFilterLink *link, int perms,
-                                             enum AVSampleFormat sample_fmt, int size,
-                                             uint64_t channel_layout, int planar)
->>>>>>> f32dfad9
 {
     AVFilterBufferRef *ret = NULL;
 
@@ -479,7 +473,7 @@
 AVFilterBufferRef *
 avfilter_get_audio_buffer_ref_from_arrays(uint8_t *data[8], int linesize[8], int perms,
                                           int nb_samples, enum AVSampleFormat sample_fmt,
-                                          int64_t channel_layout, int planar)
+                                          uint64_t channel_layout, int planar)
 {
     AVFilterBuffer *samples = av_mallocz(sizeof(AVFilterBuffer));
     AVFilterBufferRef *samplesref = av_mallocz(sizeof(AVFilterBufferRef));
