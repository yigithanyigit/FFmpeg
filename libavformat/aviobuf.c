/*
 * Buffered I/O for ffmpeg system
 * Copyright (c) 2000,2001 Fabrice Bellard
 *
 * This file is part of FFmpeg.
 *
 * FFmpeg is free software; you can redistribute it and/or
 * modify it under the terms of the GNU Lesser General Public
 * License as published by the Free Software Foundation; either
 * version 2.1 of the License, or (at your option) any later version.
 *
 * FFmpeg is distributed in the hope that it will be useful,
 * but WITHOUT ANY WARRANTY; without even the implied warranty of
 * MERCHANTABILITY or FITNESS FOR A PARTICULAR PURPOSE.  See the GNU
 * Lesser General Public License for more details.
 *
 * You should have received a copy of the GNU Lesser General Public
 * License along with FFmpeg; if not, write to the Free Software
 * Foundation, Inc., 51 Franklin Street, Fifth Floor, Boston, MA 02110-1301 USA
 */

#include "libavutil/crc.h"
#include "libavutil/intreadwrite.h"
#include "avformat.h"
#include "avio.h"
#include "avio_internal.h"
#include "internal.h"
#include <stdarg.h>

#define IO_BUFFER_SIZE 32768

/**
 * Do seeks within this distance ahead of the current buffer by skipping
 * data instead of calling the protocol seek function, for seekable
 * protocols.
 */
#define SHORT_SEEK_THRESHOLD 4096

static void fill_buffer(AVIOContext *s);
#if !FF_API_URL_RESETBUF
static int url_resetbuf(AVIOContext *s, int flags);
#endif

int ffio_init_context(AVIOContext *s,
                  unsigned char *buffer,
                  int buffer_size,
                  int write_flag,
                  void *opaque,
                  int (*read_packet)(void *opaque, uint8_t *buf, int buf_size),
                  int (*write_packet)(void *opaque, uint8_t *buf, int buf_size),
                  int64_t (*seek)(void *opaque, int64_t offset, int whence))
{
    s->buffer = buffer;
    s->buffer_size = buffer_size;
    s->buf_ptr = buffer;
    s->opaque = opaque;
    url_resetbuf(s, write_flag ? URL_WRONLY : URL_RDONLY);
    s->write_packet = write_packet;
    s->read_packet = read_packet;
    s->seek = seek;
    s->pos = 0;
    s->must_flush = 0;
    s->eof_reached = 0;
    s->error = 0;
    s->is_streamed = 0;
    s->max_packet_size = 0;
    s->update_checksum= NULL;
    if(!read_packet && !write_flag){
        s->pos = buffer_size;
        s->buf_end = s->buffer + buffer_size;
    }
    s->read_pause = NULL;
    s->read_seek  = NULL;
    return 0;
}

#if FF_API_OLD_AVIO
int init_put_byte(AVIOContext *s,
                  unsigned char *buffer,
                  int buffer_size,
                  int write_flag,
                  void *opaque,
                  int (*read_packet)(void *opaque, uint8_t *buf, int buf_size),
                  int (*write_packet)(void *opaque, uint8_t *buf, int buf_size),
                  int64_t (*seek)(void *opaque, int64_t offset, int whence))
{
    return ffio_init_context(s, buffer, buffer_size, write_flag, opaque,
                                read_packet, write_packet, seek);
}
AVIOContext *av_alloc_put_byte(
                  unsigned char *buffer,
                  int buffer_size,
                  int write_flag,
                  void *opaque,
                  int (*read_packet)(void *opaque, uint8_t *buf, int buf_size),
                  int (*write_packet)(void *opaque, uint8_t *buf, int buf_size),
                  int64_t (*seek)(void *opaque, int64_t offset, int whence))
{
    return avio_alloc_context(buffer, buffer_size, write_flag, opaque,
                              read_packet, write_packet, seek);
}
#endif

AVIOContext *avio_alloc_context(
                  unsigned char *buffer,
                  int buffer_size,
                  int write_flag,
                  void *opaque,
                  int (*read_packet)(void *opaque, uint8_t *buf, int buf_size),
                  int (*write_packet)(void *opaque, uint8_t *buf, int buf_size),
                  int64_t (*seek)(void *opaque, int64_t offset, int whence))
{
    AVIOContext *s = av_mallocz(sizeof(AVIOContext));
    ffio_init_context(s, buffer, buffer_size, write_flag, opaque,
                  read_packet, write_packet, seek);
    return s;
}

static void flush_buffer(AVIOContext *s)
{
    if (s->buf_ptr > s->buffer) {
        if (s->write_packet && !s->error){
            int ret= s->write_packet(s->opaque, s->buffer, s->buf_ptr - s->buffer);
            if(ret < 0){
                s->error = ret;
            }
        }
        if(s->update_checksum){
            s->checksum= s->update_checksum(s->checksum, s->checksum_ptr, s->buf_ptr - s->checksum_ptr);
            s->checksum_ptr= s->buffer;
        }
        s->pos += s->buf_ptr - s->buffer;
    }
    s->buf_ptr = s->buffer;
}

void avio_w8(AVIOContext *s, int b)
{
    *(s->buf_ptr)++ = b;
    if (s->buf_ptr >= s->buf_end)
        flush_buffer(s);
}

void ffio_fill(AVIOContext *s, int b, int count)
{
    while (count > 0) {
        int len = FFMIN(s->buf_end - s->buf_ptr, count);
        memset(s->buf_ptr, b, len);
        s->buf_ptr += len;

        if (s->buf_ptr >= s->buf_end)
            flush_buffer(s);

        count -= len;
    }
}

void avio_write(AVIOContext *s, const unsigned char *buf, int size)
{
    while (size > 0) {
        int len = FFMIN(s->buf_end - s->buf_ptr, size);
        memcpy(s->buf_ptr, buf, len);
        s->buf_ptr += len;

        if (s->buf_ptr >= s->buf_end)
            flush_buffer(s);

        buf += len;
        size -= len;
    }
}

void put_flush_packet(AVIOContext *s)
{
    flush_buffer(s);
    s->must_flush = 0;
}

int64_t avio_seek(AVIOContext *s, int64_t offset, int whence)
{
    int64_t offset1;
    int64_t pos;
    int force = whence & AVSEEK_FORCE;
    whence &= ~AVSEEK_FORCE;

    if(!s)
        return AVERROR(EINVAL);

    pos = s->pos - (s->write_flag ? 0 : (s->buf_end - s->buffer));

    if (whence != SEEK_CUR && whence != SEEK_SET)
        return AVERROR(EINVAL);

    if (whence == SEEK_CUR) {
        offset1 = pos + (s->buf_ptr - s->buffer);
        if (offset == 0)
            return offset1;
        offset += offset1;
    }
    offset1 = offset - pos;
    if (!s->must_flush &&
        offset1 >= 0 && offset1 <= (s->buf_end - s->buffer)) {
        /* can do the seek inside the buffer */
        s->buf_ptr = s->buffer + offset1;
    } else if ((s->is_streamed ||
               offset1 <= s->buf_end + SHORT_SEEK_THRESHOLD - s->buffer) &&
               !s->write_flag && offset1 >= 0 &&
              (whence != SEEK_END || force)) {
        while(s->pos < offset && !s->eof_reached)
            fill_buffer(s);
        if (s->eof_reached)
            return AVERROR_EOF;
        s->buf_ptr = s->buf_end + offset - s->pos;
    } else {
        int64_t res;

#if CONFIG_MUXERS || CONFIG_NETWORK
        if (s->write_flag) {
            flush_buffer(s);
            s->must_flush = 1;
        }
#endif /* CONFIG_MUXERS || CONFIG_NETWORK */
        if (!s->seek)
            return AVERROR(EPIPE);
        if ((res = s->seek(s->opaque, offset, SEEK_SET)) < 0)
            return res;
        if (!s->write_flag)
            s->buf_end = s->buffer;
        s->buf_ptr = s->buffer;
        s->pos = offset;
    }
    s->eof_reached = 0;
    return offset;
}

int64_t avio_skip(AVIOContext *s, int64_t offset)
{
    return avio_seek(s, offset, SEEK_CUR);
}

#if FF_API_OLD_AVIO
int url_fskip(AVIOContext *s, int64_t offset)
{
    int64_t ret = avio_seek(s, offset, SEEK_CUR);
    return ret < 0 ? ret : 0;
}

int64_t url_ftell(AVIOContext *s)
{
    return avio_seek(s, 0, SEEK_CUR);
}
#endif

int64_t avio_size(AVIOContext *s)
{
    int64_t size;

    if(!s)
        return AVERROR(EINVAL);

    if (!s->seek)
        return AVERROR(ENOSYS);
    size = s->seek(s->opaque, 0, AVSEEK_SIZE);
    if(size<0){
        if ((size = s->seek(s->opaque, -1, SEEK_END)) < 0)
            return size;
        size++;
        s->seek(s->opaque, s->pos, SEEK_SET);
    }
    return size;
}

int url_feof(AVIOContext *s)
{
    if(!s)
        return 0;
    if(s->eof_reached){
        s->eof_reached=0;
        fill_buffer(s);
    }
    return s->eof_reached;
}

int url_ferror(AVIOContext *s)
{
    if(!s)
        return 0;
    return s->error;
}
#endif

void avio_wl32(AVIOContext *s, unsigned int val)
{
    avio_w8(s, val);
    avio_w8(s, val >> 8);
    avio_w8(s, val >> 16);
    avio_w8(s, val >> 24);
}

void avio_wb32(AVIOContext *s, unsigned int val)
{
    avio_w8(s, val >> 24);
    avio_w8(s, val >> 16);
    avio_w8(s, val >> 8);
    avio_w8(s, val);
}

#if FF_API_OLD_AVIO
void put_strz(AVIOContext *s, const char *str)
{
    avio_put_str(s, str);
}

#define GET(name, type) \
    type get_be ##name(AVIOContext *s) \
{\
    return avio_rb ##name(s);\
}\
    type get_le ##name(AVIOContext *s) \
{\
    return avio_rl ##name(s);\
}

GET(16, unsigned int)
GET(24, unsigned int)
GET(32, unsigned int)
GET(64, uint64_t)

#undef GET

#define PUT(name, type ) \
    void put_le ##name(AVIOContext *s, type val)\
{\
        avio_wl ##name(s, val);\
}\
    void put_be ##name(AVIOContext *s, type val)\
{\
        avio_wb ##name(s, val);\
}

PUT(16, unsigned int)
PUT(24, unsigned int)
PUT(32, unsigned int)
PUT(64, uint64_t)
#undef PUT

int get_byte(AVIOContext *s)
{
   return avio_r8(s);
}
int get_buffer(AVIOContext *s, unsigned char *buf, int size)
{
    return avio_read(s, buf, size);
}
int get_partial_buffer(AVIOContext *s, unsigned char *buf, int size)
{
    return ffio_read_partial(s, buf, size);
}
void put_byte(AVIOContext *s, int val)
{
    avio_w8(s, val);
}
void put_buffer(AVIOContext *s, const unsigned char *buf, int size)
{
    avio_write(s, buf, size);
}
void put_nbyte(AVIOContext *s, int b, int count)
{
    ffio_fill(s, b, count);
}

int url_fopen(AVIOContext **s, const char *filename, int flags)
{
    return avio_open(s, filename, flags);
}
int url_fclose(AVIOContext *s)
{
    return avio_close(s);
}
int64_t url_fseek(AVIOContext *s, int64_t offset, int whence)
{
    return avio_seek(s, offset, whence);
}
int64_t url_fsize(AVIOContext *s)
{
    return avio_size(s);
}
#endif

int avio_put_str(AVIOContext *s, const char *str)
{
    int len = 1;
    if (str) {
        len += strlen(str);
        avio_write(s, (const unsigned char *) str, len);
    } else
        avio_w8(s, 0);
    return len;
}

int avio_put_str16le(AVIOContext *s, const char *str)
{
    const uint8_t *q = str;
    int ret = 0;

    while (*q) {
        uint32_t ch;
        uint16_t tmp;

        GET_UTF8(ch, *q++, break;)
        PUT_UTF16(ch, tmp, avio_wl16(s, tmp);ret += 2;)
    }
    avio_wl16(s, 0);
    ret += 2;
    return ret;
}

int ff_get_v_length(uint64_t val){
    int i=1;

    while(val>>=7)
        i++;

    return i;
}

void ff_put_v(AVIOContext *bc, uint64_t val){
    int i= ff_get_v_length(val);

    while(--i>0)
        avio_w8(bc, 128 | (val>>(7*i)));

    avio_w8(bc, val&127);
}

void avio_wl64(AVIOContext *s, uint64_t val)
{
    avio_wl32(s, (uint32_t)(val & 0xffffffff));
    avio_wl32(s, (uint32_t)(val >> 32));
}

void avio_wb64(AVIOContext *s, uint64_t val)
{
    avio_wb32(s, (uint32_t)(val >> 32));
    avio_wb32(s, (uint32_t)(val & 0xffffffff));
}

void avio_wl16(AVIOContext *s, unsigned int val)
{
    avio_w8(s, val);
    avio_w8(s, val >> 8);
}

void avio_wb16(AVIOContext *s, unsigned int val)
{
    avio_w8(s, val >> 8);
    avio_w8(s, val);
}

void avio_wl24(AVIOContext *s, unsigned int val)
{
    avio_wl16(s, val & 0xffff);
    avio_w8(s, val >> 16);
}

void avio_wb24(AVIOContext *s, unsigned int val)
{
    avio_wb16(s, val >> 8);
    avio_w8(s, val);
}

#if FF_API_OLD_AVIO
void put_tag(AVIOContext *s, const char *tag)
{
    while (*tag) {
        avio_w8(s, *tag++);
    }
}
#endif

/* Input stream */

static void fill_buffer(AVIOContext *s)
{
    uint8_t *dst= !s->max_packet_size && s->buf_end - s->buffer < s->buffer_size ? s->buf_end : s->buffer;
    int len= s->buffer_size - (dst - s->buffer);
    int max_buffer_size = s->max_packet_size ? s->max_packet_size : IO_BUFFER_SIZE;

    /* no need to do anything if EOF already reached */
    if (s->eof_reached)
        return;

    if(s->update_checksum && dst == s->buffer){
        if(s->buf_end > s->checksum_ptr)
            s->checksum= s->update_checksum(s->checksum, s->checksum_ptr, s->buf_end - s->checksum_ptr);
        s->checksum_ptr= s->buffer;
    }

    /* make buffer smaller in case it ended up large after probing */
    if (s->buffer_size > max_buffer_size) {
        url_setbufsize(s, max_buffer_size);

        s->checksum_ptr = dst = s->buffer;
        len = s->buffer_size;
    }

    if(s->read_packet)
        len = s->read_packet(s->opaque, dst, len);
    else
        len = 0;
    if (len <= 0) {
        /* do not modify buffer if EOF reached so that a seek back can
           be done without rereading data */
        s->eof_reached = 1;
        if(len<0)
            s->error= len;
    } else {
        s->pos += len;
        s->buf_ptr = dst;
        s->buf_end = dst + len;
    }
}

unsigned long ff_crc04C11DB7_update(unsigned long checksum, const uint8_t *buf,
                                    unsigned int len)
{
    return av_crc(av_crc_get_table(AV_CRC_32_IEEE), checksum, buf, len);
}

unsigned long get_checksum(AVIOContext *s)
{
    s->checksum= s->update_checksum(s->checksum, s->checksum_ptr, s->buf_ptr - s->checksum_ptr);
    s->update_checksum= NULL;
    return s->checksum;
}

void init_checksum(AVIOContext *s,
                   unsigned long (*update_checksum)(unsigned long c, const uint8_t *p, unsigned int len),
                   unsigned long checksum)
{
    s->update_checksum= update_checksum;
    if(s->update_checksum){
        s->checksum= checksum;
        s->checksum_ptr= s->buf_ptr;
    }
}

/* XXX: put an inline version */
int avio_r8(AVIOContext *s)
{
    if (s->buf_ptr >= s->buf_end)
        fill_buffer(s);
    if (s->buf_ptr < s->buf_end)
        return *s->buf_ptr++;
    return 0;
}

#if FF_API_OLD_AVIO
int url_fgetc(AVIOContext *s)
{
    if (s->buf_ptr >= s->buf_end)
        fill_buffer(s);
    if (s->buf_ptr < s->buf_end)
        return *s->buf_ptr++;
    return URL_EOF;
}
#endif

int avio_read(AVIOContext *s, unsigned char *buf, int size)
{
    int len, size1;

    size1 = size;
    while (size > 0) {
        len = s->buf_end - s->buf_ptr;
        if (len > size)
            len = size;
        if (len == 0) {
            if(size > s->buffer_size && !s->update_checksum){
                if(s->read_packet)
                    len = s->read_packet(s->opaque, buf, size);
                if (len <= 0) {
                    /* do not modify buffer if EOF reached so that a seek back can
                    be done without rereading data */
                    s->eof_reached = 1;
                    if(len<0)
                        s->error= len;
                    break;
                } else {
                    s->pos += len;
                    size -= len;
                    buf += len;
                    s->buf_ptr = s->buffer;
                    s->buf_end = s->buffer/* + len*/;
                }
            }else{
                fill_buffer(s);
                len = s->buf_end - s->buf_ptr;
                if (len == 0)
                    break;
            }
        } else {
            memcpy(buf, s->buf_ptr, len);
            buf += len;
            s->buf_ptr += len;
            size -= len;
        }
    }
    if (size1 == size) {
<<<<<<< HEAD
        if (url_ferror(s)) return url_ferror(s);
        if (url_feof(s))   return AVERROR_EOF;
=======
        if (s->error)         return s->error;
        if (s->eof_reached)   return AVERROR_EOF;
>>>>>>> c76374c6
    }
    return size1 - size;
}

int ffio_read_partial(AVIOContext *s, unsigned char *buf, int size)
{
    int len;

    if(size<0)
        return -1;

    len = s->buf_end - s->buf_ptr;
    if (len == 0) {
        fill_buffer(s);
        len = s->buf_end - s->buf_ptr;
    }
    if (len > size)
        len = size;
    memcpy(buf, s->buf_ptr, len);
    s->buf_ptr += len;
    if (!len) {
<<<<<<< HEAD
        if (url_ferror(s)) return url_ferror(s);
        if (url_feof(s))   return AVERROR_EOF;
=======
        if (s->error)         return s->error;
        if (s->eof_reached)   return AVERROR_EOF;
>>>>>>> c76374c6
    }
    return len;
}

unsigned int avio_rl16(AVIOContext *s)
{
    unsigned int val;
    val = avio_r8(s);
    val |= avio_r8(s) << 8;
    return val;
}

unsigned int avio_rl24(AVIOContext *s)
{
    unsigned int val;
    val = avio_rl16(s);
    val |= avio_r8(s) << 16;
    return val;
}

unsigned int avio_rl32(AVIOContext *s)
{
    unsigned int val;
    val = avio_rl16(s);
    val |= avio_rl16(s) << 16;
    return val;
}

uint64_t avio_rl64(AVIOContext *s)
{
    uint64_t val;
    val = (uint64_t)avio_rl32(s);
    val |= (uint64_t)avio_rl32(s) << 32;
    return val;
}

unsigned int avio_rb16(AVIOContext *s)
{
    unsigned int val;
    val = avio_r8(s) << 8;
    val |= avio_r8(s);
    return val;
}

unsigned int avio_rb24(AVIOContext *s)
{
    unsigned int val;
    val = avio_rb16(s) << 8;
    val |= avio_r8(s);
    return val;
}
unsigned int avio_rb32(AVIOContext *s)
{
    unsigned int val;
    val = avio_rb16(s) << 16;
    val |= avio_rb16(s);
    return val;
}

#if FF_API_OLD_AVIO
char *get_strz(AVIOContext *s, char *buf, int maxlen)
{
    avio_get_str(s, INT_MAX, buf, maxlen);
    return buf;
}
#endif

int ff_get_line(AVIOContext *s, char *buf, int maxlen)
{
    int i = 0;
    char c;

    do {
        c = avio_r8(s);
        if (c && i < maxlen-1)
            buf[i++] = c;
    } while (c != '\n' && c);

    buf[i] = 0;
    return i;
}

int avio_get_str(AVIOContext *s, int maxlen, char *buf, int buflen)
{
    int i;

    // reserve 1 byte for terminating 0
    buflen = FFMIN(buflen - 1, maxlen);
    for (i = 0; i < buflen; i++)
        if (!(buf[i] = avio_r8(s)))
            return i + 1;
    if (buflen)
        buf[i] = 0;
    for (; i < maxlen; i++)
        if (!avio_r8(s))
            return i + 1;
    return maxlen;
}

#define GET_STR16(type, read) \
    int avio_get_str16 ##type(AVIOContext *pb, int maxlen, char *buf, int buflen)\
{\
    char* q = buf;\
    int ret = 0;\
    while (ret + 1 < maxlen) {\
        uint8_t tmp;\
        uint32_t ch;\
        GET_UTF16(ch, (ret += 2) <= maxlen ? read(pb) : 0, break;)\
        if (!ch)\
            break;\
        PUT_UTF8(ch, tmp, if (q - buf < buflen - 1) *q++ = tmp;)\
    }\
    *q = 0;\
    return ret;\
}\

GET_STR16(le, avio_rl16)
GET_STR16(be, avio_rb16)

#undef GET_STR16

uint64_t avio_rb64(AVIOContext *s)
{
    uint64_t val;
    val = (uint64_t)avio_rb32(s) << 32;
    val |= (uint64_t)avio_rb32(s);
    return val;
}

uint64_t ff_get_v(AVIOContext *bc){
    uint64_t val = 0;
    int tmp;

    do{
        tmp = avio_r8(bc);
        val= (val<<7) + (tmp&127);
    }while(tmp&128);
    return val;
}

int url_fdopen(AVIOContext **s, URLContext *h)
{
    uint8_t *buffer;
    int buffer_size, max_packet_size;

    max_packet_size = url_get_max_packet_size(h);
    if (max_packet_size) {
        buffer_size = max_packet_size; /* no need to bufferize more than one packet */
    } else {
        buffer_size = IO_BUFFER_SIZE;
    }
    buffer = av_malloc(buffer_size);
    if (!buffer)
        return AVERROR(ENOMEM);

    *s = av_mallocz(sizeof(AVIOContext));
    if(!*s) {
        av_free(buffer);
        return AVERROR(ENOMEM);
    }

    if (ffio_init_context(*s, buffer, buffer_size,
                      (h->flags & URL_WRONLY || h->flags & URL_RDWR), h,
                      url_read, url_write, url_seek) < 0) {
        av_free(buffer);
        av_freep(s);
        return AVERROR(EIO);
    }
    (*s)->is_streamed = h->is_streamed;
    (*s)->max_packet_size = max_packet_size;
    if(h->prot) {
        (*s)->read_pause = (int (*)(void *, int))h->prot->url_read_pause;
        (*s)->read_seek  = (int64_t (*)(void *, int, int64_t, int))h->prot->url_read_seek;
    }
    return 0;
}

int url_setbufsize(AVIOContext *s, int buf_size)
{
    uint8_t *buffer;
    buffer = av_malloc(buf_size);
    if (!buffer)
        return AVERROR(ENOMEM);

    av_free(s->buffer);
    s->buffer = buffer;
    s->buffer_size = buf_size;
    s->buf_ptr = buffer;
    url_resetbuf(s, s->write_flag ? URL_WRONLY : URL_RDONLY);
    return 0;
}

#if FF_API_URL_RESETBUF
int url_resetbuf(AVIOContext *s, int flags)
#else
static int url_resetbuf(AVIOContext *s, int flags)
#endif
{
#if FF_API_URL_RESETBUF
    if (flags & URL_RDWR)
        return AVERROR(EINVAL);
#else
    assert(flags == URL_WRONLY || flags == URL_RDONLY);
#endif

    if (flags & URL_WRONLY) {
        s->buf_end = s->buffer + s->buffer_size;
        s->write_flag = 1;
    } else {
        s->buf_end = s->buffer;
        s->write_flag = 0;
    }
    return 0;
}

int ffio_rewind_with_probe_data(AVIOContext *s, unsigned char *buf, int buf_size)
{
    int64_t buffer_start;
    int buffer_size;
    int overlap, new_size, alloc_size;

    if (s->write_flag)
        return AVERROR(EINVAL);

    buffer_size = s->buf_end - s->buffer;

    /* the buffers must touch or overlap */
    if ((buffer_start = s->pos - buffer_size) > buf_size)
        return AVERROR(EINVAL);

    overlap = buf_size - buffer_start;
    new_size = buf_size + buffer_size - overlap;

    alloc_size = FFMAX(s->buffer_size, new_size);
    if (alloc_size > buf_size)
        if (!(buf = av_realloc(buf, alloc_size)))
            return AVERROR(ENOMEM);

    if (new_size > buf_size) {
        memcpy(buf + buf_size, s->buffer + overlap, buffer_size - overlap);
        buf_size = new_size;
    }

    av_free(s->buffer);
    s->buf_ptr = s->buffer = buf;
    s->buffer_size = alloc_size;
    s->pos = buf_size;
    s->buf_end = s->buf_ptr + buf_size;
    s->eof_reached = 0;
    s->must_flush = 0;

    return 0;
}

int avio_open(AVIOContext **s, const char *filename, int flags)
{
    URLContext *h;
    int err;

    err = url_open(&h, filename, flags);
    if (err < 0)
        return err;
    err = url_fdopen(s, h);
    if (err < 0) {
        url_close(h);
        return err;
    }
    return 0;
}

int avio_close(AVIOContext *s)
{
    URLContext *h = s->opaque;

    av_free(s->buffer);
    av_free(s);
    return url_close(h);
}

URLContext *url_fileno(AVIOContext *s)
{
    return s->opaque;
}

#if CONFIG_MUXERS
int url_fprintf(AVIOContext *s, const char *fmt, ...)
{
    va_list ap;
    char buf[4096];
    int ret;

    va_start(ap, fmt);
    ret = vsnprintf(buf, sizeof(buf), fmt, ap);
    va_end(ap);
    avio_write(s, buf, strlen(buf));
    return ret;
}
#endif //CONFIG_MUXERS

#if FF_API_OLD_AVIO
char *url_fgets(AVIOContext *s, char *buf, int buf_size)
{
    int c;
    char *q;

    c = avio_r8(s);
    if (url_feof(s))
        return NULL;
    q = buf;
    for(;;) {
        if (url_feof(s) || c == '\n')
            break;
        if ((q - buf) < buf_size - 1)
            *q++ = c;
        c = avio_r8(s);
    }
    if (buf_size > 0)
        *q = '\0';
    return buf;
}

int url_fget_max_packet_size(AVIOContext *s)
{
    return s->max_packet_size;
}
#endif

int av_url_read_fpause(AVIOContext *s, int pause)
{
    if (!s->read_pause)
        return AVERROR(ENOSYS);
    return s->read_pause(s->opaque, pause);
}

int64_t av_url_read_fseek(AVIOContext *s, int stream_index,
                          int64_t timestamp, int flags)
{
    URLContext *h = s->opaque;
    int64_t ret;
    if (!s->read_seek)
        return AVERROR(ENOSYS);
    ret = s->read_seek(h, stream_index, timestamp, flags);
    if(ret >= 0) {
        int64_t pos;
        s->buf_ptr = s->buf_end; // Flush buffer
        pos = s->seek(h, 0, SEEK_CUR);
        if (pos >= 0)
            s->pos = pos;
        else if (pos != AVERROR(ENOSYS))
            ret = pos;
    }
    return ret;
}

/* url_open_dyn_buf and url_close_dyn_buf are used in rtp.c to send a response
 * back to the server even if CONFIG_MUXERS is false. */
#if CONFIG_MUXERS || CONFIG_NETWORK
/* buffer handling */
int url_open_buf(AVIOContext **s, uint8_t *buf, int buf_size, int flags)
{
    int ret;
    *s = av_mallocz(sizeof(AVIOContext));
    if(!*s)
        return AVERROR(ENOMEM);
    ret = ffio_init_context(*s, buf, buf_size,
                        (flags & URL_WRONLY || flags & URL_RDWR),
                        NULL, NULL, NULL, NULL);
    if(ret != 0)
        av_freep(s);
    return ret;
}

int url_close_buf(AVIOContext *s)
{
    put_flush_packet(s);
    return s->buf_ptr - s->buffer;
}

/* output in a dynamic buffer */

typedef struct DynBuffer {
    int pos, size, allocated_size;
    uint8_t *buffer;
    int io_buffer_size;
    uint8_t io_buffer[1];
} DynBuffer;

static int dyn_buf_write(void *opaque, uint8_t *buf, int buf_size)
{
    DynBuffer *d = opaque;
    unsigned new_size, new_allocated_size;

    /* reallocate buffer if needed */
    new_size = d->pos + buf_size;
    new_allocated_size = d->allocated_size;
    if(new_size < d->pos || new_size > INT_MAX/2)
        return -1;
    while (new_size > new_allocated_size) {
        if (!new_allocated_size)
            new_allocated_size = new_size;
        else
            new_allocated_size += new_allocated_size / 2 + 1;
    }

    if (new_allocated_size > d->allocated_size) {
        d->buffer = av_realloc(d->buffer, new_allocated_size);
        if(d->buffer == NULL)
             return AVERROR(ENOMEM);
        d->allocated_size = new_allocated_size;
    }
    memcpy(d->buffer + d->pos, buf, buf_size);
    d->pos = new_size;
    if (d->pos > d->size)
        d->size = d->pos;
    return buf_size;
}

static int dyn_packet_buf_write(void *opaque, uint8_t *buf, int buf_size)
{
    unsigned char buf1[4];
    int ret;

    /* packetized write: output the header */
    AV_WB32(buf1, buf_size);
    ret= dyn_buf_write(opaque, buf1, 4);
    if(ret < 0)
        return ret;

    /* then the data */
    return dyn_buf_write(opaque, buf, buf_size);
}

static int64_t dyn_buf_seek(void *opaque, int64_t offset, int whence)
{
    DynBuffer *d = opaque;

    if (whence == SEEK_CUR)
        offset += d->pos;
    else if (whence == SEEK_END)
        offset += d->size;
    if (offset < 0 || offset > 0x7fffffffLL)
        return -1;
    d->pos = offset;
    return 0;
}

static int url_open_dyn_buf_internal(AVIOContext **s, int max_packet_size)
{
    DynBuffer *d;
    int ret;
    unsigned io_buffer_size = max_packet_size ? max_packet_size : 1024;

    if(sizeof(DynBuffer) + io_buffer_size < io_buffer_size)
        return -1;
    d = av_mallocz(sizeof(DynBuffer) + io_buffer_size);
    if (!d)
        return AVERROR(ENOMEM);
    *s = av_mallocz(sizeof(AVIOContext));
    if(!*s) {
        av_free(d);
        return AVERROR(ENOMEM);
    }
    d->io_buffer_size = io_buffer_size;
    ret = ffio_init_context(*s, d->io_buffer, io_buffer_size,
                        1, d, NULL,
                        max_packet_size ? dyn_packet_buf_write : dyn_buf_write,
                        max_packet_size ? NULL : dyn_buf_seek);
    if (ret == 0) {
        (*s)->max_packet_size = max_packet_size;
    } else {
        av_free(d);
        av_freep(s);
    }
    return ret;
}

int url_open_dyn_buf(AVIOContext **s)
{
    return url_open_dyn_buf_internal(s, 0);
}

int url_open_dyn_packet_buf(AVIOContext **s, int max_packet_size)
{
    if (max_packet_size <= 0)
        return -1;
    return url_open_dyn_buf_internal(s, max_packet_size);
}

int url_close_dyn_buf(AVIOContext *s, uint8_t **pbuffer)
{
    DynBuffer *d = s->opaque;
    int size;
    static const char padbuf[FF_INPUT_BUFFER_PADDING_SIZE] = {0};
    int padding = 0;

    /* don't attempt to pad fixed-size packet buffers */
    if (!s->max_packet_size) {
        avio_write(s, padbuf, sizeof(padbuf));
        padding = FF_INPUT_BUFFER_PADDING_SIZE;
    }

    put_flush_packet(s);

    *pbuffer = d->buffer;
    size = d->size;
    av_free(d);
    av_free(s);
    return size - padding;
}
#endif /* CONFIG_MUXERS || CONFIG_NETWORK */<|MERGE_RESOLUTION|>--- conflicted
+++ resolved
@@ -281,6 +281,7 @@
     return s->eof_reached;
 }
 
+#if FF_API_OLD_AVIO
 int url_ferror(AVIOContext *s)
 {
     if(!s)
@@ -607,13 +608,8 @@
         }
     }
     if (size1 == size) {
-<<<<<<< HEAD
-        if (url_ferror(s)) return url_ferror(s);
+        if (s->error)      return s->error;
         if (url_feof(s))   return AVERROR_EOF;
-=======
-        if (s->error)         return s->error;
-        if (s->eof_reached)   return AVERROR_EOF;
->>>>>>> c76374c6
     }
     return size1 - size;
 }
@@ -635,13 +631,8 @@
     memcpy(buf, s->buf_ptr, len);
     s->buf_ptr += len;
     if (!len) {
-<<<<<<< HEAD
-        if (url_ferror(s)) return url_ferror(s);
+        if (s->error)      return s->error;
         if (url_feof(s))   return AVERROR_EOF;
-=======
-        if (s->error)         return s->error;
-        if (s->eof_reached)   return AVERROR_EOF;
->>>>>>> c76374c6
     }
     return len;
 }
