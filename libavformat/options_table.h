--- conflicted
+++ resolved
@@ -69,7 +69,6 @@
 {"bitstream", "detect bitstream specification deviations", 0, AV_OPT_TYPE_CONST, {.i64 = AV_EF_BITSTREAM }, INT_MIN, INT_MAX, D, "err_detect"},
 {"buffer", "detect improper bitstream length", 0, AV_OPT_TYPE_CONST, {.i64 = AV_EF_BUFFER }, INT_MIN, INT_MAX, D, "err_detect"},
 {"explode", "abort decoding on minor error detection", 0, AV_OPT_TYPE_CONST, {.i64 = AV_EF_EXPLODE }, INT_MIN, INT_MAX, D, "err_detect"},
-<<<<<<< HEAD
 {"careful",    "consider things that violate the spec, are fast to check and have not been seen in the wild as errors", 0, AV_OPT_TYPE_CONST, {.i64 = AV_EF_CAREFUL }, INT_MIN, INT_MAX, D, "err_detect"},
 {"compliant",  "consider all spec non compliancies as errors", 0, AV_OPT_TYPE_CONST, {.i64 = AV_EF_COMPLIANT }, INT_MIN, INT_MAX, D, "err_detect"},
 {"aggressive", "consider things that a sane encoder shouldn't do as an error", 0, AV_OPT_TYPE_CONST, {.i64 = AV_EF_AGGRESSIVE }, INT_MIN, INT_MAX, D, "err_detect"},
@@ -80,9 +79,7 @@
 {"flush_packets", "enable flushing of the I/O context after each packet", OFFSET(flush_packets), AV_OPT_TYPE_INT, {.i64 = 1}, 0, 1, E},
 {"metadata_header_padding", "set number of bytes to be written as padding in a metadata header", OFFSET(metadata_header_padding), AV_OPT_TYPE_INT, {.i64 = -1}, -1, INT_MAX, E},
 {"output_ts_offset", "set output timestamp offset", OFFSET(output_ts_offset), AV_OPT_TYPE_DURATION, {.i64 = 0}, -INT64_MAX, INT64_MAX, E},
-=======
 {"max_interleave_delta", "maximum buffering duration for interleaving", OFFSET(max_interleave_delta), AV_OPT_TYPE_INT64, { .i64 = 10000000 }, 0, INT64_MAX, E },
->>>>>>> d9ae1031
 {NULL},
 };
 
