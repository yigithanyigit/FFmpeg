--- conflicted
+++ resolved
@@ -569,19 +569,12 @@
         AVDictionary *opts = NULL;
         char filename[1024];
 
-<<<<<<< HEAD
-        int bit_rate = s->streams[i]->codec->bit_rate ?
+        os->bit_rate = s->streams[i]->codec->bit_rate ?
                        s->streams[i]->codec->bit_rate :
                        s->streams[i]->codec->rc_max_rate;
-        if (bit_rate) {
-            snprintf(os->bandwidth_str, sizeof(os->bandwidth_str),
-                     " bandwidth=\"%d\"", bit_rate);
-=======
-        os->bit_rate = s->streams[i]->codec->bit_rate;
         if (os->bit_rate) {
             snprintf(os->bandwidth_str, sizeof(os->bandwidth_str),
                      " bandwidth=\"%d\"", os->bit_rate);
->>>>>>> a9d8d35e
         } else {
             int level = s->strict_std_compliance >= FF_COMPLIANCE_STRICT ?
                         AV_LOG_ERROR : AV_LOG_WARNING;
