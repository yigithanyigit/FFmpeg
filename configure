#!/bin/sh
#
# FFmpeg configure script
#
# Copyright (c) 2000-2002 Fabrice Bellard
# Copyright (c) 2005-2008 Diego Biurrun
# Copyright (c) 2005-2008 Mans Rullgard
#

# Prevent locale nonsense from breaking basic text processing.
LC_ALL=C
export LC_ALL

# make sure we are running under a compatible shell
# try to make this part work with most shells

try_exec(){
    echo "Trying shell $1"
    type "$1" > /dev/null 2>&1 && exec "$@"
}

unset foo
(: ${foo%%bar}) 2> /dev/null
E1="$?"

(: ${foo?}) 2> /dev/null
E2="$?"

if test "$E1" != 0 || test "$E2" = 0; then
    echo "Broken shell detected.  Trying alternatives."
    export FF_CONF_EXEC
    if test "0$FF_CONF_EXEC" -lt 1; then
        FF_CONF_EXEC=1
        try_exec bash "$0" "$@"
    fi
    if test "0$FF_CONF_EXEC" -lt 2; then
        FF_CONF_EXEC=2
        try_exec ksh "$0" "$@"
    fi
    if test "0$FF_CONF_EXEC" -lt 3; then
        FF_CONF_EXEC=3
        try_exec /usr/xpg4/bin/sh "$0" "$@"
    fi
    echo "No compatible shell script interpreter found."
    echo "This configure script requires a POSIX-compatible shell"
    echo "such as bash or ksh."
    echo "THIS IS NOT A BUG IN FFMPEG, DO NOT REPORT IT AS SUCH."
    echo "Instead, install a working POSIX-compatible shell."
    echo "Disabling this configure test will create a broken FFmpeg."
    if test "$BASH_VERSION" = '2.04.0(1)-release'; then
        echo "This bash version ($BASH_VERSION) is broken on your platform."
        echo "Upgrade to a later version if available."
    fi
    exit 1
fi

test -d /usr/xpg4/bin && PATH=/usr/xpg4/bin:$PATH

show_help(){
    cat <<EOF
Usage: configure [options]
Options: [defaults in brackets after descriptions]

Help options:
  --help                   print this message
  --list-decoders          show all available decoders
  --list-encoders          show all available encoders
  --list-hwaccels          show all available hardware accelerators
  --list-demuxers          show all available demuxers
  --list-muxers            show all available muxers
  --list-parsers           show all available parsers
  --list-protocols         show all available protocols
  --list-bsfs              show all available bitstream filters
  --list-indevs            show all available input devices
  --list-outdevs           show all available output devices
  --list-filters           show all available filters

Standard options:
  --logfile=FILE           log tests and output to FILE [config.log]
  --disable-logging        do not log configure debug information
  --fatal-warnings         fail if any configure warning is generated
  --prefix=PREFIX          install in PREFIX [$prefix]
  --bindir=DIR             install binaries in DIR [PREFIX/bin]
  --datadir=DIR            install data files in DIR [PREFIX/share/ffmpeg]
  --docdir=DIR             install documentation in DIR [PREFIX/share/doc/ffmpeg]
  --libdir=DIR             install libs in DIR [PREFIX/lib]
  --shlibdir=DIR           install shared libs in DIR [LIBDIR]
  --incdir=DIR             install includes in DIR [PREFIX/include]
  --mandir=DIR             install man page in DIR [PREFIX/share/man]
  --enable-rpath           use rpath to allow installing libraries in paths
                           not part of the dynamic linker search path
                           use rpath when linking programs [USE WITH CARE]

Licensing options:
  --enable-gpl             allow use of GPL code, the resulting libs
                           and binaries will be under GPL [no]
  --enable-version3        upgrade (L)GPL to version 3 [no]
  --enable-nonfree         allow use of nonfree code, the resulting libs
                           and binaries will be unredistributable [no]

Configuration options:
  --disable-static         do not build static libraries [no]
  --enable-shared          build shared libraries [no]
  --enable-small           optimize for size instead of speed
  --disable-runtime-cpudetect disable detecting cpu capabilities at runtime (smaller binary)
  --enable-gray            enable full grayscale support (slower color)
  --disable-swscale-alpha  disable alpha channel support in swscale
  --disable-all            disable building components, libraries and programs
  --enable-incompatible-libav-abi enable incompatible Libav fork ABI [no]
  --enable-raise-major     increase major version numbers in sonames [no]

Program options:
  --disable-programs       do not build command line programs
  --disable-ffmpeg         disable ffmpeg build
  --disable-ffplay         disable ffplay build
  --disable-ffprobe        disable ffprobe build
  --disable-ffserver       disable ffserver build

Documentation options:
  --disable-doc            do not build documentation
  --disable-htmlpages      do not build HTML documentation pages
  --disable-manpages       do not build man documentation pages
  --disable-podpages       do not build POD documentation pages
  --disable-txtpages       do not build text documentation pages

Component options:
  --disable-avdevice       disable libavdevice build
  --disable-avcodec        disable libavcodec build
  --disable-avformat       disable libavformat build
  --disable-avutil         disable libavutil build
  --disable-swresample     disable libswresample build
  --disable-swscale        disable libswscale build
  --disable-postproc       disable libpostproc build
  --disable-avfilter       disable libavfilter build
  --enable-avresample      enable libavresample build [no]
  --disable-pthreads       disable pthreads [auto]
  --disable-w32threads     disable Win32 threads [auto]
  --disable-os2threads     disable OS/2 threads [auto]
  --disable-network        disable network support [no]
  --disable-dct            disable DCT code
  --disable-dwt            disable DWT code
  --disable-error-resilience disable error resilience code
  --disable-lsp            disable LSP code
  --disable-lzo            disable LZO decoder code
  --disable-mdct           disable MDCT code
  --disable-rdft           disable RDFT code
  --disable-fft            disable FFT code
  --disable-faan           disable floating point AAN (I)DCT code
  --disable-pixelutils     disable pixel utils in libavutil

Hardware accelerators:
  --disable-dxva2          disable DXVA2 code [autodetect]
  --disable-vaapi          disable VAAPI code [autodetect]
  --disable-vda            disable VDA code [autodetect]
  --disable-vdpau          disable VDPAU code [autodetect]

Individual component options:
  --disable-everything     disable all components listed below
  --disable-encoder=NAME   disable encoder NAME
  --enable-encoder=NAME    enable encoder NAME
  --disable-encoders       disable all encoders
  --disable-decoder=NAME   disable decoder NAME
  --enable-decoder=NAME    enable decoder NAME
  --disable-decoders       disable all decoders
  --disable-hwaccel=NAME   disable hwaccel NAME
  --enable-hwaccel=NAME    enable hwaccel NAME
  --disable-hwaccels       disable all hwaccels
  --disable-muxer=NAME     disable muxer NAME
  --enable-muxer=NAME      enable muxer NAME
  --disable-muxers         disable all muxers
  --disable-demuxer=NAME   disable demuxer NAME
  --enable-demuxer=NAME    enable demuxer NAME
  --disable-demuxers       disable all demuxers
  --enable-parser=NAME     enable parser NAME
  --disable-parser=NAME    disable parser NAME
  --disable-parsers        disable all parsers
  --enable-bsf=NAME        enable bitstream filter NAME
  --disable-bsf=NAME       disable bitstream filter NAME
  --disable-bsfs           disable all bitstream filters
  --enable-protocol=NAME   enable protocol NAME
  --disable-protocol=NAME  disable protocol NAME
  --disable-protocols      disable all protocols
  --enable-indev=NAME      enable input device NAME
  --disable-indev=NAME     disable input device NAME
  --disable-indevs         disable input devices
  --enable-outdev=NAME     enable output device NAME
  --disable-outdev=NAME    disable output device NAME
  --disable-outdevs        disable output devices
  --disable-devices        disable all devices
  --enable-filter=NAME     enable filter NAME
  --disable-filter=NAME    disable filter NAME
  --disable-filters        disable all filters

External library support:
  --enable-avisynth        enable reading of AviSynth script files [no]
  --disable-bzlib          disable bzlib [autodetect]
  --enable-fontconfig      enable fontconfig, useful for drawtext filter [no]
  --enable-frei0r          enable frei0r video filtering [no]
  --enable-gnutls          enable gnutls, needed for https support
                           if openssl is not used [no]
  --disable-iconv          disable iconv [autodetect]
  --enable-ladspa          enable LADSPA audio filtering [no]
  --enable-libaacplus      enable AAC+ encoding via libaacplus [no]
  --enable-libass          enable libass subtitles rendering,
                           needed for subtitles and ass filter [no]
  --enable-libbluray       enable BluRay reading using libbluray [no]
  --enable-libbs2b         enable bs2b DSP library [no]
  --enable-libcaca         enable textual display using libcaca [no]
  --enable-libcelt         enable CELT decoding via libcelt [no]
  --enable-libcdio         enable audio CD grabbing with libcdio [no]
  --enable-libdc1394       enable IIDC-1394 grabbing using libdc1394
                           and libraw1394 [no]
  --enable-libfaac         enable AAC encoding via libfaac [no]
  --enable-libfdk-aac      enable AAC de/encoding via libfdk-aac [no]
  --enable-libflite        enable flite (voice synthesis) support via libflite [no]
  --enable-libfreetype     enable libfreetype, needed for drawtext filter [no]
  --enable-libfribidi      enable libfribidi, improves drawtext filter [no]
  --enable-libgme          enable Game Music Emu via libgme [no]
  --enable-libgsm          enable GSM de/encoding via libgsm [no]
  --enable-libiec61883     enable iec61883 via libiec61883 [no]
  --enable-libilbc         enable iLBC de/encoding via libilbc [no]
  --enable-libmfx          enable HW acceleration through libmfx
  --enable-libmodplug      enable ModPlug via libmodplug [no]
  --enable-libmp3lame      enable MP3 encoding via libmp3lame [no]
  --enable-libnut          enable NUT (de)muxing via libnut,
                           native (de)muxer exists [no]
  --enable-libopencore-amrnb enable AMR-NB de/encoding via libopencore-amrnb [no]
  --enable-libopencore-amrwb enable AMR-WB decoding via libopencore-amrwb [no]
  --enable-libopencv       enable video filtering via libopencv [no]
  --enable-libopenh264     enable H.264 encoding via OpenH264 [no]
  --enable-libopenjpeg     enable JPEG 2000 de/encoding via OpenJPEG [no]
  --enable-libopus         enable Opus de/encoding via libopus [no]
  --enable-libpulse        enable Pulseaudio input via libpulse [no]
  --enable-libquvi         enable quvi input via libquvi [no]
  --enable-librtmp         enable RTMP[E] support via librtmp [no]
  --enable-libschroedinger enable Dirac de/encoding via libschroedinger [no]
  --enable-libshine        enable fixed-point MP3 encoding via libshine [no]
  --enable-libsmbclient    enable Samba protocol via libsmbclient [no]
  --enable-libsoxr         enable Include libsoxr resampling [no]
  --enable-libspeex        enable Speex de/encoding via libspeex [no]
  --enable-libssh          enable SFTP protocol via libssh [no]
  --enable-libstagefright-h264  enable H.264 decoding via libstagefright [no]
  --enable-libtheora       enable Theora encoding via libtheora [no]
  --enable-libtwolame      enable MP2 encoding via libtwolame [no]
  --enable-libutvideo      enable Ut Video encoding and decoding via libutvideo [no]
  --enable-libv4l2         enable libv4l2/v4l-utils [no]
  --enable-libvidstab      enable video stabilization using vid.stab [no]
  --enable-libvo-aacenc    enable AAC encoding via libvo-aacenc [no]
  --enable-libvo-amrwbenc  enable AMR-WB encoding via libvo-amrwbenc [no]
  --enable-libvorbis       enable Vorbis en/decoding via libvorbis,
                           native implementation exists [no]
  --enable-libvpx          enable VP8 and VP9 de/encoding via libvpx [no]
  --enable-libwavpack      enable wavpack encoding via libwavpack [no]
  --enable-libwebp         enable WebP encoding via libwebp [no]
  --enable-libx264         enable H.264 encoding via x264 [no]
  --enable-libx265         enable HEVC encoding via x265 [no]
  --enable-libxavs         enable AVS encoding via xavs [no]
  --enable-libxcb          enable X11 grabbing using XCB [auto]
  --enable-libxcb-shm      enable X11 grabbing shm communication [auto]
  --enable-libxcb-xfixes   enable X11 grabbing mouse rendering [auto]
  --enable-libxcb-shape    enable X11 grabbing shape rendering [auto]
  --enable-libxvid         enable Xvid encoding via xvidcore,
                           native MPEG-4/Xvid encoder exists [no]
  --enable-libzmq          enable message passing via libzmq [no]
  --enable-libzvbi         enable teletext support via libzvbi [no]
  --disable-lzma           disable lzma [autodetect]
  --enable-decklink        enable Blackmagick DeckLink I/O support [no]
  --enable-nvenc           enable NVIDIA NVENC support [no]
  --enable-openal          enable OpenAL 1.1 capture support [no]
  --enable-opencl          enable OpenCL code
  --enable-opengl          enable OpenGL rendering [no]
  --enable-openssl         enable openssl, needed for https support
                           if gnutls is not used [no]
  --disable-sdl            disable sdl [autodetect]
  --enable-x11grab         enable X11 grabbing (legacy) [no]
  --disable-xlib           disable xlib [autodetect]
  --disable-zlib           disable zlib [autodetect]

Toolchain options:
  --arch=ARCH              select architecture [$arch]
  --cpu=CPU                select the minimum required CPU (affects
                           instruction selection, may crash on older CPUs)
  --cross-prefix=PREFIX    use PREFIX for compilation tools [$cross_prefix]
  --progs-suffix=SUFFIX    program name suffix []
  --enable-cross-compile   assume a cross-compiler is used
  --sysroot=PATH           root of cross-build tree
  --sysinclude=PATH        location of cross-build system headers
  --target-os=OS           compiler targets OS [$target_os]
  --target-exec=CMD        command to run executables on target
  --target-path=DIR        path to view of build directory on target
  --target-samples=DIR     path to samples directory on target
  --tempprefix=PATH        force fixed dir/prefix instead of mktemp for checks
  --toolchain=NAME         set tool defaults according to NAME
  --nm=NM                  use nm tool NM [$nm_default]
  --ar=AR                  use archive tool AR [$ar_default]
  --as=AS                  use assembler AS [$as_default]
  --windres=WINDRES        use windows resource compiler WINDRES [$windres_default]
  --yasmexe=EXE            use yasm-compatible assembler EXE [$yasmexe_default]
  --cc=CC                  use C compiler CC [$cc_default]
  --cxx=CXX                use C compiler CXX [$cxx_default]
  --dep-cc=DEPCC           use dependency generator DEPCC [$cc_default]
  --ld=LD                  use linker LD [$ld_default]
  --pkg-config=PKGCONFIG   use pkg-config tool PKGCONFIG [$pkg_config_default]
  --pkg-config-flags=FLAGS pass additional flags to pkgconf []
  --ranlib=RANLIB          use ranlib RANLIB [$ranlib_default]
  --doxygen=DOXYGEN        use DOXYGEN to generate API doc [$doxygen_default]
  --host-cc=HOSTCC         use host C compiler HOSTCC
  --host-cflags=HCFLAGS    use HCFLAGS when compiling for host
  --host-cppflags=HCPPFLAGS use HCPPFLAGS when compiling for host
  --host-ld=HOSTLD         use host linker HOSTLD
  --host-ldflags=HLDFLAGS  use HLDFLAGS when linking for host
  --host-libs=HLIBS        use libs HLIBS when linking for host
  --host-os=OS             compiler host OS [$target_os]
  --extra-cflags=ECFLAGS   add ECFLAGS to CFLAGS [$CFLAGS]
  --extra-cxxflags=ECFLAGS add ECFLAGS to CXXFLAGS [$CXXFLAGS]
  --extra-ldflags=ELDFLAGS add ELDFLAGS to LDFLAGS [$LDFLAGS]
  --extra-ldexeflags=ELDFLAGS add ELDFLAGS to LDEXEFLAGS [$LDEXEFLAGS]
  --extra-libs=ELIBS       add ELIBS [$ELIBS]
  --extra-version=STRING   version string suffix []
  --optflags=OPTFLAGS      override optimization-related compiler flags
  --build-suffix=SUFFIX    library name suffix []
  --enable-pic             build position-independent code
  --enable-thumb           compile for Thumb instruction set
  --enable-lto             use link-time optimization

Advanced options (experts only):
  --malloc-prefix=PREFIX   prefix malloc and related names with PREFIX
  --disable-symver         disable symbol versioning
  --enable-hardcoded-tables use hardcoded tables instead of runtime generation
  --disable-safe-bitstream-reader
                           disable buffer boundary checking in bitreaders
                           (faster, but may crash)
  --enable-memalign-hack   emulate memalign, interferes with memory debuggers
  --sws-max-filter-size=N  the max filter size swscale uses [$sws_max_filter_size_default]

Optimization options (experts only):
  --disable-asm            disable all assembly optimizations
  --disable-altivec        disable AltiVec optimizations
  --disable-amd3dnow       disable 3DNow! optimizations
  --disable-amd3dnowext    disable 3DNow! extended optimizations
  --disable-mmx            disable MMX optimizations
  --disable-mmxext         disable MMXEXT optimizations
  --disable-sse            disable SSE optimizations
  --disable-sse2           disable SSE2 optimizations
  --disable-sse3           disable SSE3 optimizations
  --disable-ssse3          disable SSSE3 optimizations
  --disable-sse4           disable SSE4 optimizations
  --disable-sse42          disable SSE4.2 optimizations
  --disable-avx            disable AVX optimizations
  --disable-xop            disable XOP optimizations
  --disable-fma3           disable FMA3 optimizations
  --disable-fma4           disable FMA4 optimizations
  --disable-avx2           disable AVX2 optimizations
  --disable-armv5te        disable armv5te optimizations
  --disable-armv6          disable armv6 optimizations
  --disable-armv6t2        disable armv6t2 optimizations
  --disable-vfp            disable VFP optimizations
  --disable-neon           disable NEON optimizations
  --disable-inline-asm     disable use of inline assembly
  --disable-yasm           disable use of nasm/yasm assembly
  --disable-mips32r2       disable MIPS32R2 optimizations
  --disable-mipsdspr1      disable MIPS DSP ASE R1 optimizations
  --disable-mipsdspr2      disable MIPS DSP ASE R2 optimizations
  --disable-mipsfpu        disable floating point MIPS optimizations
  --disable-fast-unaligned consider unaligned accesses slow

Developer options (useful when working on FFmpeg itself):
  --disable-debug          disable debugging symbols
  --enable-debug=LEVEL     set the debug level [$debuglevel]
  --disable-optimizations  disable compiler optimizations
  --enable-extra-warnings  enable more compiler warnings
  --disable-stripping      disable stripping of executables and shared libraries
  --assert-level=level     0(default), 1 or 2, amount of assertion testing,
                           2 causes a slowdown at runtime.
  --enable-memory-poisoning fill heap uninitialized allocated space with arbitrary data
  --valgrind=VALGRIND      run "make fate" tests through valgrind to detect memory
                           leaks and errors, using the specified valgrind binary.
                           Cannot be combined with --target-exec
  --enable-ftrapv          Trap arithmetic overflows
  --samples=PATH           location of test samples for FATE, if not set use
                           \$FATE_SAMPLES at make invocation time.
  --enable-neon-clobber-test check NEON registers for clobbering (should be
                           used only for debugging purposes)
  --enable-xmm-clobber-test check XMM registers for clobbering (Win64-only;
                           should be used only for debugging purposes)
  --enable-random          randomly enable/disable components
  --disable-random
  --enable-random=LIST     randomly enable/disable specific components or
  --disable-random=LIST    component groups. LIST is a comma-separated list
                           of NAME[:PROB] entries where NAME is a component
                           (group) and PROB the probability associated with
                           NAME (default 0.5).
  --random-seed=VALUE      seed value for --enable/disable-random

NOTE: Object files are built at the place where configure is launched.
EOF
  exit 0
}

quotes='""'

log(){
    echo "$@" >> $logfile
}

log_file(){
    log BEGIN $1
    pr -n -t $1 >> $logfile
    log END $1
}

echolog(){
    log "$@"
    echo "$@"
}

warn(){
    log "WARNING: $*"
    WARNINGS="${WARNINGS}WARNING: $*\n"
}

die(){
    echolog "$@"
    cat <<EOF

If you think configure made a mistake, make sure you are using the latest
version from Git.  If the latest version fails, report the problem to the
ffmpeg-user@ffmpeg.org mailing list or IRC #ffmpeg on irc.freenode.net.
EOF
    if disabled logging; then
        cat <<EOF
Rerun configure with logging enabled (do not use --disable-logging), and
include the log this produces with your report.
EOF
    else
        cat <<EOF
Include the log file "$logfile" produced by configure as this will help
solve the problem.
EOF
    fi
    exit 1
}

# Avoid locale weirdness, besides we really just want to translate ASCII.
toupper(){
    echo "$@" | tr abcdefghijklmnopqrstuvwxyz ABCDEFGHIJKLMNOPQRSTUVWXYZ
}

tolower(){
    echo "$@" | tr ABCDEFGHIJKLMNOPQRSTUVWXYZ abcdefghijklmnopqrstuvwxyz
}

c_escape(){
    echo "$*" | sed 's/["\\]/\\\0/g'
}

sh_quote(){
    v=$(echo "$1" | sed "s/'/'\\\\''/g")
    test "x$v" = "x${v#*[!A-Za-z0-9_/.+-]}" || v="'$v'"
    echo "$v"
}

cleanws(){
    echo "$@" | sed 's/^ *//;s/  */ /g;s/ *$//;s/\\r//g'
}

filter(){
    pat=$1
    shift
    for v; do
        eval "case $v in $pat) echo $v ;; esac"
    done
}

filter_out(){
    pat=$1
    shift
    for v; do
        eval "case $v in $pat) ;; *) echo $v ;; esac"
    done
}

map(){
    m=$1
    shift
    for v; do eval $m; done
}

add_suffix(){
    suffix=$1
    shift
    for v; do echo ${v}${suffix}; done
}

set_all(){
    value=$1
    shift
    for var in $*; do
        eval $var=$value
    done
}

set_weak(){
    value=$1
    shift
    for var; do
        eval : \${$var:=$value}
    done
}

sanitize_var_name(){
    echo $@ | sed 's/[^A-Za-z0-9_]/_/g'
}

set_safe(){
    var=$1
    shift
    eval $(sanitize_var_name "$var")='$*'
}

get_safe(){
    eval echo \$$(sanitize_var_name "$1")
}

pushvar(){
    for pvar in $*; do
        eval level=\${${pvar}_level:=0}
        eval ${pvar}_${level}="\$$pvar"
        eval ${pvar}_level=$(($level+1))
    done
}

popvar(){
    for pvar in $*; do
        eval level=\${${pvar}_level:-0}
        test $level = 0 && continue
        eval level=$(($level-1))
        eval $pvar="\${${pvar}_${level}}"
        eval ${pvar}_level=$level
        eval unset ${pvar}_${level}
    done
}

enable(){
    set_all yes $*
}

disable(){
    set_all no $*
}

enable_weak(){
    set_weak yes $*
}

disable_weak(){
    set_weak no $*
}

enable_safe(){
    for var; do
        enable $(echo "$var" | sed 's/[^A-Za-z0-9_]/_/g')
    done
}

disable_safe(){
    for var; do
        disable $(echo "$var" | sed 's/[^A-Za-z0-9_]/_/g')
    done
}

do_enable_deep(){
    for var; do
        enabled $var && continue
        eval sel="\$${var}_select"
        eval sgs="\$${var}_suggest"
        pushvar var sgs
        enable_deep $sel
        popvar sgs
        enable_deep_weak $sgs
        popvar var
    done
}

enable_deep(){
    do_enable_deep $*
    enable $*
}

enable_deep_weak(){
    for var; do
        disabled $var && continue
        pushvar var
        do_enable_deep $var
        popvar var
        enable_weak $var
    done
}

enabled(){
    test "${1#!}" = "$1" && op== || op=!=
    eval test "x\$${1#!}" $op "xyes"
}

disabled(){
    test "${1#!}" = "$1" && op== || op=!=
    eval test "x\$${1#!}" $op "xno"
}

enabled_all(){
    for opt; do
        enabled $opt || return 1
    done
}

disabled_all(){
    for opt; do
        disabled $opt || return 1
    done
}

enabled_any(){
    for opt; do
        enabled $opt && return 0
    done
}

disabled_any(){
    for opt; do
        disabled $opt && return 0
    done
    return 1
}

set_default(){
    for opt; do
        eval : \${$opt:=\$${opt}_default}
    done
}

is_in(){
    value=$1
    shift
    for var in $*; do
        [ $var = $value ] && return 0
    done
    return 1
}

do_check_deps(){
    for cfg; do
        cfg="${cfg#!}"
        enabled ${cfg}_checking && die "Circular dependency for $cfg."
        disabled ${cfg}_checking && continue
        enable ${cfg}_checking
        append allopts $cfg

        eval dep_all="\$${cfg}_deps"
        eval dep_any="\$${cfg}_deps_any"
        eval dep_sel="\$${cfg}_select"
        eval dep_sgs="\$${cfg}_suggest"
        eval dep_ifa="\$${cfg}_if"
        eval dep_ifn="\$${cfg}_if_any"

        pushvar cfg dep_all dep_any dep_sel dep_sgs dep_ifa dep_ifn
        do_check_deps $dep_all $dep_any $dep_sel $dep_sgs $dep_ifa $dep_ifn
        popvar cfg dep_all dep_any dep_sel dep_sgs dep_ifa dep_ifn

        [ -n "$dep_ifa" ] && { enabled_all $dep_ifa && enable_weak $cfg; }
        [ -n "$dep_ifn" ] && { enabled_any $dep_ifn && enable_weak $cfg; }
        enabled_all  $dep_all || disable $cfg
        enabled_any  $dep_any || disable $cfg
        disabled_any $dep_sel && disable $cfg

        if enabled $cfg; then
            enable_deep $dep_sel
            enable_deep_weak $dep_sgs
        fi

        disable ${cfg}_checking
    done
}

check_deps(){
    unset allopts

    do_check_deps "$@"

    for cfg in $allopts; do
        enabled $cfg || continue
        eval dep_extralibs="\$${cfg}_extralibs"
        test -n "$dep_extralibs" && add_extralibs $dep_extralibs
    done
}

print_config(){
    pfx=$1
    files=$2
    shift 2
    map 'eval echo "$v \${$v:-no}"' "$@" |
    awk "BEGIN { split(\"$files\", files) }
        {
            c = \"$pfx\" toupper(\$1);
            v = \$2;
            sub(/yes/, 1, v);
            sub(/no/,  0, v);
            for (f in files) {
                file = files[f];
                if (file ~ /\\.h\$/) {
                    printf(\"#define %s %d\\n\", c, v) >>file;
                } else if (file ~ /\\.asm\$/) {
                    printf(\"%%define %s %d\\n\", c, v) >>file;
                } else if (file ~ /\\.mak\$/) {
                    n = -v ? \"\" : \"!\";
                    printf(\"%s%s=yes\\n\", n, c) >>file;
                } else if (file ~ /\\.texi\$/) {
                    pre = -v ? \"\" : \"@c \";
                    yesno = \$2;
                    c2 = tolower(c);
                    gsub(/_/, \"-\", c2);
                    printf(\"%s@set %s %s\\n\", pre, c2, yesno) >>file;
                }
            }
        }"
}

print_enabled(){
    suf=$1
    shift
    for v; do
        enabled $v && printf "%s\n" ${v%$suf};
    done
}

append(){
    var=$1
    shift
    eval "$var=\"\$$var $*\""
}

prepend(){
    var=$1
    shift
    eval "$var=\"$* \$$var\""
}

unique(){
    var=$1
    uniq_list=""
    for tok in $(eval echo \$$var); do
        uniq_list="$(filter_out $tok $uniq_list) $tok"
    done
    eval "$var=\"${uniq_list}\""
}

add_cppflags(){
    append CPPFLAGS "$@"
}

add_cflags(){
    append CFLAGS $($cflags_filter "$@")
}

add_cxxflags(){
    append CXXFLAGS $($cflags_filter "$@")
}

add_asflags(){
    append ASFLAGS $($asflags_filter "$@")
}

add_ldflags(){
    append LDFLAGS $($ldflags_filter "$@")
}

add_ldexeflags(){
    append LDEXEFLAGS $($ldflags_filter "$@")
}

add_stripflags(){
    append ASMSTRIPFLAGS "$@"
}

add_extralibs(){
    prepend extralibs $($ldflags_filter "$@")
}

add_host_cppflags(){
    append host_cppflags "$@"
}

add_host_cflags(){
    append host_cflags $($host_cflags_filter "$@")
}

add_host_ldflags(){
    append host_ldflags $($host_ldflags_filter "$@")
}

add_compat(){
    append compat_objs $1
    shift
    map 'add_cppflags -D$v' "$@"
}

check_cmd(){
    log "$@"
    "$@" >> $logfile 2>&1
}

check_stat(){
    log check_stat "$@"
    stat "$1" >> $logfile 2>&1
}

cc_o(){
    eval printf '%s\\n' $CC_O
}

cc_e(){
    eval printf '%s\\n' $CC_E
}

check_cc(){
    log check_cc "$@"
    cat > $TMPC
    log_file $TMPC
    check_cmd $cc $CPPFLAGS $CFLAGS "$@" $CC_C $(cc_o $TMPO) $TMPC
}

check_cxx(){
    log check_cxx "$@"
    cat > $TMPCPP
    log_file $TMPCPP
    check_cmd $cxx $CPPFLAGS $CFLAGS $CXXFLAGS "$@" $CXX_C -o $TMPO $TMPCPP
}

check_oc(){
    log check_oc "$@"
    cat > $TMPM
    log_file $TMPM
    check_cmd $cc -Werror=missing-prototypes $CPPFLAGS $CFLAGS "$@" $CC_C $(cc_o $TMPO) $TMPM
}

check_cpp(){
    log check_cpp "$@"
    cat > $TMPC
    log_file $TMPC
    check_cmd $cc $CPPFLAGS $CFLAGS "$@" $(cc_e $TMPO) $TMPC
}

as_o(){
    eval printf '%s\\n' $AS_O
}

check_as(){
    log check_as "$@"
    cat > $TMPS
    log_file $TMPS
    check_cmd $as $CPPFLAGS $ASFLAGS "$@" $AS_C $(as_o $TMPO) $TMPS
}

check_inline_asm(){
    log check_inline_asm "$@"
    name="$1"
    code="$2"
    shift 2
    disable $name
    check_cc "$@" <<EOF && enable $name
void foo(void){ __asm__ volatile($code); }
EOF
}

check_insn(){
    log check_insn "$@"
    check_inline_asm ${1}_inline "\"$2\""
    echo "$2" | check_as && enable ${1}_external || disable ${1}_external
}

check_yasm(){
    log check_yasm "$@"
    echo "$1" > $TMPS
    log_file $TMPS
    shift 1
    check_cmd $yasmexe $YASMFLAGS -Werror "$@" -o $TMPO $TMPS
}

ld_o(){
    eval printf '%s\\n' $LD_O
}

check_ld(){
    log check_ld "$@"
    type=$1
    shift 1
    flags=$(filter_out '-l*|*.so' $@)
    libs=$(filter '-l*|*.so' $@)
    check_$type $($cflags_filter $flags) || return
    flags=$($ldflags_filter $flags)
    libs=$($ldflags_filter $libs)
    check_cmd $ld $LDFLAGS $flags $(ld_o $TMPE) $TMPO $libs $extralibs
}

print_include(){
    hdr=$1
    test "${hdr%.h}" = "${hdr}" &&
        echo "#include $hdr"    ||
        echo "#include <$hdr>"
}

check_code(){
    log check_code "$@"
    check=$1
    headers=$2
    code=$3
    shift 3
    {
        for hdr in $headers; do
            print_include $hdr
        done
        echo "int main(void) { $code; return 0; }"
    } | check_$check "$@"
}

check_cppflags(){
    log check_cppflags "$@"
    check_cc "$@" <<EOF && append CPPFLAGS "$@"
int x;
EOF
}

test_cflags(){
    log test_cflags "$@"
    set -- $($cflags_filter "$@")
    check_cc "$@" <<EOF
int x;
EOF
}

check_cflags(){
    log check_cflags "$@"
    test_cflags "$@" && add_cflags "$@"
}

check_cxxflags(){
    log check_cxxflags "$@"
    set -- $($cflags_filter "$@")
    check_cxx "$@" <<EOF && append CXXFLAGS "$@"
int x;
EOF
}

test_ldflags(){
    log test_ldflags "$@"
    check_ld "cc" "$@" <<EOF
int main(void){ return 0; }
EOF
}

check_ldflags(){
    log check_ldflags "$@"
    test_ldflags "$@" && add_ldflags "$@"
}

test_stripflags(){
    log test_stripflags "$@"
    # call check_cc to get a fresh TMPO
    check_cc <<EOF
int main(void) { return 0; }
EOF
    check_cmd $strip $ASMSTRIPFLAGS "$@" $TMPO
}

check_stripflags(){
    log check_stripflags "$@"
    test_stripflags "$@" && add_stripflags "$@"
}

check_header(){
    log check_header "$@"
    header=$1
    shift
    disable_safe $header
    check_cpp "$@" <<EOF && enable_safe $header
#include <$header>
int x;
EOF
}

check_header_oc(){
    log check_header_oc "$@"
    rm -f -- "$TMPO"
    header=$1
    shift
    disable_safe $header
    {
       echo "#include <$header>"
       echo "int main(void) { return 0; }"
    } | check_oc && check_stat "$TMPO" && enable_safe $headers
}

check_func(){
    log check_func "$@"
    func=$1
    shift
    disable $func
    check_ld "cc" "$@" <<EOF && enable $func
extern int $func();
int main(void){ $func(); }
EOF
}

check_mathfunc(){
    log check_mathfunc "$@"
    func=$1
    narg=$2
    shift 2
    test $narg = 2 && args="f, g" || args="f"
    disable $func
    check_ld "cc" "$@" <<EOF && enable $func
#include <math.h>
float foo(float f, float g) { return $func($args); }
int main(void){ return (int) foo; }
EOF
}

check_func_headers(){
    log check_func_headers "$@"
    headers=$1
    funcs=$2
    shift 2
    {
        for hdr in $headers; do
            print_include $hdr
        done
        for func in $funcs; do
            echo "long check_$func(void) { return (long) $func; }"
        done
        echo "int main(void) { return 0; }"
    } | check_ld "cc" "$@" && enable $funcs && enable_safe $headers
}

check_class_headers_cpp(){
    log check_class_headers_cpp "$@"
    headers=$1
    classes=$2
    shift 2
    {
        for hdr in $headers; do
            echo "#include <$hdr>"
        done
        echo "int main(void) { "
        i=1
        for class in $classes; do
            echo "$class obj$i;"
            i=$(expr $i + 1)
        done
        echo "return 0; }"
    } | check_ld "cxx" "$@" && enable $funcs && enable_safe $headers
}

check_cpp_condition(){
    log check_cpp_condition "$@"
    header=$1
    condition=$2
    shift 2
    check_cpp "$@" <<EOF
#include <$header>
#if !($condition)
#error "unsatisfied condition: $condition"
#endif
EOF
}

check_lib(){
    log check_lib "$@"
    header="$1"
    func="$2"
    shift 2
    check_header $header && check_func $func "$@" && add_extralibs "$@"
}

check_lib2(){
    log check_lib2 "$@"
    headers="$1"
    funcs="$2"
    shift 2
    check_func_headers "$headers" "$funcs" "$@" && add_extralibs "$@"
}

check_lib_cpp(){
    log check_lib_cpp "$@"
    headers="$1"
    classes="$2"
    shift 2
    check_class_headers_cpp "$headers" "$classes" "$@" && add_extralibs "$@"
}

check_pkg_config(){
    log check_pkg_config "$@"
    pkgandversion="$1"
    pkg="${1%% *}"
    headers="$2"
    funcs="$3"
    shift 3
    check_cmd $pkg_config --exists --print-errors $pkgandversion || return
    pkg_cflags=$($pkg_config --cflags $pkg_config_flags $pkg)
    pkg_libs=$($pkg_config --libs $pkg_config_flags $pkg)
    check_func_headers "$headers" "$funcs" $pkg_cflags $pkg_libs "$@" &&
        set_safe ${pkg}_cflags $pkg_cflags   &&
        set_safe ${pkg}_libs   $pkg_libs
}

check_exec(){
    check_ld "cc" "$@" && { enabled cross_compile || $TMPE >> $logfile 2>&1; }
}

check_exec_crash(){
    code=$(cat)

    # exit() is not async signal safe.  _Exit (C99) and _exit (POSIX)
    # are safe but may not be available everywhere.  Thus we use
    # raise(SIGTERM) instead.  The check is run in a subshell so we
    # can redirect the "Terminated" message from the shell.  SIGBUS
    # is not defined by standard C so it is used conditionally.

    (check_exec "$@") >> $logfile 2>&1 <<EOF
#include <signal.h>
static void sighandler(int sig){
    raise(SIGTERM);
}
int foo(void){
    $code
}
int (*func_ptr)(void) = foo;
int main(void){
    signal(SIGILL, sighandler);
    signal(SIGFPE, sighandler);
    signal(SIGSEGV, sighandler);
#ifdef SIGBUS
    signal(SIGBUS, sighandler);
#endif
    return func_ptr();
}
EOF
}

check_type(){
    log check_type "$@"
    headers=$1
    type=$2
    shift 2
    disable_safe "$type"
    check_code cc "$headers" "$type v" "$@" && enable_safe "$type"
}

check_struct(){
    log check_struct "$@"
    headers=$1
    struct=$2
    member=$3
    shift 3
    disable_safe "${struct}_${member}"
    check_code cc "$headers" "const void *p = &(($struct *)0)->$member" "$@" &&
        enable_safe "${struct}_${member}"
}

check_builtin(){
    log check_builtin "$@"
    name=$1
    headers=$2
    builtin=$3
    shift 3
    disable "$name"
    check_code ld "$headers" "$builtin" "cc" "$@" && enable "$name"
}

check_compile_assert(){
    log check_compile_assert "$@"
    name=$1
    headers=$2
    condition=$3
    shift 3
    disable "$name"
    check_code cc "$headers" "char c[2 * !!($condition) - 1]" "$@" && enable "$name"
}

require(){
    name="$1"
    header="$2"
    func="$3"
    shift 3
    check_lib $header $func "$@" || die "ERROR: $name not found"
}

require2(){
    name="$1"
    headers="$2"
    func="$3"
    shift 3
    check_lib2 "$headers" $func "$@" || die "ERROR: $name not found"
}

require_cpp(){
    name="$1"
    headers="$2"
    classes="$3"
    shift 3
    check_lib_cpp "$headers" "$classes" "$@" || die "ERROR: $name not found"
}

use_pkg_config(){
    pkg="$1"
    check_pkg_config "$@" || return 1
    add_cflags    $(get_safe ${pkg}_cflags)
    add_extralibs $(get_safe ${pkg}_libs)
}

require_pkg_config(){
    use_pkg_config "$@" || die "ERROR: $pkg not found using pkg-config$pkg_config_fail_message"
}

require_libfreetype(){
    log require_libfreetype "$@"
    pkg="freetype2"
    check_cmd $pkg_config --exists --print-errors $pkg \
      || die "ERROR: $pkg not found"
    pkg_cflags=$($pkg_config --cflags $pkg_config_flags $pkg)
    pkg_libs=$($pkg_config --libs $pkg_config_flags $pkg)
    {
        echo "#include <ft2build.h>"
        echo "#include FT_FREETYPE_H"
        echo "long check_func(void) { return (long) FT_Init_FreeType; }"
        echo "int main(void) { return 0; }"
    } | check_ld "cc" $pkg_cflags $pkg_libs \
      && set_safe ${pkg}_cflags $pkg_cflags \
      && set_safe ${pkg}_libs   $pkg_libs \
      || die "ERROR: $pkg not found"
    add_cflags    $(get_safe ${pkg}_cflags)
    add_extralibs $(get_safe ${pkg}_libs)
}

hostcc_e(){
    eval printf '%s\\n' $HOSTCC_E
}

hostcc_o(){
    eval printf '%s\\n' $HOSTCC_O
}

check_host_cc(){
    log check_host_cc "$@"
    cat > $TMPC
    log_file $TMPC
    check_cmd $host_cc $host_cflags "$@" $HOSTCC_C $(hostcc_o $TMPO) $TMPC
}

check_host_cpp(){
    log check_host_cpp "$@"
    cat > $TMPC
    log_file $TMPC
    check_cmd $host_cc $host_cppflags $host_cflags "$@" $(hostcc_e $TMPO) $TMPC
}

check_host_cppflags(){
    log check_host_cppflags "$@"
    check_host_cc "$@" <<EOF && append host_cppflags "$@"
int x;
EOF
}

check_host_cflags(){
    log check_host_cflags "$@"
    set -- $($host_cflags_filter "$@")
    check_host_cc "$@" <<EOF && append host_cflags "$@"
int x;
EOF
}

check_host_cpp_condition(){
    log check_host_cpp_condition "$@"
    header=$1
    condition=$2
    shift 2
    check_host_cpp "$@" <<EOF
#include <$header>
#if !($condition)
#error "unsatisfied condition: $condition"
#endif
EOF
}

apply(){
    file=$1
    shift
    "$@" < "$file" > "$file.tmp" && mv "$file.tmp" "$file" || rm "$file.tmp"
}

cp_if_changed(){
    cmp -s "$1" "$2" && echo "$2 is unchanged" && return
    mkdir -p "$(dirname $2)"
    $cp_f "$1" "$2"
}

# CONFIG_LIST contains configurable options, while HAVE_LIST is for
# system-dependent things.

COMPONENT_LIST="
    bsfs
    decoders
    demuxers
    encoders
    filters
    hwaccels
    indevs
    muxers
    outdevs
    parsers
    protocols
"

EXAMPLE_LIST="
    avio_reading_example
    decoding_encoding_example
    demuxing_decoding_example
    extract_mvs_example
    filter_audio_example
    filtering_audio_example
    filtering_video_example
    metadata_example
    muxing_example
    remuxing_example
    resampling_audio_example
    scaling_video_example
    transcode_aac_example
    transcoding_example
"

EXTERNAL_LIBRARY_LIST="
    avisynth
    bzlib
    crystalhd
    decklink
    frei0r
    gnutls
    iconv
    ladspa
    libaacplus
    libass
    libbluray
    libbs2b
    libcaca
    libcdio
    libcelt
    libdc1394
    libfaac
    libfdk_aac
    libflite
    libfontconfig
    libfreetype
    libfribidi
    libgme
    libgsm
    libiec61883
    libilbc
    libmfx
    libmodplug
    libmp3lame
    libnut
    libopencore_amrnb
    libopencore_amrwb
    libopencv
    libopenh264
    libopenjpeg
    libopus
    libpulse
    libquvi
    librtmp
    libschroedinger
    libshine
    libsmbclient
    libsoxr
    libspeex
    libssh
    libstagefright_h264
    libtheora
    libtwolame
    libutvideo
    libv4l2
    libvidstab
    libvo_aacenc
    libvo_amrwbenc
    libvorbis
    libvpx
    libwavpack
    libwebp
    libx264
    libx265
    libxavs
    libxcb
    libxcb_shm
    libxcb_shape
    libxcb_xfixes
    libxvid
    libzmq
    libzvbi
    lzma
    nvenc
    openal
    opencl
    opengl
    openssl
    sdl
    x11grab
    xlib
    zlib
"

DOCUMENT_LIST="
    doc
    htmlpages
    manpages
    podpages
    txtpages
"

FEATURE_LIST="
    ftrapv
    gray
    hardcoded_tables
    runtime_cpudetect
    safe_bitstream_reader
    shared
    small
    static
    swscale_alpha
"

HWACCEL_LIST="
    dxva2
    vaapi
    vda
    vdpau
    xvmc
"

LIBRARY_LIST="
    avcodec
    avdevice
    avfilter
    avformat
    avresample
    avutil
    postproc
    swresample
    swscale
"

LICENSE_LIST="
    gpl
    nonfree
    version3
"

PROGRAM_LIST="
    ffplay
    ffprobe
    ffserver
    ffmpeg
"

SUBSYSTEM_LIST="
    dct
    dwt
    error_resilience
    faan
    fast_unaligned
    fft
    lsp
    lzo
    mdct
    pixelutils
    network
    qsv
    rdft
"

CONFIG_LIST="
    $COMPONENT_LIST
    $DOCUMENT_LIST
    $EXAMPLE_LIST
    $EXTERNAL_LIBRARY_LIST
    $FEATURE_LIST
    $HWACCEL_LIST
    $LICENSE_LIST
    $LIBRARY_LIST
    $PROGRAM_LIST
    $SUBSYSTEM_LIST
    fontconfig
    incompatible_libav_abi
    memalign_hack
    memory_poisoning
    neon_clobber_test
    pic
    pod2man
    raise_major
    thumb
    xmm_clobber_test
"

THREADS_LIST="
    pthreads
    os2threads
    w32threads
"

ATOMICS_LIST="
    atomics_gcc
    atomics_suncc
    atomics_win32
"

ARCH_LIST="
    aarch64
    alpha
    arm
    avr32
    avr32_ap
    avr32_uc
    bfin
    ia64
    m68k
    mips
    mips64
    parisc
    ppc
    ppc64
    s390
    sh4
    sparc
    sparc64
    tilegx
    tilepro
    tomi
    x86
    x86_32
    x86_64
"

ARCH_EXT_LIST_ARM="
    armv5te
    armv6
    armv6t2
    armv8
    neon
    vfp
    vfpv3
    setend
"

ARCH_EXT_LIST_MIPS="
    mipsfpu
    mips32r2
    mipsdspr1
    mipsdspr2
"

ARCH_EXT_LIST_X86_SIMD="
    amd3dnow
    amd3dnowext
    avx
    avx2
    fma3
    fma4
    mmx
    mmxext
    sse
    sse2
    sse3
    sse4
    sse42
    ssse3
    xop
"

ARCH_EXT_LIST_PPC="
    altivec
    dcbzl
    ldbrx
    ppc4xx
    vsx
"

ARCH_EXT_LIST_X86="
    $ARCH_EXT_LIST_X86_SIMD
    cpunop
    i686
"

ARCH_EXT_LIST="
    $ARCH_EXT_LIST_ARM
    $ARCH_EXT_LIST_PPC
    $ARCH_EXT_LIST_X86
    $ARCH_EXT_LIST_MIPS
    loongson
"

ARCH_FEATURES="
    aligned_stack
    fast_64bit
    fast_clz
    fast_cmov
    local_aligned_8
    local_aligned_16
    local_aligned_32
    simd_align_16
"

BUILTIN_LIST="
    atomic_cas_ptr
    atomic_compare_exchange
    machine_rw_barrier
    MemoryBarrier
    mm_empty
    rdtsc
    sarestart
    sync_val_compare_and_swap
"
HAVE_LIST_CMDLINE="
    inline_asm
    symver
    yasm
"

HAVE_LIST_PUB="
    bigendian
    fast_unaligned
    incompatible_libav_abi
"

HEADERS_LIST="
    alsa_asoundlib_h
    altivec_h
    arpa_inet_h
    asm_types_h
    cdio_paranoia_h
    cdio_paranoia_paranoia_h
    dev_bktr_ioctl_bt848_h
    dev_bktr_ioctl_meteor_h
    dev_ic_bt8xx_h
    dev_video_bktr_ioctl_bt848_h
    dev_video_meteor_ioctl_meteor_h
    direct_h
    dlfcn_h
    dxva_h
    ES2_gl_h
    gsm_h
    io_h
    mach_mach_time_h
    machine_ioctl_bt848_h
    machine_ioctl_meteor_h
    malloc_h
    openjpeg_1_5_openjpeg_h
    OpenGL_gl3_h
    poll_h
    sndio_h
    soundcard_h
    sys_mman_h
    sys_param_h
    sys_resource_h
    sys_select_h
    sys_soundcard_h
    sys_time_h
    sys_un_h
    sys_videoio_h
    termios_h
    udplite_h
    unistd_h
    windows_h
    winsock2_h
"

INTRINSICS_LIST="
    intrinsics_neon
"

MATH_FUNCS="
    atanf
    atan2f
    cbrt
    cbrtf
    cosf
    exp2
    exp2f
    expf
    isinf
    isnan
    ldexpf
    llrint
    llrintf
    log2
    log2f
    log10f
    lrint
    lrintf
    powf
    rint
    round
    roundf
    sinf
    trunc
    truncf
"

SYSTEM_FUNCS="
    access
    aligned_malloc
    clock_gettime
    closesocket
    CommandLineToArgvW
    CoTaskMemFree
    CryptGenRandom
    dlopen
    fcntl
    flt_lim
    fork
    getaddrinfo
    gethrtime
    getopt
    GetProcessAffinityMask
    GetProcessMemoryInfo
    GetProcessTimes
    getrusage
    getservbyport
    GetSystemTimeAsFileTime
    gettimeofday
    glob
    glXGetProcAddress
    gmtime_r
    inet_aton
    isatty
    jack_port_get_latency_range
    kbhit
    localtime_r
    lzo1x_999_compress
    mach_absolute_time
    MapViewOfFile
    memalign
    mkstemp
    mmap
    mprotect
    nanosleep
    PeekNamedPipe
    posix_memalign
    pthread_cancel
    sched_getaffinity
    SetConsoleTextAttribute
    setmode
    setrlimit
    Sleep
    strerror_r
    sysconf
    sysctl
    usleep
    VirtualAlloc
    wglGetProcAddress
"

TOOLCHAIN_FEATURES="
    as_dn_directive
    as_func
    asm_mod_q
    attribute_may_alias
    attribute_packed
    ebp_available
    ebx_available
    gnu_as
    gnu_windres
    ibm_asm
    inline_asm_labels
    inline_asm_nonlocal_labels
    inline_asm_direct_symbol_refs
    pragma_deprecated
    rsync_contimeout
    symver_asm_label
    symver_gnu_asm
    vfp_args
    xform_asm
    xmm_clobbers
"

TYPES_LIST="
    CONDITION_VARIABLE_Ptr
    DXVA_PicParams_HEVC
    socklen_t
    struct_addrinfo
    struct_group_source_req
    struct_ip_mreq_source
    struct_ipv6_mreq
    struct_pollfd
    struct_rusage_ru_maxrss
    struct_sctp_event_subscribe
    struct_sockaddr_in6
    struct_sockaddr_sa_len
    struct_sockaddr_storage
    struct_stat_st_mtim_tv_nsec
    struct_v4l2_frmivalenum_discrete
"

HAVE_LIST="
    $ARCH_EXT_LIST
    $(add_suffix _external $ARCH_EXT_LIST)
    $(add_suffix _inline   $ARCH_EXT_LIST)
    $ARCH_FEATURES
    $ATOMICS_LIST
    $BUILTIN_LIST
    $HAVE_LIST_CMDLINE
    $HAVE_LIST_PUB
    $HEADERS_LIST
    $INTRINSICS_LIST
    $MATH_FUNCS
    $SYSTEM_FUNCS
    $THREADS_LIST
    $TOOLCHAIN_FEATURES
    $TYPES_LIST
    atomics_native
    dos_paths
    dxva2api_cobj
    dxva2_lib
    libc_msvcrt
    libdc1394_1
    libdc1394_2
    makeinfo
    makeinfo_html
    perl
    pod2man
    sdl
    section_data_rel_ro
    texi2html
    threads
    vdpau_x11
    xlib
"

# options emitted with CONFIG_ prefix but not available on the command line
CONFIG_EXTRA="
    aandcttables
    ac3dsp
    audio_frame_queue
    audiodsp
    blockdsp
    bswapdsp
    cabac
    dvprofile
    exif
    faandct
    faanidct
    fdctdsp
<<<<<<< HEAD
    frame_thread_encoder
=======
    fmtconvert
>>>>>>> 71f1ad37
    gcrypt
    golomb
    gplv3
    h263dsp
    h264chroma
    h264dsp
    h264pred
    h264qpel
    hpeldsp
    huffman
    huffyuvdsp
    huffyuvencdsp
    idctdsp
    iirfilter
    imdct15
    intrax8
    lgplv3
    llauddsp
    llviddsp
    lpc
    me_cmp
    mpeg_er
    mpegaudio
    mpegaudiodsp
    mpegvideo
    mpegvideoenc
    nettle
    pixblockdsp
    qpeldsp
    rangecoder
    riffdec
    riffenc
    rtpdec
    rtpenc_chain
    sinewin
    startcode
    tpeldsp
    videodsp
    vp3dsp
    wma_freqs
"

CMDLINE_SELECT="
    $ARCH_EXT_LIST
    $CONFIG_LIST
    $HAVE_LIST_CMDLINE
    $THREADS_LIST
    asm
    cross_compile
    debug
    extra_warnings
    logging
    lto
    optimizations
    rpath
    stripping
"

PATHS_LIST="
    bindir
    datadir
    docdir
    incdir
    libdir
    mandir
    prefix
    shlibdir
"

CMDLINE_SET="
    $PATHS_LIST
    ar
    arch
    as
    assert_level
    build_suffix
    cc
    cpu
    cross_prefix
    cxx
    dep_cc
    doxygen
    extra_version
    gas
    host_cc
    host_cflags
    host_ld
    host_ldflags
    host_libs
    host_os
    install
    ld
    logfile
    malloc_prefix
    nm
    optflags
    pkg_config
    pkg_config_flags
    progs_suffix
    random_seed
    ranlib
    samples
    strip
    sws_max_filter_size
    sysinclude
    sysroot
    target_exec
    target_os
    target_path
    target_samples
    tempprefix
    toolchain
    valgrind
    yasmexe
"

CMDLINE_APPEND="
    extra_cflags
    extra_cxxflags
    host_cppflags
"

# code dependency declarations

# architecture extensions

armv5te_deps="arm"
armv6_deps="arm"
armv6t2_deps="arm"
armv8_deps="aarch64"
neon_deps_any="aarch64 arm"
intrinsics_neon_deps="neon"
vfp_deps_any="aarch64 arm"
vfpv3_deps="vfp"
setend_deps="arm"

map 'eval ${v}_inline_deps=inline_asm' $ARCH_EXT_LIST_ARM

mipsfpu_deps="mips"
mips32r2_deps="mips"
mipsdspr1_deps="mips"
mipsdspr2_deps="mips"

altivec_deps="ppc"
ppc4xx_deps="ppc"
vsx_deps="ppc"

cpunop_deps="i686"
x86_64_select="i686"
x86_64_suggest="fast_cmov"

amd3dnow_deps="mmx"
amd3dnowext_deps="amd3dnow"
i686_deps="x86"
mmx_deps="x86"
mmxext_deps="mmx"
sse_deps="mmxext"
sse2_deps="sse"
sse3_deps="sse2"
ssse3_deps="sse3"
sse4_deps="ssse3"
sse42_deps="sse4"
avx_deps="sse42"
xop_deps="avx"
fma3_deps="avx"
fma4_deps="avx"
avx2_deps="avx"

mmx_external_deps="yasm"
mmx_inline_deps="inline_asm"
mmx_suggest="mmx_external mmx_inline"

for ext in $(filter_out mmx $ARCH_EXT_LIST_X86_SIMD); do
    eval dep=\$${ext}_deps
    eval ${ext}_external_deps='"${dep}_external"'
    eval ${ext}_inline_deps='"${dep}_inline"'
    eval ${ext}_suggest='"${ext}_external ${ext}_inline"'
done

aligned_stack_if_any="aarch64 ppc x86"
fast_64bit_if_any="aarch64 alpha ia64 mips64 parisc64 ppc64 sparc64 x86_64"
fast_clz_if_any="aarch64 alpha avr32 mips ppc x86"
fast_unaligned_if_any="aarch64 ppc x86"
simd_align_16_if_any="altivec neon sse"

# system capabilities

symver_if_any="symver_asm_label symver_gnu_asm"

# threading support
atomics_gcc_if_any="sync_val_compare_and_swap atomic_compare_exchange"
atomics_suncc_if="atomic_cas_ptr machine_rw_barrier"
atomics_win32_if="MemoryBarrier"
atomics_native_if_any="$ATOMICS_LIST"
w32threads_deps="atomics_native"
threads_if_any="$THREADS_LIST"

# subsystems
dct_select="rdft"
error_resilience_select="me_cmp"
faandct_deps="faan fdctdsp"
faanidct_deps="faan idctdsp"
frame_thread_encoder_deps="encoders threads"
intrax8_select="error_resilience"
mdct_select="fft"
rdft_select="fft"
me_cmp_select="fdctdsp idctdsp pixblockdsp"
mpeg_er_select="error_resilience"
mpegaudio_select="mpegaudiodsp"
mpegaudiodsp_select="dct"
mpegvideo_select="blockdsp h264chroma hpeldsp idctdsp me_cmp videodsp"
mpegvideoenc_select="me_cmp mpegvideo pixblockdsp qpeldsp"

# decoders / encoders
aac_decoder_select="imdct15 mdct sinewin"
aac_encoder_select="audio_frame_queue iirfilter mdct sinewin"
aac_latm_decoder_select="aac_decoder aac_latm_parser"
<<<<<<< HEAD
ac3_decoder_select="ac3_parser ac3dsp bswapdsp mdct"
ac3_fixed_decoder_select="ac3_parser ac3dsp bswapdsp mdct"
=======
ac3_decoder_select="ac3_parser ac3dsp bswapdsp fmtconvert mdct"
>>>>>>> 71f1ad37
ac3_encoder_select="ac3dsp audiodsp mdct me_cmp"
ac3_fixed_encoder_select="ac3dsp audiodsp mdct me_cmp"
aic_decoder_select="golomb idctdsp"
alac_encoder_select="lpc"
als_decoder_select="bswapdsp"
amrnb_decoder_select="lsp"
amrwb_decoder_select="lsp"
amv_decoder_select="sp5x_decoder exif"
amv_encoder_select="aandcttables mpegvideoenc"
ape_decoder_select="bswapdsp llauddsp"
apng_decoder_select="zlib"
asv1_decoder_select="blockdsp bswapdsp idctdsp"
asv1_encoder_select="bswapdsp fdctdsp pixblockdsp"
asv2_decoder_select="blockdsp bswapdsp idctdsp"
asv2_encoder_select="bswapdsp fdctdsp pixblockdsp"
atrac1_decoder_select="mdct sinewin"
atrac3_decoder_select="mdct"
atrac3p_decoder_select="mdct sinewin"
avrn_decoder_select="exif"
bink_decoder_select="blockdsp hpeldsp"
binkaudio_dct_decoder_select="mdct rdft dct sinewin wma_freqs"
binkaudio_rdft_decoder_select="mdct rdft sinewin wma_freqs"
cavs_decoder_select="blockdsp golomb h264chroma idctdsp qpeldsp videodsp"
cllc_decoder_select="bswapdsp"
comfortnoise_encoder_select="lpc"
cook_decoder_select="audiodsp mdct sinewin"
cscd_decoder_select="lzo"
cscd_decoder_suggest="zlib"
<<<<<<< HEAD
dca_decoder_select="mdct"
dirac_decoder_select="dwt golomb videodsp mpegvideoenc"
=======
dca_decoder_select="fmtconvert mdct"
>>>>>>> 71f1ad37
dnxhd_decoder_select="blockdsp idctdsp"
dnxhd_encoder_select="aandcttables blockdsp fdctdsp idctdsp mpegvideoenc pixblockdsp"
dvvideo_decoder_select="dvprofile idctdsp"
dvvideo_encoder_select="dvprofile fdctdsp me_cmp pixblockdsp"
dxa_decoder_select="zlib"
eac3_decoder_select="ac3_decoder"
eac3_encoder_select="ac3_encoder"
eamad_decoder_select="aandcttables blockdsp bswapdsp idctdsp mpegvideo"
eatgq_decoder_select="aandcttables"
eatqi_decoder_select="aandcttables blockdsp bswapdsp idctdsp mpeg1video_decoder"
exr_decoder_select="zlib"
ffv1_decoder_select="golomb rangecoder"
ffv1_encoder_select="rangecoder"
ffvhuff_decoder_select="huffyuv_decoder"
ffvhuff_encoder_select="huffyuv_encoder"
fic_decoder_select="golomb"
flac_decoder_select="golomb"
flac_encoder_select="bswapdsp golomb lpc"
flashsv_decoder_select="zlib"
flashsv_encoder_select="zlib"
flashsv2_encoder_select="zlib"
flashsv2_decoder_select="zlib"
flv_decoder_select="h263_decoder"
flv_encoder_select="h263_encoder"
fourxm_decoder_select="blockdsp bswapdsp"
fraps_decoder_select="bswapdsp huffman"
g2m_decoder_select="blockdsp idctdsp zlib"
g729_decoder_select="audiodsp"
h261_decoder_select="mpeg_er mpegvideo"
h261_encoder_select="aandcttables mpegvideoenc"
h263_decoder_select="error_resilience h263_parser h263dsp mpeg_er mpegvideo qpeldsp"
h263_encoder_select="aandcttables h263dsp mpegvideoenc"
h263i_decoder_select="h263_decoder"
h263p_encoder_select="h263_encoder"
h264_decoder_select="cabac golomb h264chroma h264dsp h264pred h264qpel startcode videodsp"
h264_decoder_suggest="error_resilience"
h264_qsv_decoder_deps="libmfx"
h264_qsv_decoder_select="h264_mp4toannexb_bsf h264_parser qsv h264_qsv_hwaccel"
hevc_decoder_select="bswapdsp cabac golomb videodsp"
huffyuv_decoder_select="bswapdsp huffyuvdsp llviddsp"
huffyuv_encoder_select="bswapdsp huffman huffyuvencdsp llviddsp"
iac_decoder_select="imc_decoder"
imc_decoder_select="bswapdsp fft mdct sinewin"
indeo3_decoder_select="hpeldsp"
interplay_video_decoder_select="hpeldsp"
jpegls_decoder_select="golomb mjpeg_decoder"
jpegls_encoder_select="golomb"
jv_decoder_select="blockdsp"
lagarith_decoder_select="huffyuvdsp"
ljpeg_encoder_select="aandcttables idctdsp"
loco_decoder_select="golomb"
mdec_decoder_select="blockdsp idctdsp mpegvideo"
metasound_decoder_select="lsp mdct sinewin"
mimic_decoder_select="blockdsp bswapdsp hpeldsp idctdsp"
mjpeg_decoder_select="blockdsp hpeldsp exif idctdsp"
mjpeg_encoder_select="aandcttables mpegvideoenc"
mjpegb_decoder_select="mjpeg_decoder"
mlp_decoder_select="mlp_parser"
motionpixels_decoder_select="bswapdsp"
mp1_decoder_select="mpegaudio"
mp1float_decoder_select="mpegaudio"
mp2_decoder_select="mpegaudio"
mp2float_decoder_select="mpegaudio"
mp3_decoder_select="mpegaudio"
mp3adu_decoder_select="mpegaudio"
mp3adufloat_decoder_select="mpegaudio"
mp3float_decoder_select="mpegaudio"
mp3on4_decoder_select="mpegaudio"
mp3on4float_decoder_select="mpegaudio"
mpc7_decoder_select="bswapdsp mpegaudiodsp"
mpc8_decoder_select="mpegaudiodsp"
mpeg_xvmc_decoder_deps="X11_extensions_XvMClib_h"
mpeg_xvmc_decoder_select="mpeg2video_decoder"
mpegvideo_decoder_select="error_resilience mpeg_er mpegvideo"
mpeg1video_decoder_select="error_resilience mpeg_er mpegvideo"
mpeg1video_encoder_select="aandcttables mpegvideoenc h263dsp"
mpeg2video_decoder_select="error_resilience mpeg_er mpegvideo"
mpeg2video_encoder_select="aandcttables mpegvideoenc h263dsp"
mpeg4_decoder_select="h263_decoder mpeg4video_parser"
mpeg4_encoder_select="h263_encoder"
msmpeg4v1_decoder_select="h263_decoder"
msmpeg4v2_decoder_select="h263_decoder"
msmpeg4v2_encoder_select="h263_encoder"
msmpeg4v3_decoder_select="h263_decoder"
msmpeg4v3_encoder_select="h263_encoder"
mss2_decoder_select="error_resilience mpeg_er qpeldsp vc1_decoder"
mxpeg_decoder_select="mjpeg_decoder"
nellymoser_decoder_select="mdct sinewin"
nellymoser_encoder_select="audio_frame_queue mdct sinewin"
nuv_decoder_select="idctdsp lzo"
on2avc_decoder_select="mdct"
opus_decoder_deps="swresample"
opus_decoder_select="imdct15"
png_decoder_select="zlib"
png_encoder_select="huffyuvencdsp zlib"
prores_decoder_select="blockdsp idctdsp"
prores_encoder_select="fdctdsp"
qcelp_decoder_select="lsp"
qdm2_decoder_select="mdct rdft mpegaudiodsp"
ra_144_encoder_select="audio_frame_queue lpc audiodsp"
ra_144_decoder_select="audiodsp"
ralf_decoder_select="golomb"
rawvideo_decoder_select="bswapdsp"
rtjpeg_decoder_select="me_cmp"
rv10_decoder_select="error_resilience h263_decoder h263dsp mpeg_er"
rv10_encoder_select="h263_encoder"
rv20_decoder_select="error_resilience h263_decoder h263dsp mpeg_er"
rv20_encoder_select="h263_encoder"
rv30_decoder_select="error_resilience golomb h264chroma h264pred h264qpel mpeg_er mpegvideo videodsp"
rv40_decoder_select="error_resilience golomb h264chroma h264pred h264qpel mpeg_er mpegvideo videodsp"
shorten_decoder_select="golomb"
sipr_decoder_select="lsp"
snow_decoder_select="dwt h264qpel hpeldsp me_cmp rangecoder videodsp"
snow_encoder_select="aandcttables dwt h264qpel hpeldsp me_cmp mpegvideoenc rangecoder"
sonic_decoder_select="golomb rangecoder"
sonic_encoder_select="golomb rangecoder"
sonic_ls_encoder_select="golomb rangecoder"
sp5x_decoder_select="mjpeg_decoder"
svq1_decoder_select="hpeldsp"
svq1_encoder_select="aandcttables hpeldsp me_cmp mpegvideoenc"
svq3_decoder_select="h264_decoder hpeldsp tpeldsp"
svq3_decoder_suggest="zlib"
tak_decoder_select="audiodsp"
theora_decoder_select="vp3_decoder"
thp_decoder_select="mjpeg_decoder"
tiff_decoder_suggest="zlib lzma"
tiff_encoder_suggest="zlib"
truehd_decoder_select="mlp_parser"
truemotion2_decoder_select="bswapdsp"
truespeech_decoder_select="bswapdsp"
tscc_decoder_select="zlib"
twinvq_decoder_select="mdct lsp sinewin"
utvideo_decoder_select="bswapdsp"
utvideo_encoder_select="bswapdsp huffman huffyuvencdsp"
vble_decoder_select="huffyuvdsp"
vc1_decoder_select="blockdsp error_resilience h263_decoder h264chroma h264qpel intrax8 mpeg_er qpeldsp startcode"
vc1image_decoder_select="vc1_decoder"
vorbis_decoder_select="mdct"
vorbis_encoder_select="mdct"
vp3_decoder_select="hpeldsp vp3dsp videodsp"
vp5_decoder_select="h264chroma hpeldsp videodsp vp3dsp"
vp6_decoder_select="h264chroma hpeldsp huffman videodsp vp3dsp"
vp6a_decoder_select="vp6_decoder"
vp6f_decoder_select="vp6_decoder"
vp7_decoder_select="h264pred videodsp"
vp8_decoder_select="h264pred videodsp"
vp9_decoder_select="videodsp vp9_parser"
webp_decoder_select="vp8_decoder"
wmalossless_decoder_select="llauddsp"
wmapro_decoder_select="mdct sinewin wma_freqs"
wmav1_decoder_select="mdct sinewin wma_freqs"
wmav1_encoder_select="mdct sinewin wma_freqs"
wmav2_decoder_select="mdct sinewin wma_freqs"
wmav2_encoder_select="mdct sinewin wma_freqs"
wmavoice_decoder_select="lsp rdft dct mdct sinewin"
wmv1_decoder_select="h263_decoder"
wmv1_encoder_select="h263_encoder"
wmv2_decoder_select="blockdsp h263_decoder idctdsp intrax8 videodsp"
wmv2_encoder_select="h263_encoder"
wmv3_decoder_select="vc1_decoder"
wmv3image_decoder_select="wmv3_decoder"
zerocodec_decoder_select="zlib"
zlib_decoder_select="zlib"
zlib_encoder_select="zlib"
zmbv_decoder_select="zlib"
zmbv_encoder_select="zlib"

# hardware accelerators
crystalhd_deps="libcrystalhd_libcrystalhd_if_h"
dxva2_deps="dxva2api_h"
vaapi_deps="va_va_h"
vda_deps="VideoDecodeAcceleration_VDADecoder_h pthreads"
vda_extralibs="-framework CoreFoundation -framework VideoDecodeAcceleration -framework QuartzCore"
vdpau_deps="vdpau_vdpau_h vdpau_vdpau_x11_h"
xvmc_deps="X11_extensions_XvMClib_h"

h263_vaapi_hwaccel_deps="vaapi"
h263_vaapi_hwaccel_select="h263_decoder"
h263_vdpau_hwaccel_deps="vdpau"
h263_vdpau_hwaccel_select="h263_decoder"
h264_crystalhd_decoder_select="crystalhd h264_mp4toannexb_bsf h264_parser"
h264_dxva2_hwaccel_deps="dxva2"
h264_dxva2_hwaccel_select="h264_decoder"
h264_qsv_hwaccel_deps="libmfx"
h264_vaapi_hwaccel_deps="vaapi"
h264_vaapi_hwaccel_select="h264_decoder"
h264_vda_decoder_deps="vda"
h264_vda_decoder_select="h264_decoder"
h264_vda_hwaccel_deps="vda"
h264_vda_hwaccel_select="h264_decoder"
h264_vda_old_hwaccel_deps="vda"
h264_vda_old_hwaccel_select="h264_decoder"
h264_vdpau_decoder_deps="vdpau"
h264_vdpau_decoder_select="h264_decoder"
h264_vdpau_hwaccel_deps="vdpau"
h264_vdpau_hwaccel_select="h264_decoder"
hevc_dxva2_hwaccel_deps="dxva2 DXVA_PicParams_HEVC"
hevc_dxva2_hwaccel_select="hevc_decoder"
mpeg_vdpau_decoder_deps="vdpau"
mpeg_vdpau_decoder_select="mpeg2video_decoder"
mpeg_xvmc_hwaccel_deps="xvmc"
mpeg_xvmc_hwaccel_select="mpeg2video_decoder"
mpeg1_vdpau_decoder_deps="vdpau"
mpeg1_vdpau_decoder_select="mpeg1video_decoder"
mpeg1_vdpau_hwaccel_deps="vdpau"
mpeg1_vdpau_hwaccel_select="mpeg1video_decoder"
mpeg1_xvmc_hwaccel_deps="xvmc"
mpeg1_xvmc_hwaccel_select="mpeg1video_decoder"
mpeg2_crystalhd_decoder_select="crystalhd"
mpeg2_dxva2_hwaccel_deps="dxva2"
mpeg2_dxva2_hwaccel_select="mpeg2video_decoder"
mpeg2_vaapi_hwaccel_deps="vaapi"
mpeg2_vaapi_hwaccel_select="mpeg2video_decoder"
mpeg2_vdpau_hwaccel_deps="vdpau"
mpeg2_vdpau_hwaccel_select="mpeg2video_decoder"
mpeg2_xvmc_hwaccel_deps="xvmc"
mpeg2_xvmc_hwaccel_select="mpeg2video_decoder"
mpeg4_crystalhd_decoder_select="crystalhd"
mpeg4_vaapi_hwaccel_deps="vaapi"
mpeg4_vaapi_hwaccel_select="mpeg4_decoder"
mpeg4_vdpau_decoder_deps="vdpau"
mpeg4_vdpau_decoder_select="mpeg4_decoder"
mpeg4_vdpau_hwaccel_deps="vdpau"
mpeg4_vdpau_hwaccel_select="mpeg4_decoder"
msmpeg4_crystalhd_decoder_select="crystalhd"
vc1_crystalhd_decoder_select="crystalhd"
vc1_dxva2_hwaccel_deps="dxva2"
vc1_dxva2_hwaccel_select="vc1_decoder"
vc1_vaapi_hwaccel_deps="vaapi"
vc1_vaapi_hwaccel_select="vc1_decoder"
vc1_vdpau_decoder_deps="vdpau"
vc1_vdpau_decoder_select="vc1_decoder"
vc1_vdpau_hwaccel_deps="vdpau"
vc1_vdpau_hwaccel_select="vc1_decoder"
wmv3_crystalhd_decoder_select="crystalhd"
wmv3_dxva2_hwaccel_select="vc1_dxva2_hwaccel"
wmv3_vaapi_hwaccel_select="vc1_vaapi_hwaccel"
wmv3_vdpau_decoder_select="vc1_vdpau_decoder"
wmv3_vdpau_hwaccel_select="vc1_vdpau_hwaccel"

# parsers
h264_parser_select="h264_decoder"
hevc_parser_select="hevc_decoder"
mpegvideo_parser_select="mpegvideo"
mpeg4video_parser_select="error_resilience h263dsp mpeg_er mpegvideo qpeldsp"
vc1_parser_select="mpegvideo startcode vc1_decoder"

# external libraries
libaacplus_encoder_deps="libaacplus"
libcelt_decoder_deps="libcelt"
libfaac_encoder_deps="libfaac"
libfaac_encoder_select="audio_frame_queue"
libfdk_aac_decoder_deps="libfdk_aac"
libfdk_aac_encoder_deps="libfdk_aac"
libfdk_aac_encoder_select="audio_frame_queue"
libgme_demuxer_deps="libgme"
libgsm_decoder_deps="libgsm"
libgsm_encoder_deps="libgsm"
libgsm_ms_decoder_deps="libgsm"
libgsm_ms_encoder_deps="libgsm"
libilbc_decoder_deps="libilbc"
libilbc_encoder_deps="libilbc"
libmodplug_demuxer_deps="libmodplug"
libmp3lame_encoder_deps="libmp3lame"
libmp3lame_encoder_select="audio_frame_queue"
libopencore_amrnb_decoder_deps="libopencore_amrnb"
libopencore_amrnb_encoder_deps="libopencore_amrnb"
libopencore_amrnb_encoder_select="audio_frame_queue"
libopencore_amrwb_decoder_deps="libopencore_amrwb"
libopenh264_encoder_deps="libopenh264"
libopenjpeg_decoder_deps="libopenjpeg"
libopenjpeg_encoder_deps="libopenjpeg"
libopus_decoder_deps="libopus"
libopus_encoder_deps="libopus"
libopus_encoder_select="audio_frame_queue"
libquvi_demuxer_deps="libquvi"
libschroedinger_decoder_deps="libschroedinger"
libschroedinger_encoder_deps="libschroedinger"
libshine_encoder_deps="libshine"
libshine_encoder_select="audio_frame_queue"
libspeex_decoder_deps="libspeex"
libspeex_encoder_deps="libspeex"
libspeex_encoder_select="audio_frame_queue"
libstagefright_h264_decoder_deps="libstagefright_h264"
libtheora_encoder_deps="libtheora"
libtwolame_encoder_deps="libtwolame"
libvo_aacenc_encoder_deps="libvo_aacenc"
libvo_aacenc_encoder_select="audio_frame_queue"
libvo_amrwbenc_encoder_deps="libvo_amrwbenc"
libvorbis_decoder_deps="libvorbis"
libvorbis_encoder_deps="libvorbis"
libvorbis_encoder_select="audio_frame_queue"
libvpx_vp8_decoder_deps="libvpx"
libvpx_vp8_encoder_deps="libvpx"
libvpx_vp9_decoder_deps="libvpx"
libvpx_vp9_encoder_deps="libvpx"
libwavpack_encoder_deps="libwavpack"
libwebp_encoder_deps="libwebp"
libx264_encoder_deps="libx264"
libx264rgb_encoder_deps="libx264"
libx264rgb_encoder_select="libx264_encoder"
libx265_encoder_deps="libx265"
libxavs_encoder_deps="libxavs"
libxvid_encoder_deps="libxvid"
libutvideo_decoder_deps="libutvideo"
libutvideo_encoder_deps="libutvideo"
libzvbi_teletext_decoder_deps="libzvbi"
nvenc_encoder_deps="nvenc"

# demuxers / muxers
ac3_demuxer_select="ac3_parser"
asf_demuxer_select="riffdec"
asf_muxer_select="riffenc"
asf_stream_muxer_select="asf_muxer"
avi_demuxer_select="riffdec exif"
avi_muxer_select="riffenc"
avisynth_demuxer_deps="avisynth"
avisynth_demuxer_select="riffdec"
caf_demuxer_select="riffdec"
dash_muxer_select="mp4_muxer"
dirac_demuxer_select="dirac_parser"
dts_demuxer_select="dca_parser"
dtshd_demuxer_select="dca_parser"
dv_demuxer_select="dvprofile"
dv_muxer_select="dvprofile"
dxa_demuxer_select="riffdec"
eac3_demuxer_select="ac3_parser"
f4v_muxer_select="mov_muxer"
flac_demuxer_select="flac_parser"
hds_muxer_select="flv_muxer"
hls_muxer_select="mpegts_muxer"
image2_alias_pix_demuxer_select="image2_demuxer"
image2_brender_pix_demuxer_select="image2_demuxer"
ipod_muxer_select="mov_muxer"
ismv_muxer_select="mov_muxer"
libnut_demuxer_deps="libnut"
libnut_muxer_deps="libnut"
matroska_audio_muxer_select="matroska_muxer"
matroska_demuxer_select="riffdec"
matroska_demuxer_suggest="bzlib lzo zlib"
matroska_muxer_select="riffenc"
mmf_muxer_select="riffenc"
mov_demuxer_select="riffdec"
mov_demuxer_suggest="zlib"
mov_muxer_select="riffenc rtpenc_chain"
mp3_demuxer_select="mpegaudio_parser"
mp4_muxer_select="mov_muxer"
mpegts_muxer_select="adts_muxer latm_muxer"
mpegtsraw_demuxer_select="mpegts_demuxer"
mxf_d10_muxer_select="mxf_muxer"
mxf_opatom_muxer_select="mxf_muxer"
nut_muxer_select="riffenc"
nuv_demuxer_select="riffdec"
oga_muxer_select="ogg_muxer"
ogg_demuxer_select="golomb"
opus_muxer_select="ogg_muxer"
psp_muxer_select="mov_muxer"
rtp_demuxer_select="sdp_demuxer"
rtpdec_select="asf_demuxer rm_demuxer rtp_protocol mpegts_demuxer mov_demuxer"
rtsp_demuxer_select="http_protocol rtpdec"
rtsp_muxer_select="rtp_muxer http_protocol rtp_protocol rtpenc_chain"
sap_demuxer_select="sdp_demuxer"
sap_muxer_select="rtp_muxer rtp_protocol rtpenc_chain"
sdp_demuxer_select="rtpdec"
smoothstreaming_muxer_select="ismv_muxer"
spdif_muxer_select="aac_parser"
spx_muxer_select="ogg_muxer"
tak_demuxer_select="tak_parser"
tg2_muxer_select="mov_muxer"
tgp_muxer_select="mov_muxer"
vobsub_demuxer_select="mpegps_demuxer"
w64_demuxer_select="wav_demuxer"
w64_muxer_select="wav_muxer"
wav_demuxer_select="riffdec"
wav_muxer_select="riffenc"
webm_muxer_select="riffenc"
wtv_demuxer_select="riffdec"
wtv_muxer_select="riffenc"
xmv_demuxer_select="riffdec"
xwma_demuxer_select="riffdec"

# indevs / outdevs
alsa_indev_deps="alsa_asoundlib_h snd_pcm_htimestamp"
alsa_outdev_deps="alsa_asoundlib_h"
avfoundation_indev_extralibs="-framework CoreVideo -framework Foundation -framework AVFoundation -framework CoreMedia -framework CoreGraphics"
avfoundation_indev_select="avfoundation"
bktr_indev_deps_any="dev_bktr_ioctl_bt848_h machine_ioctl_bt848_h dev_video_bktr_ioctl_bt848_h dev_ic_bt8xx_h"
caca_outdev_deps="libcaca"
decklink_outdev_deps="decklink pthreads"
decklink_outdev_extralibs="-lstdc++"
decklink_indev_deps="decklink pthreads"
decklink_indev_extralibs="-lstdc++"
dshow_indev_deps="IBaseFilter"
dshow_indev_extralibs="-lpsapi -lole32 -lstrmiids -luuid -loleaut32"
dv1394_indev_deps="dv1394"
dv1394_indev_select="dv_demuxer"
fbdev_indev_deps="linux_fb_h"
fbdev_outdev_deps="linux_fb_h"
gdigrab_indev_deps="CreateDIBSection"
gdigrab_indev_extralibs="-lgdi32"
gdigrab_indev_select="bmp_decoder"
iec61883_indev_deps="libiec61883"
jack_indev_deps="jack_jack_h sem_timedwait"
lavfi_indev_deps="avfilter"
libcdio_indev_deps="libcdio"
libdc1394_indev_deps="libdc1394"
libv4l2_indev_deps="libv4l2"
openal_indev_deps="openal"
opengl_outdev_deps="opengl"
oss_indev_deps_any="soundcard_h sys_soundcard_h"
oss_outdev_deps_any="soundcard_h sys_soundcard_h"
pulse_indev_deps="libpulse"
pulse_outdev_deps="libpulse"
qtkit_indev_extralibs="-framework QTKit -framework Foundation -framework QuartzCore"
qtkit_indev_select="qtkit"
sdl_outdev_deps="sdl"
sndio_indev_deps="sndio_h"
sndio_outdev_deps="sndio_h"
v4l_indev_deps="linux_videodev_h"
v4l2_indev_deps_any="linux_videodev2_h sys_videoio_h"
v4l2_outdev_deps_any="linux_videodev2_h sys_videoio_h"
vfwcap_indev_deps="capCreateCaptureWindow vfwcap_defines"
vfwcap_indev_extralibs="-lavicap32"
xv_outdev_deps="X11_extensions_Xvlib_h XvGetPortAttribute"
xv_outdev_extralibs="-lXv -lX11 -lXext"
x11grab_indev_deps="x11grab"
x11grab_xcb_indev_deps="libxcb"

# protocols
bluray_protocol_deps="libbluray"
ffrtmpcrypt_protocol_deps="!librtmp_protocol"
ffrtmpcrypt_protocol_deps_any="gcrypt nettle openssl"
ffrtmpcrypt_protocol_select="tcp_protocol"
ffrtmphttp_protocol_deps="!librtmp_protocol"
ffrtmphttp_protocol_select="http_protocol"
ftp_protocol_select="tcp_protocol"
gopher_protocol_select="network"
http_protocol_select="tcp_protocol"
httpproxy_protocol_select="tcp_protocol"
https_protocol_select="tls_protocol"
icecast_protocol_select="http_protocol"
librtmp_protocol_deps="librtmp"
librtmpe_protocol_deps="librtmp"
librtmps_protocol_deps="librtmp"
librtmpt_protocol_deps="librtmp"
librtmpte_protocol_deps="librtmp"
libsmbclient_protocol_deps="libsmbclient gplv3"
libssh_protocol_deps="libssh"
mmsh_protocol_select="http_protocol"
mmst_protocol_select="network"
rtmp_protocol_deps="!librtmp_protocol"
rtmp_protocol_select="tcp_protocol"
rtmpe_protocol_select="ffrtmpcrypt_protocol"
rtmps_protocol_deps="!librtmp_protocol"
rtmps_protocol_select="tls_protocol"
rtmpt_protocol_select="ffrtmphttp_protocol"
rtmpte_protocol_select="ffrtmpcrypt_protocol ffrtmphttp_protocol"
rtmpts_protocol_select="ffrtmphttp_protocol https_protocol"
rtp_protocol_select="udp_protocol"
sctp_protocol_deps="struct_sctp_event_subscribe"
sctp_protocol_select="network"
srtp_protocol_select="rtp_protocol"
tcp_protocol_select="network"
tls_protocol_deps_any="openssl gnutls"
tls_protocol_select="tcp_protocol"
udp_protocol_select="network"
udplite_protocol_select="network"
unix_protocol_deps="sys_un_h"
unix_protocol_select="network"

# filters
amovie_filter_deps="avcodec avformat"
aresample_filter_deps="swresample"
ass_filter_deps="libass"
asyncts_filter_deps="avresample"
atempo_filter_deps="avcodec"
atempo_filter_select="rdft"
azmq_filter_deps="libzmq"
blackframe_filter_deps="gpl"
boxblur_filter_deps="gpl"
bs2b_filter_deps="libbs2b"
colormatrix_filter_deps="gpl"
cropdetect_filter_deps="gpl"
delogo_filter_deps="gpl"
deshake_filter_select="pixelutils"
drawtext_filter_deps="libfreetype"
ebur128_filter_deps="gpl"
eq_filter_deps="gpl"
flite_filter_deps="libflite"
frei0r_filter_deps="frei0r dlopen"
frei0r_src_filter_deps="frei0r dlopen"
fspp_filter_deps="gpl"
geq_filter_deps="gpl"
histeq_filter_deps="gpl"
hqdn3d_filter_deps="gpl"
interlace_filter_deps="gpl"
kerndeint_filter_deps="gpl"
ladspa_filter_deps="ladspa dlopen"
mcdeint_filter_deps="avcodec gpl"
movie_filter_deps="avcodec avformat"
mpdecimate_filter_deps="gpl"
mpdecimate_filter_select="pixelutils"
mptestsrc_filter_deps="gpl"
negate_filter_deps="lut_filter"
perspective_filter_deps="gpl"
pp7_filter_deps="gpl"
ocv_filter_deps="libopencv"
owdenoise_filter_deps="gpl"
pan_filter_deps="swresample"
phase_filter_deps="gpl"
pp_filter_deps="gpl postproc"
pullup_filter_deps="gpl"
removelogo_filter_deps="avcodec avformat swscale"
repeatfields_filter_deps="gpl"
resample_filter_deps="avresample"
sab_filter_deps="gpl swscale"
scale_filter_deps="swscale"
select_filter_select="pixelutils"
smartblur_filter_deps="gpl swscale"
showspectrum_filter_deps="avcodec"
showspectrum_filter_select="rdft"
spp_filter_deps="gpl avcodec"
spp_filter_select="fft idctdsp fdctdsp me_cmp pixblockdsp"
stereo3d_filter_deps="gpl"
subtitles_filter_deps="avformat avcodec libass"
super2xsai_filter_deps="gpl"
tinterlace_filter_deps="gpl"
vidstabdetect_filter_deps="libvidstab"
vidstabtransform_filter_deps="libvidstab"
pixfmts_super2xsai_test_deps="super2xsai_filter"
tinterlace_merge_test_deps="tinterlace_filter"
tinterlace_pad_test_deps="tinterlace_filter"
uspp_filter_deps="gpl avcodec"
zmq_filter_deps="libzmq"
zoompan_filter_deps="swscale"

# examples
avio_reading="avformat avcodec avutil"
avcodec_example_deps="avcodec avutil"
decoding_encoding_example_deps="avcodec avformat avutil"
demuxing_decoding_example_deps="avcodec avformat avutil"
extract_mvs_example_deps="avcodec avformat avutil"
filter_audio_example_deps="avfilter avutil"
filtering_audio_example_deps="avfilter avcodec avformat avutil"
filtering_video_example_deps="avfilter avcodec avformat avutil"
metadata_example_deps="avformat avutil"
muxing_example_deps="avcodec avformat avutil swscale"
remuxing_example_deps="avcodec avformat avutil"
resampling_audio_example_deps="avutil swresample"
scaling_video_example_deps="avutil swscale"
transcode_aac_example_deps="avcodec avformat swresample"
transcoding_example_deps="avfilter avcodec avformat avutil"

# libraries, in linking order
avcodec_deps="avutil"
avdevice_deps="avformat avcodec avutil"
avfilter_deps="avutil"
avformat_deps="avcodec avutil"
avresample_deps="avutil"
postproc_deps="avutil gpl"
swresample_deps="avutil"
swscale_deps="avutil"

# programs
ffmpeg_deps="avcodec avfilter avformat swresample"
ffmpeg_select="aformat_filter anull_filter atrim_filter format_filter
               null_filter
               setpts_filter trim_filter"
ffplay_deps="avcodec avformat swscale swresample sdl"
ffplay_libs='$sdl_libs'
ffplay_select="rdft crop_filter transpose_filter hflip_filter vflip_filter rotate_filter"
ffprobe_deps="avcodec avformat"
ffserver_deps="avformat fork sarestart"
ffserver_select="ffm_muxer rtp_protocol rtsp_demuxer"

# documentation
podpages_deps="perl"
manpages_deps="perl pod2man"
htmlpages_deps="perl"
htmlpages_deps_any="makeinfo_html texi2html"
txtpages_deps="perl makeinfo"
doc_deps_any="manpages htmlpages podpages txtpages"

# default parameters

logfile="config.log"

# installation paths
prefix_default="/usr/local"
bindir_default='${prefix}/bin'
datadir_default='${prefix}/share/ffmpeg'
docdir_default='${prefix}/share/doc/ffmpeg'
incdir_default='${prefix}/include'
libdir_default='${prefix}/lib'
mandir_default='${prefix}/share/man'

# toolchain
ar_default="ar"
cc_default="gcc"
cxx_default="g++"
host_cc_default="gcc"
cp_f="cp -f"
doxygen_default="doxygen"
install="install"
ln_s="ln -s -f"
nm_default="nm -g"
objformat="elf"
pkg_config_default=pkg-config
if ranlib 2>&1 | grep -q "\-D "; then
    ranlib_default="ranlib -D"
else
    ranlib_default="ranlib"
fi
strip_default="strip"
yasmexe_default="yasm"
windres_default="windres"

# OS
target_os_default=$(tolower $(uname -s))
host_os=$target_os_default

# machine
if test "$target_os_default" = aix; then
    arch_default=$(uname -p)
    strip_default="strip -X32_64"
else
    arch_default=$(uname -m)
fi
cpu="generic"
intrinsics="none"

# configurable options
enable $PROGRAM_LIST
enable $DOCUMENT_LIST
enable $EXAMPLE_LIST
enable $(filter_out avresample $LIBRARY_LIST)
enable stripping

enable asm
enable debug
enable doc
enable faan faandct faanidct
enable optimizations
enable runtime_cpudetect
enable safe_bitstream_reader
enable static
enable swscale_alpha

sws_max_filter_size_default=256
set_default sws_max_filter_size

# Enable hwaccels by default.
enable dxva2 vaapi vda vdpau xvmc
enable xlib

# build settings
SHFLAGS='-shared -Wl,-soname,$$(@F)'
LIBPREF="lib"
LIBSUF=".a"
FULLNAME='$(NAME)$(BUILDSUF)'
LIBNAME='$(LIBPREF)$(FULLNAME)$(LIBSUF)'
SLIBPREF="lib"
SLIBSUF=".so"
SLIBNAME='$(SLIBPREF)$(FULLNAME)$(SLIBSUF)'
SLIBNAME_WITH_VERSION='$(SLIBNAME).$(LIBVERSION)'
SLIBNAME_WITH_MAJOR='$(SLIBNAME).$(LIBMAJOR)'
LIB_INSTALL_EXTRA_CMD='$$(RANLIB) "$(LIBDIR)/$(LIBNAME)"'
SLIB_INSTALL_NAME='$(SLIBNAME_WITH_VERSION)'
SLIB_INSTALL_LINKS='$(SLIBNAME_WITH_MAJOR) $(SLIBNAME)'

asflags_filter=echo
cflags_filter=echo
ldflags_filter=echo

AS_C='-c'
AS_O='-o $@'
CC_C='-c'
CC_E='-E -o $@'
CC_O='-o $@'
CXX_C='-c'
CXX_O='-o $@'
LD_O='-o $@'
LD_LIB='-l%'
LD_PATH='-L'
HOSTCC_C='-c'
HOSTCC_E='-E -o $@'
HOSTCC_O='-o $@'
HOSTLD_O='-o $@'

host_libs='-lm'
host_cflags_filter=echo
host_ldflags_filter=echo

target_path='$(CURDIR)'

# since the object filename is not given with the -MM flag, the compiler
# is only able to print the basename, and we must add the path ourselves
DEPCMD='$(DEP$(1)) $(DEP$(1)FLAGS) $($(1)DEP_FLAGS) $< | sed -e "/^\#.*/d" -e "s,^[[:space:]]*$(*F)\\.o,$(@D)/$(*F).o," > $(@:.o=.d)'
DEPFLAGS='-MM'

# find source path
if test -f configure; then
    source_path=.
else
    source_path=$(cd $(dirname "$0"); pwd)
    echo "$source_path" | grep -q '[[:blank:]]' &&
        die "Out of tree builds are impossible with whitespace in source path."
    test -e "$source_path/config.h" &&
        die "Out of tree builds are impossible with config.h in source dir."
fi

for v in "$@"; do
    r=${v#*=}
    l=${v%"$r"}
    r=$(sh_quote "$r")
    FFMPEG_CONFIGURATION="${FFMPEG_CONFIGURATION# } ${l}${r}"
done

find_things(){
    thing=$1
    pattern=$2
    file=$source_path/$3
    sed -n "s/^[^#]*$pattern.*([^,]*, *\([^,]*\)\(,.*\)*).*/\1_$thing/p" "$file"
}

ENCODER_LIST=$(find_things  encoder  ENC      libavcodec/allcodecs.c)
DECODER_LIST=$(find_things  decoder  DEC      libavcodec/allcodecs.c)
HWACCEL_LIST=$(find_things  hwaccel  HWACCEL  libavcodec/allcodecs.c)
PARSER_LIST=$(find_things   parser   PARSER   libavcodec/allcodecs.c)
BSF_LIST=$(find_things      bsf      BSF      libavcodec/allcodecs.c)
MUXER_LIST=$(find_things    muxer    _MUX     libavformat/allformats.c)
DEMUXER_LIST=$(find_things  demuxer  DEMUX    libavformat/allformats.c)
OUTDEV_LIST=$(find_things   outdev   OUTDEV   libavdevice/alldevices.c)
INDEV_LIST=$(find_things    indev    _IN      libavdevice/alldevices.c)
PROTOCOL_LIST=$(find_things protocol PROTOCOL libavformat/allformats.c)
FILTER_LIST=$(find_things   filter   FILTER   libavfilter/allfilters.c)

ALL_COMPONENTS="
    $BSF_LIST
    $DECODER_LIST
    $DEMUXER_LIST
    $ENCODER_LIST
    $FILTER_LIST
    $HWACCEL_LIST
    $INDEV_LIST
    $MUXER_LIST
    $OUTDEV_LIST
    $PARSER_LIST
    $PROTOCOL_LIST
"

for n in $COMPONENT_LIST; do
    v=$(toupper ${n%s})_LIST
    eval enable \$$v
    eval ${n}_if_any="\$$v"
done

enable $ARCH_EXT_LIST

die_unknown(){
    echo "Unknown option \"$1\"."
    echo "See $0 --help for available options."
    exit 1
}

print_3_columns() {
    cat | tr ' ' '\n' | sort | pr -r -3 -t
}

show_list() {
    suffix=_$1
    shift
    echo $* | sed s/$suffix//g | print_3_columns
    exit 0
}

rand_list(){
    IFS=', '
    set -- $*
    unset IFS
    for thing; do
        comp=${thing%:*}
        prob=${thing#$comp}
        prob=${prob#:}
        is_in ${comp} $COMPONENT_LIST && eval comp=\$$(toupper ${comp%s})_LIST
        echo "prob ${prob:-0.5}"
        printf '%s\n' $comp
    done
}

do_random(){
    action=$1
    shift
    random_seed=$(awk "BEGIN { srand($random_seed); print srand() }")
    $action $(rand_list "$@" | awk "BEGIN { srand($random_seed) } \$1 == \"prob\" { prob = \$2; next } rand() < prob { print }")
}

for opt do
    optval="${opt#*=}"
    case "$opt" in
        --extra-ldflags=*)
            add_ldflags $optval
        ;;
        --extra-ldexeflags=*)
            add_ldexeflags $optval
        ;;
        --extra-libs=*)
            add_extralibs $optval
        ;;
        --disable-devices)
            disable $INDEV_LIST $OUTDEV_LIST
        ;;
        --enable-debug=*)
            debuglevel="$optval"
        ;;
        --disable-programs)
            disable $PROGRAM_LIST
        ;;
        --disable-everything)
            map 'eval unset \${$(toupper ${v%s})_LIST}' $COMPONENT_LIST
        ;;
        --disable-all)
            map 'eval unset \${$(toupper ${v%s})_LIST}' $COMPONENT_LIST
            disable $LIBRARY_LIST $PROGRAM_LIST doc
        ;;
        --enable-random|--disable-random)
            action=${opt%%-random}
            do_random ${action#--} $COMPONENT_LIST
        ;;
        --enable-random=*|--disable-random=*)
            action=${opt%%-random=*}
            do_random ${action#--} $optval
        ;;
        --enable-*=*|--disable-*=*)
            eval $(echo "${opt%%=*}" | sed 's/--/action=/;s/-/ thing=/')
            is_in "${thing}s" $COMPONENT_LIST || die_unknown "$opt"
            eval list=\$$(toupper $thing)_LIST
            name=$(echo "${optval}" | sed "s/,/_${thing}|/g")_${thing}
            list=$(filter "$name" $list)
            [ "$list" = "" ] && warn "Option $opt did not match anything"
            $action $list
        ;;
        --enable-?*|--disable-?*)
            eval $(echo "$opt" | sed 's/--/action=/;s/-/ option=/;s/-/_/g')
            if is_in $option $COMPONENT_LIST; then
                test $action = disable && action=unset
                eval $action \$$(toupper ${option%s})_LIST
            elif is_in $option $CMDLINE_SELECT; then
                $action $option
            else
                die_unknown $opt
            fi
        ;;
        --list-*)
            NAME="${opt#--list-}"
            is_in $NAME $COMPONENT_LIST || die_unknown $opt
            NAME=${NAME%s}
            eval show_list $NAME \$$(toupper $NAME)_LIST
        ;;
        --help|-h) show_help
        ;;
        --fatal-warnings) enable fatal_warnings
        ;;
        *)
            optname="${opt%%=*}"
            optname="${optname#--}"
            optname=$(echo "$optname" | sed 's/-/_/g')
            if is_in $optname $CMDLINE_SET; then
                eval $optname='$optval'
            elif is_in $optname $CMDLINE_APPEND; then
                append $optname "$optval"
            else
                die_unknown $opt
            fi
        ;;
    esac
done

disabled logging && logfile=/dev/null

echo "# $0 $FFMPEG_CONFIGURATION" > $logfile
set >> $logfile

test -n "$cross_prefix" && enable cross_compile

if enabled cross_compile; then
    test -n "$arch" && test -n "$target_os" ||
        die "Must specify target arch and OS when cross-compiling"
fi

test -n "$valgrind" && toolchain="valgrind-memcheck"

case "$toolchain" in
    clang-asan)
        cc_default="clang"
        add_cflags  -fsanitize=address
        add_ldflags -fsanitize=address
    ;;
    clang-tsan)
        cc_default="clang"
        add_cflags  -fsanitize=thread -pie
        add_ldflags -fsanitize=thread -pie
    ;;
    clang-usan)
        cc_default="clang"
        add_cflags  -fsanitize=undefined
        add_ldflags -fsanitize=undefined
    ;;
    gcc-asan)
        cc_default="gcc"
        add_cflags  -fsanitize=address
        add_ldflags -fsanitize=address
    ;;
    gcc-tsan)
        cc_default="gcc"
        add_cflags  -fsanitize=thread -pie -fPIC
        add_ldflags -fsanitize=thread -pie -fPIC
    ;;
    gcc-usan)
        cc_default="gcc"
        add_cflags  -fsanitize=undefined
        add_ldflags -fsanitize=undefined
    ;;
    valgrind-massif)
        target_exec_default=${valgrind:-"valgrind"}
        target_exec_args="--tool=massif --alloc-fn=av_malloc --alloc-fn=av_mallocz --alloc-fn=av_calloc --alloc-fn=av_fast_padded_malloc --alloc-fn=av_fast_malloc --alloc-fn=av_realloc_f --alloc-fn=av_fast_realloc --alloc-fn=av_realloc"
    ;;
    valgrind-memcheck)
        target_exec_default=${valgrind:-"valgrind"}
        target_exec_args="--error-exitcode=1 --malloc-fill=0x2a --track-origins=yes --leak-check=full --gen-suppressions=all --suppressions=$source_path/tests/fate-valgrind.supp"
    ;;
    msvc)
        # Check whether the current MSVC version needs the C99 converter.
        # From MSVC 2013 (compiler major version 18) onwards, it does actually
        # support enough of C99 to build ffmpeg. Default to the new
        # behaviour if the regexp was unable to match anything, since this
        # successfully parses the version number of existing supported
        # versions that require the converter (MSVC 2010 and 2012).
        cl_major_ver=$(cl 2>&1 | sed -n 's/.*Version \([[:digit:]]\{1,\}\)\..*/\1/p')
        if [ -z "$cl_major_ver" ] || [ $cl_major_ver -ge 18 ]; then
            cc_default="cl"
        else
            cc_default="c99wrap cl"
        fi
        ld_default="link"
        nm_default="dumpbin -symbols"
        ar_default="lib"
        target_os_default="win32"
        # Use a relative path for TMPDIR. This makes sure all the
        # ffconf temp files are written with a relative path, avoiding
        # issues with msys/win32 path conversion for MSVC parameters
        # such as -Fo<file> or -out:<file>.
        TMPDIR=.
    ;;
    icl)
        cc_default="icl"
        ld_default="xilink"
        nm_default="dumpbin -symbols"
        ar_default="xilib"
        target_os_default="win32"
        TMPDIR=.
    ;;
    gcov)
        add_cflags  -fprofile-arcs -ftest-coverage
        add_ldflags -fprofile-arcs -ftest-coverage
    ;;
    hardened)
        add_cppflags -U_FORTIFY_SOURCE -D_FORTIFY_SOURCE=2
        add_cflags   -fno-strict-overflow -fstack-protector-all
        add_ldflags  -Wl,-z,relro -Wl,-z,now
    ;;
    ?*)
        die "Unknown toolchain $toolchain"
    ;;
esac

ar_default="${cross_prefix}${ar_default}"
cc_default="${cross_prefix}${cc_default}"
cxx_default="${cross_prefix}${cxx_default}"
nm_default="${cross_prefix}${nm_default}"
pkg_config_default="${cross_prefix}${pkg_config_default}"
ranlib_default="${cross_prefix}${ranlib_default}"
strip_default="${cross_prefix}${strip_default}"
windres_default="${cross_prefix}${windres_default}"

sysinclude_default="${sysroot}/usr/include"

set_default arch cc cxx doxygen pkg_config ranlib strip sysinclude \
    target_exec target_os yasmexe
enabled cross_compile || host_cc_default=$cc
set_default host_cc

pkg_config_fail_message=""
if ! $pkg_config --version >/dev/null 2>&1; then
    warn "$pkg_config not found, library detection may fail."
    pkg_config=false
elif is_in -static $cc $LDFLAGS && ! is_in --static $pkg_config $pkg_config_flags; then
    pkg_config_fail_message="
Note: When building a static binary, add --pkg-config-flags=\"--static\"."
fi

if test $doxygen != $doxygen_default && \
  ! $doxygen --version >/dev/null 2>&1; then
    warn "Specified doxygen \"$doxygen\" not found, API documentation will fail to build."
fi

exesuf() {
    case $1 in
        mingw32*|win32|win64|cygwin*|*-dos|freedos|opendos|os/2*|symbian) echo .exe ;;
    esac
}

EXESUF=$(exesuf $target_os)
HOSTEXESUF=$(exesuf $host_os)

# set temporary file name
: ${TMPDIR:=$TEMPDIR}
: ${TMPDIR:=$TMP}
: ${TMPDIR:=/tmp}

if [ -n "$tempprefix" ] ; then
    mktemp(){
        echo $tempprefix.${HOSTNAME}.${UID}
    }
elif ! check_cmd mktemp -u XXXXXX; then
    # simple replacement for missing mktemp
    # NOT SAFE FOR GENERAL USE
    mktemp(){
        echo "${2%%XXX*}.${HOSTNAME}.${UID}.$$"
    }
fi

tmpfile(){
    tmp=$(mktemp -u "${TMPDIR}/ffconf.XXXXXXXX")$2 &&
        (set -C; exec > $tmp) 2>/dev/null ||
        die "Unable to create temporary file in $TMPDIR."
    append TMPFILES $tmp
    eval $1=$tmp
}

trap 'rm -f -- $TMPFILES' EXIT

tmpfile TMPASM .asm
tmpfile TMPC   .c
tmpfile TMPCPP .cpp
tmpfile TMPE   $EXESUF
tmpfile TMPH   .h
tmpfile TMPM   .m
tmpfile TMPO   .o
tmpfile TMPS   .S
tmpfile TMPSH  .sh
tmpfile TMPV   .ver

unset -f mktemp

chmod +x $TMPE

# make sure we can execute files in $TMPDIR
cat > $TMPSH 2>> $logfile <<EOF
#! /bin/sh
EOF
chmod +x $TMPSH >> $logfile 2>&1
if ! $TMPSH >> $logfile 2>&1; then
    cat <<EOF
Unable to create and execute files in $TMPDIR.  Set the TMPDIR environment
variable to another directory and make sure that it is not mounted noexec.
EOF
    die "Sanity test failed."
fi

armasm_flags(){
    for flag; do
        case $flag in
            # Filter out MSVC cl.exe options from cflags that shouldn't
            # be passed to gas-preprocessor
            -M[TD]*)                                            ;;
            *)                  echo $flag                      ;;
        esac
   done
}

ccc_flags(){
    for flag; do
        case $flag in
            -std=c99)           echo -c99                       ;;
            -mcpu=*)            echo -arch ${flag#*=}           ;;
            -mieee)             echo -ieee                      ;;
            -O*|-fast)          echo $flag                      ;;
            -fno-math-errno)    echo -assume nomath_errno       ;;
            -g)                 echo -g3                        ;;
            -Wall)              echo -msg_enable level2         ;;
            -Wno-pointer-sign)  echo -msg_disable ptrmismatch1  ;;
            -Wl,*)              echo $flag                      ;;
            -f*|-W*)                                            ;;
            *)                  echo $flag                      ;;
        esac
   done
}

cparser_flags(){
    for flag; do
        case $flag in
            -Wno-switch)             echo -Wno-switch-enum ;;
            -Wno-format-zero-length) ;;
            -Wdisabled-optimization) ;;
            -Wno-pointer-sign)       echo -Wno-other ;;
            *)                       echo $flag ;;
        esac
    done
}

msvc_common_flags(){
    for flag; do
        case $flag in
            # In addition to specifying certain flags under the compiler
            # specific filters, they must be specified here as well or else the
            # generic catch all at the bottom will print the original flag.
            -Wall)                ;;
            -std=c99)             ;;
            # Common flags
            -fomit-frame-pointer) ;;
            -g)                   echo -Z7 ;;
            -fno-math-errno)      ;;
            -fno-common)          ;;
            -fno-signed-zeros)    ;;
            -fPIC)                ;;
            -mthumb)              ;;
            -march=*)             ;;
            -lz)                  echo zlib.lib ;;
            -lavifil32)           echo vfw32.lib ;;
            -lavicap32)           echo vfw32.lib user32.lib ;;
            -l*)                  echo ${flag#-l}.lib ;;
            -L*)                  echo -libpath:${flag#-L} ;;
            *)                    echo $flag ;;
        esac
    done
}

msvc_flags(){
    msvc_common_flags "$@"
    for flag; do
        case $flag in
            -Wall)                echo -W4 -wd4244 -wd4127 -wd4018 -wd4389     \
                                       -wd4146 -wd4057 -wd4204 -wd4706 -wd4305 \
                                       -wd4152 -wd4324 -we4013 -wd4100 -wd4214 \
                                       -wd4554 \
                                       -wd4273 -wd4701 ;;
        esac
    done
}

icl_flags(){
    msvc_common_flags "$@"
    for flag; do
        case $flag in
            # Despite what Intel's documentation says -Wall, which is supported
            # on Windows, does enable remarks so disable them here.
            -Wall)                echo $flag -Qdiag-disable:remark ;;
            -std=c99)             echo -Qstd=c99 ;;
            -flto)                echo -ipo ;;
        esac
    done
}

icc_flags(){
    for flag; do
        case $flag in
            -flto)                echo -ipo ;;
            *)                    echo $flag ;;
        esac
    done
}

pgi_flags(){
    for flag; do
        case $flag in
            -flto)                echo -Mipa=fast,libopt,libinline,vestigial ;;
            -fomit-frame-pointer) echo -Mnoframe ;;
            -g)                   echo -gopt ;;
            *)                    echo $flag ;;
        esac
    done
}

suncc_flags(){
    for flag; do
        case $flag in
            -march=*|-mcpu=*)
                case "${flag#*=}" in
                    native)                   echo -xtarget=native       ;;
                    v9|niagara)               echo -xarch=sparc          ;;
                    ultrasparc)               echo -xarch=sparcvis       ;;
                    ultrasparc3|niagara2)     echo -xarch=sparcvis2      ;;
                    i586|pentium)             echo -xchip=pentium        ;;
                    i686|pentiumpro|pentium2) echo -xtarget=pentium_pro  ;;
                    pentium3*|c3-2)           echo -xtarget=pentium3     ;;
                    pentium-m)          echo -xarch=sse2 -xchip=pentium3 ;;
                    pentium4*)          echo -xtarget=pentium4           ;;
                    prescott|nocona)    echo -xarch=sse3 -xchip=pentium4 ;;
                    *-sse3)             echo -xarch=sse3                 ;;
                    core2)              echo -xarch=ssse3 -xchip=core2   ;;
                    bonnell)                   echo -xarch=ssse3         ;;
                    corei7|nehalem)            echo -xtarget=nehalem     ;;
                    westmere)                  echo -xtarget=westmere    ;;
                    silvermont)                echo -xarch=sse4_2        ;;
                    corei7-avx|sandybridge)    echo -xtarget=sandybridge ;;
                    core-avx*|ivybridge|haswell|broadwell)
                                               echo -xarch=avx           ;;
                    amdfam10|barcelona)        echo -xtarget=barcelona   ;;
                    btver1)                    echo -xarch=amdsse4a      ;;
                    btver2|bdver*)             echo -xarch=avx           ;;
                    athlon-4|athlon-[mx]p)     echo -xarch=ssea          ;;
                    k8|opteron|athlon64|athlon-fx)
                                               echo -xarch=sse2a         ;;
                    athlon*)                   echo -xarch=pentium_proa  ;;
                esac
                ;;
            -std=c99)             echo -xc99              ;;
            -fomit-frame-pointer) echo -xregs=frameptr    ;;
            -fPIC)                echo -KPIC -xcode=pic32 ;;
            -W*,*)                echo $flag              ;;
            -f*-*|-W*|-mimpure-text)                      ;;
            -shared)              echo -G                 ;;
            *)                    echo $flag              ;;
        esac
    done
}

tms470_flags(){
    for flag; do
        case $flag in
            -march=*|-mcpu=*)
                case "${flag#*=}" in
                    armv7-a|cortex-a*)      echo -mv=7a8 ;;
                    armv7-r|cortex-r*)      echo -mv=7r4 ;;
                    armv7-m|cortex-m*)      echo -mv=7m3 ;;
                    armv6*|arm11*)          echo -mv=6   ;;
                    armv5*e|arm[79]*e*|arm9[24]6*|arm96*|arm102[26])
                                            echo -mv=5e  ;;
                    armv4*|arm7*|arm9[24]*) echo -mv=4   ;;
                esac
                ;;
            -mfpu=neon)     echo --float_support=vfpv3 --neon ;;
            -mfpu=vfp)      echo --float_support=vfpv2        ;;
            -mfpu=vfpv3)    echo --float_support=vfpv3        ;;
            -mfpu=vfpv3-d16) echo --float_support=vfpv3d16    ;;
            -msoft-float)   echo --float_support=vfplib       ;;
            -O[0-3]|-mf=*)  echo $flag                        ;;
            -g)             echo -g -mn                       ;;
            -pds=*)         echo $flag                        ;;
            -D*|-I*)        echo $flag                        ;;
            --gcc|--abi=*)  echo $flag                        ;;
            -me)            echo $flag                        ;;
        esac
    done
}

probe_cc(){
    pfx=$1
    _cc=$2

    unset _type _ident _cc_c _cc_e _cc_o _flags _cflags
    unset _ld_o _ldflags _ld_lib _ld_path
    unset _depflags _DEPCMD _DEPFLAGS
    _flags_filter=echo

    if $_cc --version 2>&1 | grep -q '^GNU assembler'; then
        true # no-op to avoid reading stdin in following checks
    elif $_cc -v 2>&1 | grep -q '^gcc.*LLVM'; then
        _type=llvm_gcc
        gcc_extra_ver=$(expr "$($_cc --version | head -n1)" : '.*\((.*)\)')
        _ident="llvm-gcc $($_cc -dumpversion) $gcc_extra_ver"
        _depflags='-MMD -MF $(@:.o=.d) -MT $@'
        _cflags_speed='-O3'
        _cflags_size='-Os'
    elif $_cc -v 2>&1 | grep -qi ^gcc; then
        _type=gcc
        gcc_version=$($_cc --version | head -n1)
        gcc_basever=$($_cc -dumpversion)
        gcc_pkg_ver=$(expr "$gcc_version" : '[^ ]* \(([^)]*)\)')
        gcc_ext_ver=$(expr "$gcc_version" : ".*$gcc_pkg_ver $gcc_basever \\(.*\\)")
        _ident=$(cleanws "gcc $gcc_basever $gcc_pkg_ver $gcc_ext_ver")
        if ! $_cc -dumpversion | grep -q '^2\.'; then
            _depflags='-MMD -MF $(@:.o=.d) -MT $@'
        fi
        _cflags_speed='-O3'
        _cflags_size='-Os'
    elif $_cc --version 2>/dev/null | grep -q ^icc; then
        _type=icc
        _ident=$($_cc --version | head -n1)
        _depflags='-MMD'
        _cflags_speed='-O3'
        _cflags_size='-Os'
        _cflags_noopt='-O1'
        _flags_filter=icc_flags
    elif $_cc -v 2>&1 | grep -q xlc; then
        _type=xlc
        _ident=$($_cc -qversion 2>/dev/null | head -n1)
        _cflags_speed='-O5'
        _cflags_size='-O5 -qcompact'
    elif $_cc -V 2>/dev/null | grep -q Compaq; then
        _type=ccc
        _ident=$($_cc -V | head -n1 | cut -d' ' -f1-3)
        _DEPFLAGS='-M'
        _cflags_speed='-fast'
        _cflags_size='-O1'
        _flags_filter=ccc_flags
    elif $_cc --vsn 2>/dev/null | grep -Eq "ARM (C/C\+\+ )?Compiler"; then
        test -d "$sysroot" || die "No valid sysroot specified."
        _type=armcc
        _ident=$($_cc --vsn | grep -i build | head -n1 | sed 's/.*: //')
        armcc_conf="$PWD/armcc.conf"
        $_cc --arm_linux_configure                 \
             --arm_linux_config_file="$armcc_conf" \
             --configure_sysroot="$sysroot"        \
             --configure_cpp_headers="$sysinclude" >>$logfile 2>&1 ||
             die "Error creating armcc configuration file."
        $_cc --vsn | grep -q RVCT && armcc_opt=rvct || armcc_opt=armcc
        _flags="--arm_linux_config_file=$armcc_conf --translate_gcc"
        as_default="${cross_prefix}gcc"
        _depflags='-MMD'
        _cflags_speed='-O3'
        _cflags_size='-Os'
    elif $_cc -version 2>/dev/null | grep -Eq 'TMS470|TI ARM'; then
        _type=tms470
        _ident=$($_cc -version | head -n1 | tr -s ' ')
        _flags='--gcc --abi=eabi -me'
        _cc_e='-ppl -fe=$@'
        _cc_o='-fe=$@'
        _depflags='-ppa -ppd=$(@:.o=.d)'
        _cflags_speed='-O3 -mf=5'
        _cflags_size='-O3 -mf=2'
        _flags_filter=tms470_flags
    elif $_cc -v 2>&1 | grep -q clang; then
        _type=clang
        _ident=$($_cc --version | head -n1)
        _depflags='-MMD -MF $(@:.o=.d) -MT $@'
        _cflags_speed='-O3'
        _cflags_size='-Os'
    elif $_cc -V 2>&1 | grep -q Sun; then
        _type=suncc
        _ident=$($_cc -V 2>&1 | head -n1 | cut -d' ' -f 2-)
        _DEPCMD='$(DEP$(1)) $(DEP$(1)FLAGS) $($(1)DEP_FLAGS) $< | sed -e "1s,^.*: ,$@: ," -e "\$$!s,\$$, \\\," -e "1!s,^.*: , ," > $(@:.o=.d)'
        _DEPFLAGS='-xM1 -xc99'
        _ldflags='-std=c99'
        _cflags_speed='-O5'
        _cflags_size='-O5 -xspace'
        _flags_filter=suncc_flags
    elif $_cc -v 2>&1 | grep -q 'PathScale\|Path64'; then
        _type=pathscale
        _ident=$($_cc -v 2>&1 | head -n1 | tr -d :)
        _depflags='-MMD -MF $(@:.o=.d) -MT $@'
        _cflags_speed='-O2'
        _cflags_size='-Os'
        _flags_filter='filter_out -Wdisabled-optimization'
    elif $_cc -v 2>&1 | grep -q Open64; then
        _type=open64
        _ident=$($_cc -v 2>&1 | head -n1 | tr -d :)
        _depflags='-MMD -MF $(@:.o=.d) -MT $@'
        _cflags_speed='-O2'
        _cflags_size='-Os'
        _flags_filter='filter_out -Wdisabled-optimization|-Wtype-limits|-fno-signed-zeros'
    elif $_cc -V 2>&1 | grep -q Portland; then
        _type=pgi
        _ident="PGI $($_cc -V 2>&1 | awk '/^pgcc/ { print $2; exit }')"
        opt_common='-alias=ansi -Mdse -Mlre -Mpre'
        _cflags_speed="-O3 -Mautoinline -Munroll=c:4 $opt_common"
        _cflags_size="-O2 -Munroll=c:1 $opt_common"
        _cflags_noopt="-O"
        _flags_filter=pgi_flags
    elif $_cc 2>&1 | grep -q 'Microsoft.*ARM.*Assembler'; then
        _type=armasm
        _ident=$($_cc | head -n1)
        # 4509: "This form of conditional instruction is deprecated"
        _flags="-nologo -ignore 4509"
        _flags_filter=armasm_flags
    elif $_cc 2>&1 | grep -q Intel; then
        _type=icl
        _ident=$($cc 2>&1 | head -n1)
        _depflags='-QMMD -QMF$(@:.o=.d) -QMT$@'
        # Not only is O3 broken on 13.x+ but it is slower on all previous
        # versions (tested) as well.
        _cflags_speed="-O2"
        _cflags_size="-O1 -Oi" # -O1 without -Oi miscompiles stuff
        if $_cc 2>&1 | grep -q Linker; then
            _ld_o='-out:$@'
        else
            _ld_o='-Fe$@'
        fi
        _cc_o='-Fo$@'
        _cc_e='-P'
        _flags_filter=icl_flags
        _ld_lib='lib%.a'
        _ld_path='-libpath:'
        # -Qdiag-error to make icl error when seeing certain unknown arguments
        _flags='-nologo -Qdiag-error:4044,10157'
        # -Qvec- -Qsimd- to prevent miscompilation, -GS, fp:precise for consistency
        # with MSVC which enables it by default.
        _cflags='-D_USE_MATH_DEFINES -FIstdlib.h -Dstrtoll=_strtoi64 -Qms0 -Qvec- -Qsimd- -GS -fp:precise'
        if [ $pfx = hostcc ]; then
            append _cflags -Dsnprintf=_snprintf
        fi
        disable stripping
    elif $_cc 2>&1 | grep -q Microsoft; then
        _type=msvc
        _ident=$($cc 2>&1 | head -n1)
        _DEPCMD='$(DEP$(1)) $(DEP$(1)FLAGS) $($(1)DEP_FLAGS) $< 2>&1 | awk '\''/including/ { sub(/^.*file: */, ""); gsub(/\\/, "/"); if (!match($$0, / /)) print "$@:", $$0 }'\'' > $(@:.o=.d)'
        _DEPFLAGS='$(CPPFLAGS) $(CFLAGS) -showIncludes -Zs'
        _cflags_speed="-O2"
        _cflags_size="-O1"
        if $_cc 2>&1 | grep -q Linker; then
            _ld_o='-out:$@'
        else
            _ld_o='-Fe$@'
        fi
        _cc_o='-Fo$@'
        _cc_e='-P -Fi$@'
        _flags_filter=msvc_flags
        _ld_lib='lib%.a'
        _ld_path='-libpath:'
        _flags='-nologo'
        _cflags='-D_USE_MATH_DEFINES -D_CRT_SECURE_NO_WARNINGS -Dinline=__inline -FIstdlib.h -Dstrtoll=_strtoi64'
        if [ $pfx = hostcc ]; then
            append _cflags -Dsnprintf=_snprintf
        fi
        disable stripping
    elif $_cc --version 2>/dev/null | grep -q ^cparser; then
        _type=cparser
        _ident=$($_cc --version | head -n1)
        _depflags='-MMD'
        _cflags_speed='-O4'
        _cflags_size='-O2'
        _flags_filter=cparser_flags
    fi

    eval ${pfx}_type=\$_type
    eval ${pfx}_ident=\$_ident
}

set_ccvars(){
    eval ${1}_C=\${_cc_c-\${${1}_C}}
    eval ${1}_E=\${_cc_e-\${${1}_E}}
    eval ${1}_O=\${_cc_o-\${${1}_O}}

    if [ -n "$_depflags" ]; then
        eval ${1}_DEPFLAGS=\$_depflags
    else
        eval ${1}DEP=\${_DEPCMD:-\$DEPCMD}
        eval ${1}DEP_FLAGS=\${_DEPFLAGS:-\$DEPFLAGS}
        eval DEP${1}FLAGS=\$_flags
    fi
}

probe_cc cc "$cc"
cflags_filter=$_flags_filter
cflags_speed=$_cflags_speed
cflags_size=$_cflags_size
cflags_noopt=$_cflags_noopt
add_cflags $_flags $_cflags
cc_ldflags=$_ldflags
set_ccvars CC

probe_cc hostcc "$host_cc"
host_cflags_filter=$_flags_filter
add_host_cflags  $_flags $_cflags
set_ccvars HOSTCC

test -n "$cc_type" && enable $cc_type ||
    warn "Unknown C compiler $cc, unable to select optimal CFLAGS"

: ${as_default:=$cc}
: ${dep_cc_default:=$cc}
: ${ld_default:=$cc}
: ${host_ld_default:=$host_cc}
set_default ar as dep_cc ld host_ld windres

probe_cc as "$as"
asflags_filter=$_flags_filter
add_asflags $_flags $_cflags
set_ccvars AS

probe_cc ld "$ld"
ldflags_filter=$_flags_filter
add_ldflags $_flags $_ldflags
test "$cc_type" != "$ld_type" && add_ldflags $cc_ldflags
LD_O=${_ld_o-$LD_O}
LD_LIB=${_ld_lib-$LD_LIB}
LD_PATH=${_ld_path-$LD_PATH}

probe_cc hostld "$host_ld"
host_ldflags_filter=$_flags_filter
add_host_ldflags $_flags $_ldflags
HOSTLD_O=${_ld_o-$HOSTLD_O}

if [ -z "$CC_DEPFLAGS" ] && [ "$dep_cc" != "$cc" ]; then
    probe_cc depcc "$dep_cc"
    CCDEP=${_DEPCMD:-$DEPCMD}
    CCDEP_FLAGS=${_DEPFLAGS:=$DEPFLAGS}
    DEPCCFLAGS=$_flags
fi

if $ar 2>&1 | grep -q Microsoft; then
    arflags="-nologo"
    ar_o='-out:$@'
elif $ar 2>&1 | grep -q 'Texas Instruments'; then
    arflags="rq"
    ar_o='$@'
elif $ar 2>&1 | grep -q 'Usage: ar.*-X.*any'; then
    arflags='-Xany -r -c'
    ar_o='$@'
elif $ar 2>&1 | grep -q "\[D\] "; then
    arflags="rcD"
    ar_o='$@'
else
    arflags="rc"
    ar_o='$@'
fi

add_cflags $extra_cflags
add_cxxflags $extra_cxxflags
add_asflags $extra_cflags

if test -n "$sysroot"; then
    case "$cc_type" in
        gcc|llvm_gcc|clang)
            add_cppflags --sysroot="$sysroot"
            add_ldflags --sysroot="$sysroot"
# On Darwin --sysroot may be ignored, -isysroot always affects headers and linking
            add_cppflags -isysroot "$sysroot"
            add_ldflags -isysroot "$sysroot"
        ;;
        tms470)
            add_cppflags -I"$sysinclude"
            add_ldflags  --sysroot="$sysroot"
        ;;
    esac
fi

if test "$cpu" = host; then
    enabled cross_compile &&
        die "--cpu=host makes no sense when cross-compiling."

    case "$cc_type" in
        gcc|llvm_gcc)
            check_native(){
                $cc $1=native -v -c -o $TMPO $TMPC >$TMPE 2>&1 || return
                sed -n "/cc1.*$1=/{
                            s/.*$1=\\([^ ]*\\).*/\\1/
                            p
                            q
                        }" $TMPE
            }
            cpu=$(check_native -march || check_native -mcpu)
        ;;
    esac

    test "${cpu:-host}" = host &&
        die "--cpu=host not supported with compiler $cc"
fi

# Deal with common $arch aliases
case "$arch" in
    aarch64|arm64)
        arch="aarch64"
    ;;
    arm*|iPad*|iPhone*)
        arch="arm"
    ;;
    mips*|IP*)
        arch="mips"
    ;;
    parisc*|hppa*)
        arch="parisc"
    ;;
    "Power Macintosh"|ppc*|powerpc*)
        arch="ppc"
    ;;
    s390|s390x)
        arch="s390"
    ;;
    sh4|sh)
        arch="sh4"
    ;;
    sun4u|sparc*)
        arch="sparc"
    ;;
    tilegx|tile-gx)
        arch="tilegx"
    ;;
    i[3-6]86*|i86pc|BePC|x86pc|x86_64|x86_32|amd64)
        arch="x86"
    ;;
esac

is_in $arch $ARCH_LIST || warn "unknown architecture $arch"
enable $arch

# Add processor-specific flags
if enabled aarch64; then

    case $cpu in
        armv*)
            cpuflags="-march=$cpu"
        ;;
        *)
            cpuflags="-mcpu=$cpu"
        ;;
    esac

elif enabled alpha; then

    cpuflags="-mcpu=$cpu"

elif enabled arm; then

    check_arm_arch() {
        check_cpp_condition stddef.h \
            "defined __ARM_ARCH_${1}__ || defined __TARGET_ARCH_${2:-$1}" \
            $cpuflags
    }

    probe_arm_arch() {
        if   check_arm_arch 4;        then echo armv4;
        elif check_arm_arch 4T;       then echo armv4t;
        elif check_arm_arch 5;        then echo armv5;
        elif check_arm_arch 5E;       then echo armv5e;
        elif check_arm_arch 5T;       then echo armv5t;
        elif check_arm_arch 5TE;      then echo armv5te;
        elif check_arm_arch 5TEJ;     then echo armv5te;
        elif check_arm_arch 6;        then echo armv6;
        elif check_arm_arch 6J;       then echo armv6j;
        elif check_arm_arch 6K;       then echo armv6k;
        elif check_arm_arch 6Z;       then echo armv6z;
        elif check_arm_arch 6ZK;      then echo armv6zk;
        elif check_arm_arch 6T2;      then echo armv6t2;
        elif check_arm_arch 7;        then echo armv7;
        elif check_arm_arch 7A  7_A;  then echo armv7-a;
        elif check_arm_arch 7R  7_R;  then echo armv7-r;
        elif check_arm_arch 7M  7_M;  then echo armv7-m;
        elif check_arm_arch 7EM 7E_M; then echo armv7-m;
        elif check_arm_arch 8A  8_A;  then echo armv8-a;
        fi
    }

    [ "$cpu" = generic ] && cpu=$(probe_arm_arch)

    case $cpu in
        armv*)
            cpuflags="-march=$cpu"
            subarch=$(echo $cpu | sed 's/[^a-z0-9]//g')
        ;;
        *)
            cpuflags="-mcpu=$cpu"
            case $cpu in
                cortex-a*)                               subarch=armv7a  ;;
                cortex-r*)                               subarch=armv7r  ;;
                cortex-m*)                 enable thumb; subarch=armv7m  ;;
                arm11*)                                  subarch=armv6   ;;
                arm[79]*e*|arm9[24]6*|arm96*|arm102[26]) subarch=armv5te ;;
                armv4*|arm7*|arm9[24]*)                  subarch=armv4   ;;
                *)                             subarch=$(probe_arm_arch) ;;
            esac
        ;;
    esac

    case "$subarch" in
        armv5t*)    enable fast_clz                ;;
        armv[6-8]*)
            enable fast_clz
            disabled fast_unaligned || enable fast_unaligned
            ;;
    esac

elif enabled avr32; then

    case $cpu in
        ap7[02]0[0-2])
            subarch="avr32_ap"
            cpuflags="-mpart=$cpu"
        ;;
        ap)
            subarch="avr32_ap"
            cpuflags="-march=$cpu"
        ;;
        uc3[ab]*)
            subarch="avr32_uc"
            cpuflags="-mcpu=$cpu"
        ;;
        uc)
            subarch="avr32_uc"
            cpuflags="-march=$cpu"
        ;;
    esac

elif enabled bfin; then

    cpuflags="-mcpu=$cpu"

elif enabled mips; then

    cpuflags="-march=$cpu"

    case $cpu in
        24kc)
            disable mipsfpu
            disable mipsdspr1
            disable mipsdspr2
        ;;
        24kf*)
            disable mipsdspr1
            disable mipsdspr2
        ;;
        24kec|34kc|1004kc)
            disable mipsfpu
            disable mipsdspr2
        ;;
        24kef*|34kf*|1004kf*)
            disable mipsdspr2
        ;;
        74kc)
            disable mipsfpu
        ;;
    esac

elif enabled ppc; then

    disable ldbrx
    disable vsx

    case $(tolower $cpu) in
        601|ppc601|powerpc601)
            cpuflags="-mcpu=601"
            disable altivec
        ;;
        603*|ppc603*|powerpc603*)
            cpuflags="-mcpu=603"
            disable altivec
        ;;
        604*|ppc604*|powerpc604*)
            cpuflags="-mcpu=604"
            disable altivec
        ;;
        g3|75*|ppc75*|powerpc75*)
            cpuflags="-mcpu=750"
            disable altivec
        ;;
        g4|745*|ppc745*|powerpc745*)
            cpuflags="-mcpu=7450"
        ;;
        74*|ppc74*|powerpc74*)
            cpuflags="-mcpu=7400"
        ;;
        g5|970|ppc970|powerpc970)
            cpuflags="-mcpu=970"
        ;;
        power[3-8]*)
            cpuflags="-mcpu=$cpu"
        ;;
        cell)
            cpuflags="-mcpu=cell"
            enable ldbrx
        ;;
        e500mc)
            cpuflags="-mcpu=e500mc"
            disable altivec
        ;;
        e500v2)
            cpuflags="-mcpu=8548 -mhard-float -mfloat-gprs=double"
            disable altivec
            disable dcbzl
        ;;
        e500)
            cpuflags="-mcpu=8540 -mhard-float"
            disable altivec
            disable dcbzl
        ;;
    esac

elif enabled sparc; then

    case $cpu in
        cypress|f93[04]|tsc701|sparcl*|supersparc|hypersparc|niagara|v[789])
            cpuflags="-mcpu=$cpu"
        ;;
        ultrasparc*|niagara[234])
            cpuflags="-mcpu=$cpu"
        ;;
    esac

elif enabled x86; then

    case $cpu in
        i[345]86|pentium)
            cpuflags="-march=$cpu"
            disable i686
            disable mmx
        ;;
        # targets that do NOT support nopl and conditional mov (cmov)
        pentium-mmx|k6|k6-[23]|winchip-c6|winchip2|c3)
            cpuflags="-march=$cpu"
            disable i686
        ;;
        # targets that do support nopl and conditional mov (cmov)
        i686|pentiumpro|pentium[23]|pentium-m|athlon|athlon-tbird|athlon-4|athlon-[mx]p|athlon64*|k8*|opteron*|athlon-fx\
        |core*|atom|bonnell|nehalem|westmere|silvermont|sandybridge|ivybridge|haswell|broadwell|amdfam10|barcelona|b[dt]ver*)
            cpuflags="-march=$cpu"
            enable i686
            enable fast_cmov
        ;;
        # targets that do support conditional mov but on which it's slow
        pentium4|pentium4m|prescott|nocona)
            cpuflags="-march=$cpu"
            enable i686
            disable fast_cmov
        ;;
    esac

fi

if [ "$cpu" != generic ]; then
    add_cflags  $cpuflags
    add_asflags $cpuflags
fi

# compiler sanity check
check_exec <<EOF
int main(void){ return 0; }
EOF
if test "$?" != 0; then
    echo "$cc is unable to create an executable file."
    if test -z "$cross_prefix" && ! enabled cross_compile ; then
        echo "If $cc is a cross-compiler, use the --enable-cross-compile option."
        echo "Only do this if you know what cross compiling means."
    fi
    die "C compiler test failed."
fi

add_cppflags -D_ISOC99_SOURCE
add_cxxflags -D__STDC_CONSTANT_MACROS
check_cflags -std=c99
check_cc -D_FILE_OFFSET_BITS=64 <<EOF && add_cppflags -D_FILE_OFFSET_BITS=64
#include <stdlib.h>
EOF
check_cc -D_LARGEFILE_SOURCE <<EOF && add_cppflags -D_LARGEFILE_SOURCE
#include <stdlib.h>
EOF

add_host_cppflags -D_ISOC99_SOURCE
check_host_cflags -std=c99
check_host_cflags -Wall
check_host_cflags -O3

check_64bit(){
    arch32=$1
    arch64=$2
    expr=$3
    check_code cc "" "int test[2*($expr) - 1]" &&
        subarch=$arch64 || subarch=$arch32
}

case "$arch" in
    aarch64|alpha|ia64)
        spic=$shared
    ;;
    mips)
        check_64bit mips mips64 '_MIPS_SIM > 1'
        spic=$shared
    ;;
    parisc)
        check_64bit parisc parisc64 'sizeof(void *) > 4'
        spic=$shared
    ;;
    ppc)
        check_64bit ppc ppc64 'sizeof(void *) > 4'
        spic=$shared
    ;;
    s390)
        check_64bit s390 s390x 'sizeof(void *) > 4'
        spic=$shared
    ;;
    sparc)
        check_64bit sparc sparc64 'sizeof(void *) > 4'
        spic=$shared
    ;;
    x86)
        check_64bit x86_32 x86_64 'sizeof(void *) > 4'
        # Treat x32 as x64 for now. Note it also needs spic=$shared
        test "$subarch" = "x86_32" && check_cpp_condition stddef.h 'defined(__x86_64__)' &&
            subarch=x86_64
        if test "$subarch" = "x86_64"; then
            spic=$shared
        fi
    ;;
    ppc)
        check_cc <<EOF && subarch="ppc64"
        int test[(int)sizeof(char*) - 7];
EOF
    ;;
esac

enable $subarch
enabled spic && enable_weak pic

# OS specific
case $target_os in
    aix)
        SHFLAGS=-shared
        add_cppflags '-I\$(SRC_PATH)/compat/aix'
        enabled shared && add_ldflags -Wl,-brtl
        ;;
    android)
        disable symver
        enable section_data_rel_ro
        SLIB_INSTALL_NAME='$(SLIBNAME)'
        SLIB_INSTALL_LINKS=
        # soname not set on purpose
        SHFLAGS=-shared
        ;;
    haiku)
        prefix_default="/boot/common"
        network_extralibs="-lnetwork"
        host_libs=
        ;;
    sunos)
        SHFLAGS='-shared -Wl,-h,$$(@F)'
        enabled x86 && SHFLAGS="-mimpure-text $SHFLAGS"
        network_extralibs="-lsocket -lnsl"
        # When using suncc to build, the Solaris linker will mark
        # an executable with each instruction set encountered by
        # the Solaris assembler.  As our libraries contain their own
        # guards for processor-specific code, instead suppress
        # generation of the HWCAPS ELF section on Solaris x86 only.
        enabled_all suncc x86 &&
            echo "hwcap_1 = OVERRIDE;" > mapfile &&
            add_ldflags -Wl,-M,mapfile
        nm_default='nm -P -g'
        ;;
    netbsd)
        disable symver
        oss_indev_extralibs="-lossaudio"
        oss_outdev_extralibs="-lossaudio"
        enabled gcc || check_ldflags -Wl,-zmuldefs
        ;;
    openbsd|bitrig)
        disable symver
        SHFLAGS='-shared'
        SLIB_INSTALL_NAME='$(SLIBNAME).$(LIBMAJOR).$(LIBMINOR)'
        SLIB_INSTALL_LINKS=
        oss_indev_extralibs="-lossaudio"
        oss_outdev_extralibs="-lossaudio"
        ;;
    dragonfly)
        disable symver
        ;;
    freebsd)
        ;;
    bsd/os)
        add_extralibs -lpoll -lgnugetopt
        strip="strip -d"
        ;;
    darwin)
        enabled ppc && add_asflags -force_cpusubtype_ALL
        SHFLAGS='-dynamiclib -Wl,-single_module -Wl,-install_name,$(SHLIBDIR)/$(SLIBNAME_WITH_MAJOR),-current_version,$(LIBVERSION),-compatibility_version,$(LIBMAJOR)'
        enabled x86_32 && append SHFLAGS -Wl,-read_only_relocs,suppress
        strip="${strip} -x"
        add_ldflags -Wl,-dynamic,-search_paths_first
        SLIBSUF=".dylib"
        SLIBNAME_WITH_VERSION='$(SLIBPREF)$(FULLNAME).$(LIBVERSION)$(SLIBSUF)'
        SLIBNAME_WITH_MAJOR='$(SLIBPREF)$(FULLNAME).$(LIBMAJOR)$(SLIBSUF)'
        objformat="macho"
        enabled x86_64 && objformat="macho64"
        enabled_any pic shared x86_64 ||
            { check_cflags -mdynamic-no-pic && add_asflags -mdynamic-no-pic; }
        ;;
    mingw32*)
        if test $target_os = "mingw32ce"; then
            disable network
        else
            target_os=mingw32
        fi
        LIBTARGET=i386
        if enabled x86_64; then
            LIBTARGET="i386:x86-64"
        elif enabled arm; then
            LIBTARGET=arm-wince
        fi
        enabled shared && ! enabled small && check_cmd $windres --version && enable gnu_windres
        check_ldflags -Wl,--nxcompat
        check_ldflags -Wl,--dynamicbase
        enabled x86_32 && check_ldflags -Wl,--large-address-aware
        shlibdir_default="$bindir_default"
        SLIBPREF=""
        SLIBSUF=".dll"
        SLIBNAME_WITH_VERSION='$(SLIBPREF)$(FULLNAME)-$(LIBVERSION)$(SLIBSUF)'
        SLIBNAME_WITH_MAJOR='$(SLIBPREF)$(FULLNAME)-$(LIBMAJOR)$(SLIBSUF)'
        dlltool="${cross_prefix}dlltool"
        if check_cmd lib.exe -list; then
            SLIB_EXTRA_CMD=-'sed -e "s/ @[^ ]*//" $$(@:$(SLIBSUF)=.orig.def) > $$(@:$(SLIBSUF)=.def); lib.exe /machine:$(LIBTARGET) /def:$$(@:$(SLIBSUF)=.def) /out:$(SUBDIR)$(SLIBNAME:$(SLIBSUF)=.lib)'
            if enabled x86_64; then
                LIBTARGET=x64
            fi
        elif check_cmd $dlltool --version; then
            SLIB_EXTRA_CMD=-'sed -e "s/ @[^ ]*//" $$(@:$(SLIBSUF)=.orig.def) > $$(@:$(SLIBSUF)=.def); $(DLLTOOL) -m $(LIBTARGET) -d $$(@:$(SLIBSUF)=.def) -l $(SUBDIR)$(SLIBNAME:$(SLIBSUF)=.lib) -D $(SLIBNAME_WITH_MAJOR)'
        fi
        SLIB_INSTALL_NAME='$(SLIBNAME_WITH_MAJOR)'
        SLIB_INSTALL_LINKS=
        SLIB_INSTALL_EXTRA_SHLIB='$(SLIBNAME:$(SLIBSUF)=.lib)'
        SLIB_INSTALL_EXTRA_LIB='lib$(SLIBNAME:$(SLIBSUF)=.dll.a) $(SLIBNAME_WITH_MAJOR:$(SLIBSUF)=.def)'
        SHFLAGS='-shared -Wl,--output-def,$$(@:$(SLIBSUF)=.orig.def) -Wl,--out-implib,$(SUBDIR)lib$(SLIBNAME:$(SLIBSUF)=.dll.a) -Wl,--enable-runtime-pseudo-reloc -Wl,--enable-auto-image-base'
        objformat="win32"
        ranlib=:
        enable dos_paths
        ;;
    win32|win64)
        disable symver
        if enabled shared; then
            # Link to the import library instead of the normal static library
            # for shared libs.
            LD_LIB='%.lib'
            # Cannot build both shared and static libs with MSVC or icl.
            disable static
        fi
        enabled x86_32 && check_ldflags -LARGEADDRESSAWARE
        shlibdir_default="$bindir_default"
        SLIBPREF=""
        SLIBSUF=".dll"
        SLIBNAME_WITH_VERSION='$(SLIBPREF)$(FULLNAME)-$(LIBVERSION)$(SLIBSUF)'
        SLIBNAME_WITH_MAJOR='$(SLIBPREF)$(FULLNAME)-$(LIBMAJOR)$(SLIBSUF)'
        SLIB_CREATE_DEF_CMD='$(SRC_PATH)/compat/windows/makedef $(SUBDIR)lib$(NAME).ver $(OBJS) > $$(@:$(SLIBSUF)=.def)'
        SLIB_INSTALL_NAME='$(SLIBNAME_WITH_MAJOR)'
        SLIB_INSTALL_LINKS=
        SLIB_INSTALL_EXTRA_SHLIB='$(SLIBNAME:$(SLIBSUF)=.lib)'
        SLIB_INSTALL_EXTRA_LIB='$(SLIBNAME_WITH_MAJOR:$(SLIBSUF)=.def)'
        SHFLAGS='-dll -def:$$(@:$(SLIBSUF)=.def) -implib:$(SUBDIR)$(SLIBNAME:$(SLIBSUF)=.lib)'
        objformat="win32"
        ranlib=:
        enable dos_paths
        ;;
    cygwin*)
        target_os=cygwin
        shlibdir_default="$bindir_default"
        SLIBPREF="cyg"
        SLIBSUF=".dll"
        SLIBNAME_WITH_VERSION='$(SLIBPREF)$(FULLNAME)-$(LIBVERSION)$(SLIBSUF)'
        SLIBNAME_WITH_MAJOR='$(SLIBPREF)$(FULLNAME)-$(LIBMAJOR)$(SLIBSUF)'
        SLIB_INSTALL_NAME='$(SLIBNAME_WITH_MAJOR)'
        SLIB_INSTALL_LINKS=
        SLIB_INSTALL_EXTRA_LIB='lib$(FULLNAME).dll.a'
        SHFLAGS='-shared -Wl,--out-implib,$(SUBDIR)lib$(FULLNAME).dll.a'
        objformat="win32"
        enable dos_paths
        enabled shared && ! enabled small && check_cmd $windres --version && enable gnu_windres
        ;;
    *-dos|freedos|opendos)
        network_extralibs="-lsocket"
        objformat="coff"
        enable dos_paths
        add_cppflags -U__STRICT_ANSI__
        ;;
    linux)
        enable dv1394
        enable section_data_rel_ro
        ;;
    irix*)
        target_os=irix
        ranlib="echo ignoring ranlib"
        ;;
    os/2*)
        strip="lxlite -CS"
        ln_s="cp -f"
        objformat="aout"
        add_cppflags -D_GNU_SOURCE
        add_ldflags -Zomf -Zbin-files -Zargs-wild -Zmap
        SHFLAGS='$(SUBDIR)$(NAME).def -Zdll -Zomf'
        LIBSUF="_s.a"
        SLIBPREF=""
        SLIBSUF=".dll"
        SLIBNAME_WITH_VERSION='$(SLIBPREF)$(NAME)-$(LIBVERSION)$(SLIBSUF)'
        SLIBNAME_WITH_MAJOR='$(SLIBPREF)$(shell echo $(NAME) | cut -c1-6)$(LIBMAJOR)$(SLIBSUF)'
        SLIB_CREATE_DEF_CMD='echo LIBRARY $(SLIBNAME_WITH_MAJOR) INITINSTANCE TERMINSTANCE > $(SUBDIR)$(NAME).def; \
            echo PROTMODE >> $(SUBDIR)$(NAME).def; \
            echo CODE PRELOAD MOVEABLE DISCARDABLE >> $(SUBDIR)$(NAME).def; \
            echo DATA PRELOAD MOVEABLE MULTIPLE NONSHARED >> $(SUBDIR)$(NAME).def; \
            echo EXPORTS >> $(SUBDIR)$(NAME).def; \
            emxexp -o $(OBJS) >> $(SUBDIR)$(NAME).def'
        SLIB_EXTRA_CMD='emximp -o $(SUBDIR)$(LIBPREF)$(NAME)_dll.a $(SUBDIR)$(NAME).def; \
            emximp -o $(SUBDIR)$(LIBPREF)$(NAME)_dll.lib $(SUBDIR)$(NAME).def;'
        SLIB_INSTALL_EXTRA_LIB='$(LIBPREF)$(NAME)_dll.a $(LIBPREF)$(NAME)_dll.lib'
        enable dos_paths
        enable_weak os2threads
        ;;
    gnu/kfreebsd)
        add_cppflags -D_BSD_SOURCE
        ;;
    gnu)
        ;;
    qnx)
        add_cppflags -D_QNX_SOURCE
        network_extralibs="-lsocket"
        ;;
    symbian)
        SLIBSUF=".dll"
        enable dos_paths
        add_cflags --include=$sysinclude/gcce/gcce.h -fvisibility=default
        add_cppflags -D__GCCE__ -D__SYMBIAN32__ -DSYMBIAN_OE_POSIX_SIGNALS
        add_ldflags -Wl,--target1-abs,--no-undefined \
                    -Wl,-Ttext,0x80000,-Tdata,0x1000000 -shared \
                    -Wl,--entry=_E32Startup -Wl,-u,_E32Startup
        add_extralibs -l:eexe.lib -l:usrt2_2.lib -l:dfpaeabi.dso \
                      -l:drtaeabi.dso -l:scppnwdl.dso -lsupc++ -lgcc \
                      -l:libc.dso -l:libm.dso -l:euser.dso -l:libcrt0.lib
        ;;
    osf1)
        add_cppflags -D_OSF_SOURCE -D_POSIX_PII -D_REENTRANT
        ;;
    minix)
        ;;
    plan9)
        add_cppflags -D_C99_SNPRINTF_EXTENSION  \
                     -D_REENTRANT_SOURCE        \
                     -D_RESEARCH_SOURCE         \
                     -DFD_SETSIZE=96            \
                     -DHAVE_SOCK_OPTS
        add_compat strtod.o strtod=avpriv_strtod
        network_extralibs='-lbsd'
        exeobjs=compat/plan9/main.o
        disable ffserver
        cp_f='cp'
        ;;
    none)
        ;;
    *)
        die "Unknown OS '$target_os'."
        ;;
esac

# determine libc flavour

probe_libc(){
    pfx=$1
    pfx_no_=${pfx%_}
    # uclibc defines __GLIBC__, so it needs to be checked before glibc.
    if check_${pfx}cpp_condition features.h "defined __UCLIBC__"; then
        eval ${pfx}libc_type=uclibc
        add_${pfx}cppflags -D_POSIX_C_SOURCE=200112 -D_XOPEN_SOURCE=600
    elif check_${pfx}cpp_condition features.h "defined __GLIBC__"; then
        eval ${pfx}libc_type=glibc
        add_${pfx}cppflags -D_POSIX_C_SOURCE=200112 -D_XOPEN_SOURCE=600
    # MinGW headers can be installed on Cygwin, so check for newlib first.
    elif check_${pfx}cpp_condition newlib.h "defined _NEWLIB_VERSION"; then
        eval ${pfx}libc_type=newlib
        add_${pfx}cppflags -U__STRICT_ANSI__
    # MinGW64 is backwards compatible with MinGW32, so check for it first.
    elif check_${pfx}cpp_condition _mingw.h "defined __MINGW64_VERSION_MAJOR"; then
        eval ${pfx}libc_type=mingw64
        if check_${pfx}cpp_condition _mingw.h "__MINGW64_VERSION_MAJOR < 3"; then
            add_compat msvcrt/snprintf.o
            add_cflags "-include $source_path/compat/msvcrt/snprintf.h"
        fi
        add_${pfx}cppflags -U__STRICT_ANSI__ -D__USE_MINGW_ANSI_STDIO=1
        eval test \$${pfx_no_}cc_type = "gcc" &&
            add_${pfx}cppflags -D__printf__=__gnu_printf__
    elif check_${pfx}cpp_condition _mingw.h "defined __MINGW_VERSION"  ||
         check_${pfx}cpp_condition _mingw.h "defined __MINGW32_VERSION"; then
        eval ${pfx}libc_type=mingw32
        check_${pfx}cpp_condition _mingw.h "__MINGW32_MAJOR_VERSION > 3 || \
            (__MINGW32_MAJOR_VERSION == 3 && __MINGW32_MINOR_VERSION >= 15)" ||
            die "ERROR: MinGW32 runtime version must be >= 3.15."
        add_${pfx}cppflags -U__STRICT_ANSI__ -D__USE_MINGW_ANSI_STDIO=1
        eval test \$${pfx_no_}cc_type = "gcc" &&
            add_${pfx}cppflags -D__printf__=__gnu_printf__
    elif check_${pfx}cpp_condition crtversion.h "defined _VC_CRT_MAJOR_VERSION"; then
        eval ${pfx}libc_type=msvcrt
        # The MSVC 2010 headers (Win 7.0 SDK) set _WIN32_WINNT to
        # 0x601 by default unless something else is set by the user.
        # This can easily lead to us detecting functions only present
        # in such new versions and producing binaries requiring windows 7.0.
        # Therefore explicitly set the default to XP unless the user has
        # set something else on the command line.
        check_${pfx}cpp_condition stdlib.h "defined(_WIN32_WINNT)" ||
            add_${pfx}cppflags -D_WIN32_WINNT=0x0502
    elif check_${pfx}cpp_condition stddef.h "defined __KLIBC__"; then
        eval ${pfx}libc_type=klibc
    elif check_${pfx}cpp_condition sys/cdefs.h "defined __BIONIC__"; then
        eval ${pfx}libc_type=bionic
    elif check_${pfx}cpp_condition sys/brand.h "defined LABELED_BRAND_NAME"; then
        eval ${pfx}libc_type=solaris
        add_${pfx}cppflags -D__EXTENSIONS__ -D_XOPEN_SOURCE=600
    fi
    check_${pfx}cc <<EOF
#include <time.h>
void *v = localtime_r;
EOF
test "$?" != 0 && check_${pfx}cc -D_POSIX_C_SOURCE=200112 -D_XOPEN_SOURCE=600 <<EOF && add_${pfx}cppflags -D_POSIX_C_SOURCE=200112 -D_XOPEN_SOURCE=600
#include <time.h>
void *v = localtime_r;
EOF

}

probe_libc
test -n "$libc_type" && enable libc_$libc_type
probe_libc host_
test -n "$host_libc_type" && enable host_libc_$host_libc_type

case $libc_type in
    bionic)
        add_compat strtod.o strtod=avpriv_strtod
        ;;
    msvcrt)
        add_compat strtod.o strtod=avpriv_strtod
        add_compat msvcrt/snprintf.o snprintf=avpriv_snprintf   \
                                     _snprintf=avpriv_snprintf  \
                                     vsnprintf=avpriv_vsnprintf
        ;;
esac

# hacks for compiler/libc/os combinations

if enabled_all tms470 libc_glibc; then
    CPPFLAGS="-I${source_path}/compat/tms470 ${CPPFLAGS}"
    add_cppflags -D__USER_LABEL_PREFIX__=
    add_cppflags -D__builtin_memset=memset
    add_cppflags -D__gnuc_va_list=va_list -D_VA_LIST_DEFINED
    add_cflags   -pds=48    # incompatible redefinition of macro
fi

if enabled_all ccc libc_glibc; then
    add_ldflags -Wl,-z,now  # calls to libots crash without this
fi

check_compile_assert flt_lim "float.h limits.h" "DBL_MAX == (double)DBL_MAX" ||
    add_cppflags '-I\$(SRC_PATH)/compat/float'

esc(){
    echo "$*" | sed 's/%/%25/g;s/:/%3a/g'
}

echo "config:$arch:$subarch:$cpu:$target_os:$(esc $cc_ident):$(esc $FFMPEG_CONFIGURATION)" >config.fate

check_cpp_condition stdlib.h "defined(__PIC__) || defined(__pic__) || defined(PIC)" && enable_weak pic

set_default libdir
: ${shlibdir_default:="$libdir"}

set_default $PATHS_LIST
set_default nm

# we need to build at least one lib type
if ! enabled_any static shared; then
    cat <<EOF
At least one library type must be built.
Specify --enable-static to build the static libraries or --enable-shared to
build the shared libraries as well. To only build the shared libraries specify
--disable-static in addition to --enable-shared.
EOF
    exit 1;
fi

die_license_disabled() {
    enabled $1 || { enabled $2 && die "$2 is $1 and --enable-$1 is not specified."; }
}

die_license_disabled_gpl() {
    enabled $1 || { enabled $2 && die "$2 is incompatible with the gpl and --enable-$1 is not specified."; }
}

die_license_disabled gpl frei0r
die_license_disabled gpl libcdio
die_license_disabled gpl libsmbclient
die_license_disabled gpl libutvideo
die_license_disabled gpl libvidstab
die_license_disabled gpl libx264
die_license_disabled gpl libx265
die_license_disabled gpl libxavs
die_license_disabled gpl libxvid
die_license_disabled gpl libzvbi
die_license_disabled gpl x11grab

die_license_disabled nonfree libaacplus
die_license_disabled nonfree libfaac
die_license_disabled nonfree nvenc
enabled gpl && die_license_disabled_gpl nonfree libfdk_aac
enabled gpl && die_license_disabled_gpl nonfree openssl

die_license_disabled version3 libopencore_amrnb
die_license_disabled version3 libopencore_amrwb
die_license_disabled version3 libsmbclient
die_license_disabled version3 libvo_aacenc
die_license_disabled version3 libvo_amrwbenc

enabled version3 && { enabled gpl && enable gplv3 || enable lgplv3; }

disabled optimizations || check_cflags -fomit-frame-pointer

enable_weak_pic() {
    disabled pic && return
    enable pic
    add_cppflags -DPIC
    case "$target_os" in
    mingw*|cygwin*)
        ;;
    *)
        add_cflags -fPIC
        ;;
    esac
    add_asflags  -fPIC
}

enabled pic && enable_weak_pic

check_cc <<EOF || die "Symbol mangling check failed."
int ff_extern;
EOF
sym=$($nm $TMPO | awk '/ff_extern/{ print substr($0, match($0, /[^ \t]*ff_extern/)) }')
extern_prefix=${sym%%ff_extern*}

check_cc <<EOF && enable_weak inline_asm
void foo(void) { __asm__ volatile ("" ::); }
EOF

_restrict=
for restrict_keyword in restrict __restrict__ __restrict; do
    check_cc <<EOF && _restrict=$restrict_keyword && break
void foo(char * $restrict_keyword p);
EOF
done

check_cc <<EOF && enable pragma_deprecated
void foo(void) { _Pragma("GCC diagnostic ignored \"-Wdeprecated-declarations\"") }
EOF

check_cc <<EOF && enable attribute_packed
struct { int x; } __attribute__((packed)) x;
EOF

check_cc <<EOF && enable attribute_may_alias
union { int x; } __attribute__((may_alias)) x;
EOF

check_cc <<EOF || die "endian test failed"
unsigned int endian = 'B' << 24 | 'I' << 16 | 'G' << 8 | 'E';
EOF
od -t x1 $TMPO | grep -q '42 *49 *47 *45' && enable bigendian

if  [ "$cpu" = "power7" ] || [ "$cpu" = "power8" ] || enabled ppc64; then
    if ! enabled bigendian && enabled altivec ;then
        enable vsx
    fi
fi

check_gas() {
    log "check_gas using '$as' as AS"
    # :vararg is used on aarch64, arm and ppc altivec
    check_as <<EOF || return 1
.macro m n, y:vararg=0
\n: .int \y
.endm
m x
EOF
    # .altmacro is only used in arm asm
    ! enabled arm || check_as <<EOF || return 1
.altmacro
EOF
    enable gnu_as
    return 0
}

if enabled_any arm aarch64 || enabled_all ppc altivec && enabled asm; then
    nogas=:
    enabled_any arm aarch64 && nogas=die
    enabled_all ppc altivec && [ $target_os_default != aix ] && nogas=warn
    as_noop=-v

    case $as_type in
        arm*) gaspp_as_type=armasm; as_noop=-h ;;
        gcc)  gaspp_as_type=gas ;;
        *)    gaspp_as_type=$as_type ;;
    esac

    [ $target_os = "darwin" ] && gaspp_as_type="apple-$gaspp_as_type"

    test "${as#*gas-preprocessor.pl}" != "$as" ||
    check_cmd gas-preprocessor.pl -arch $arch -as-type $gaspp_as_type -- ${as:=$cc} $as_noop &&
        gas="${gas:=gas-preprocessor.pl} -arch $arch -as-type $gaspp_as_type -- ${as:=$cc}"

    if ! check_gas ; then
        as=${gas:=$as}
        check_gas || \
            $nogas "GNU assembler not found, install/update gas-preprocessor"
    fi

    check_as <<EOF && enable as_func
.func test
.endfunc
EOF
fi

check_inline_asm inline_asm_labels '"1:\n"'

check_inline_asm inline_asm_nonlocal_labels '"Label:\n"'

if enabled aarch64; then
    enabled armv8 && check_insn armv8 'prfm   pldl1strm, [x0]'
    # internal assembler in clang 3.3 does not support this instruction
    enabled neon && check_insn neon 'ext   v0.8B, v0.8B, v1.8B, #1'
    enabled vfp  && check_insn vfp  'fmadd d0,    d0,    d1,    d2'

    map 'enabled_any ${v}_external ${v}_inline || disable $v' $ARCH_EXT_LIST_ARM

elif enabled alpha; then

    check_cflags -mieee

elif enabled arm; then

    check_cpp_condition stddef.h "defined __thumb__" && check_cc <<EOF && enable_weak thumb
float func(float a, float b){ return a+b; }
EOF

    enabled thumb && check_cflags -mthumb || check_cflags -marm

    if     check_cpp_condition stddef.h "defined __ARM_PCS_VFP"; then
        enable vfp_args
    elif ! check_cpp_condition stddef.h "defined __ARM_PCS || defined __SOFTFP__"; then
        case "${cross_prefix:-$cc}" in
            *hardfloat*)         enable vfp_args;   fpabi=vfp ;;
            *) check_ld "cc" <<EOF && enable vfp_args && fpabi=vfp || fpabi=soft ;;
__asm__ (".eabi_attribute 28, 1");
int main(void) { return 0; }
EOF
        esac
        warn "Compiler does not indicate floating-point ABI, guessing $fpabi."
    fi

    enabled armv5te && check_insn armv5te 'qadd r0, r0, r0'
    enabled armv6   && check_insn armv6   'sadd16 r0, r0, r0'
    enabled armv6t2 && check_insn armv6t2 'movt r0, #0'
    enabled neon    && check_insn neon    'vadd.i16 q0, q0, q0'
    enabled vfp     && check_insn vfp     'fadds s0, s0, s0'
    enabled vfpv3   && check_insn vfpv3   'vmov.f32 s0, #1.0'
    enabled setend  && check_insn setend  'setend be'

    [ $target_os = linux ] || [ $target_os = android ] ||
        map 'enabled_any ${v}_external ${v}_inline || disable $v' \
            $ARCH_EXT_LIST_ARM

    check_inline_asm asm_mod_q '"add r0, %Q0, %R0" :: "r"((long long)0)'

    check_as <<EOF && enable as_dn_directive
ra .dn d0.i16
.unreq ra
EOF

    [ $target_os != win32 ] && enabled_all armv6t2 shared !pic && enable_weak_pic

elif enabled mips; then

    check_inline_asm loongson '"dmult.g $1, $2, $3"'
    enabled mips32r2  && add_cflags "-mips32r2" && add_asflags "-mips32r2" &&
     check_inline_asm mips32r2  '"rotr $t0, $t1, 1"'
    enabled mipsdspr1 && add_cflags "-mdsp" && add_asflags "-mdsp" &&
     check_inline_asm mipsdspr1 '"addu.qb $t0, $t1, $t2"'
    enabled mipsdspr2 && add_cflags "-mdspr2" && add_asflags "-mdspr2" &&
     check_inline_asm mipsdspr2 '"absq_s.qb $t0, $t1"'
    enabled mipsfpu   && add_cflags "-mhard-float" && add_asflags "-mhard-float" &&
     check_inline_asm mipsfpu   '"madd.d $f0, $f2, $f4, $f6"'

elif enabled parisc; then

    if enabled gcc; then
        case $($cc -dumpversion) in
            4.[3-9].*) check_cflags -fno-optimize-sibling-calls ;;
        esac
    fi

elif enabled ppc; then

    enable local_aligned_8 local_aligned_16 local_aligned_32

    check_inline_asm dcbzl     '"dcbzl 0, %0" :: "r"(0)'
    check_inline_asm ibm_asm   '"add 0, 0, 0"'
    check_inline_asm ppc4xx    '"maclhw r10, r11, r12"'
    check_inline_asm xform_asm '"lwzx %1, %y0" :: "Z"(*(int*)0), "r"(0)'

    # AltiVec flags: The FSF version of GCC differs from the Apple version
    if enabled altivec; then
        check_cflags -maltivec -mabi=altivec &&
        { check_header altivec.h && inc_altivec_h="#include <altivec.h>" ; } ||
        check_cflags -faltivec

        # check if our compiler supports Motorola AltiVec C API
        check_cc <<EOF || disable altivec
$inc_altivec_h
int main(void) {
    vector signed int v1 = (vector signed int) { 0 };
    vector signed int v2 = (vector signed int) { 1 };
    v1 = vec_add(v1, v2);
    return 0;
}
EOF

        enabled altivec || warn "Altivec disabled, possibly missing --cpu flag"
    fi

    if enabled vsx; then
        check_cflags -mvsx
    fi
elif enabled x86; then

    check_builtin rdtsc    intrin.h   "__rdtsc()"
    check_builtin mm_empty mmintrin.h "_mm_empty()"

    enable local_aligned_8 local_aligned_16 local_aligned_32

    # check whether EBP is available on x86
    # As 'i' is stored on the stack, this program will crash
    # if the base pointer is used to access it because the
    # base pointer is cleared in the inline assembly code.
    check_exec_crash <<EOF && enable ebp_available
volatile int i=0;
__asm__ volatile ("xorl %%ebp, %%ebp" ::: "%ebp");
return i;
EOF

    # check whether EBX is available on x86
    check_inline_asm ebx_available '""::"b"(0)' &&
        check_inline_asm ebx_available '"":::"%ebx"'

    # check whether xmm clobbers are supported
    check_inline_asm xmm_clobbers '"":::"%xmm0"'

    check_inline_asm inline_asm_direct_symbol_refs '"movl '$extern_prefix'test, %eax"' ||
        check_inline_asm inline_asm_direct_symbol_refs '"movl '$extern_prefix'test(%rip), %eax"'

    # check whether binutils is new enough to compile SSSE3/MMXEXT
    enabled ssse3  && check_inline_asm ssse3_inline  '"pabsw %xmm0, %xmm0"'
    enabled mmxext && check_inline_asm mmxext_inline '"pmaxub %mm0, %mm1"'

    if ! disabled_any asm mmx yasm; then
        if check_cmd $yasmexe --version; then
            enabled x86_64 && yasm_extra="-m amd64"
            yasm_debug="-g dwarf2"
        elif check_cmd nasm -v; then
            yasmexe=nasm
            yasm_debug="-g -F dwarf"
            if enabled x86_64; then
                case "$objformat" in
                    elf)   objformat=elf64 ;;
                    win32) objformat=win64 ;;
                esac
            fi
        fi

        YASMFLAGS="-f $objformat $yasm_extra"
        enabled pic               && append YASMFLAGS "-DPIC"
        test -n "$extern_prefix"  && append YASMFLAGS "-DPREFIX"
        case "$objformat" in
            elf*) enabled debug && append YASMFLAGS $yasm_debug ;;
        esac

        check_yasm "movbe ecx, [5]" && enable yasm ||
            die "yasm/nasm not found or too old. Use --disable-yasm for a crippled build."
        check_yasm "vextracti128 xmm0, ymm0, 0"      || disable avx2_external
        check_yasm "vpmacsdd xmm0, xmm1, xmm2, xmm3" || disable xop_external
        check_yasm "vfmaddps ymm0, ymm1, ymm2, ymm3" || disable fma4_external
        check_yasm "CPU amdnop" || disable cpunop
    fi

    case "$cpu" in
        athlon*|opteron*|k8*|pentium|pentium-mmx|prescott|nocona|atom|geode)
            disable fast_clz
        ;;
    esac

fi

check_code cc arm_neon.h "int16x8_t test = vdupq_n_s16(0)" && enable intrinsics_neon

check_ldflags -Wl,--as-needed
check_ldflags -Wl,-z,noexecstack

if check_func dlopen; then
    ldl=
elif check_func dlopen -ldl; then
    ldl=-ldl
fi

frei0r_filter_extralibs='$ldl'
frei0r_src_filter_extralibs='$ldl'
ladspa_filter_extralibs='$ldl'
nvenc_encoder_extralibs='$ldl'

if ! disabled network; then
    check_func getaddrinfo $network_extralibs
    check_func getservbyport $network_extralibs
    check_func inet_aton $network_extralibs

    check_type netdb.h "struct addrinfo"
    check_type netinet/in.h "struct group_source_req" -D_BSD_SOURCE
    check_type netinet/in.h "struct ip_mreq_source" -D_BSD_SOURCE
    check_type netinet/in.h "struct ipv6_mreq" -D_DARWIN_C_SOURCE
    check_type poll.h "struct pollfd"
    check_type netinet/sctp.h "struct sctp_event_subscribe"
    check_struct "sys/types.h sys/socket.h" "struct sockaddr" sa_len
    check_type netinet/in.h "struct sockaddr_in6"
    check_type "sys/types.h sys/socket.h" "struct sockaddr_storage"
    check_type "sys/types.h sys/socket.h" socklen_t

    # Prefer arpa/inet.h over winsock2
    if check_header arpa/inet.h ; then
        check_func closesocket
    elif check_header winsock2.h ; then
        check_func_headers winsock2.h closesocket -lws2 &&
            network_extralibs="-lws2" ||
        { check_func_headers winsock2.h closesocket -lws2_32 &&
            network_extralibs="-lws2_32"; } || disable winsock2_h network
        check_func_headers ws2tcpip.h getaddrinfo $network_extralibs

        check_type ws2tcpip.h socklen_t
        check_type ws2tcpip.h "struct addrinfo"
        check_type ws2tcpip.h "struct group_source_req"
        check_type ws2tcpip.h "struct ip_mreq_source"
        check_type ws2tcpip.h "struct ipv6_mreq"
        check_type winsock2.h "struct pollfd"
        check_struct winsock2.h "struct sockaddr" sa_len
        check_type ws2tcpip.h "struct sockaddr_in6"
        check_type ws2tcpip.h "struct sockaddr_storage"
    else
        disable network
    fi
fi

check_builtin atomic_cas_ptr atomic.h "void **ptr; void *oldval, *newval; atomic_cas_ptr(ptr, oldval, newval)"
check_builtin atomic_compare_exchange "" "int *ptr, *oldval; int newval; __atomic_compare_exchange_n(ptr, oldval, newval, 0, __ATOMIC_SEQ_CST, __ATOMIC_SEQ_CST)"
check_builtin machine_rw_barrier mbarrier.h "__machine_rw_barrier()"
check_builtin MemoryBarrier windows.h "MemoryBarrier()"
check_builtin sarestart signal.h "SA_RESTART"
check_builtin sync_val_compare_and_swap "" "int *ptr; int oldval, newval; __sync_val_compare_and_swap(ptr, oldval, newval)"

check_func_headers malloc.h _aligned_malloc     && enable aligned_malloc
check_func  ${malloc_prefix}memalign            && enable memalign
check_func  ${malloc_prefix}posix_memalign      && enable posix_memalign

check_func  access
check_func_headers time.h clock_gettime || { check_func_headers time.h clock_gettime -lrt && add_extralibs -lrt && LIBRT="-lrt"; }
check_func  fcntl
check_func  fork
check_func  gethrtime
check_func  getopt
check_func  getrusage
check_func  gettimeofday
check_func  gmtime_r
check_func  isatty
check_func  localtime_r
check_func  mach_absolute_time
check_func  mkstemp
check_func  mmap
check_func  mprotect
# Solaris has nanosleep in -lrt, OpenSolaris no longer needs that
check_func_headers time.h nanosleep || { check_func_headers time.h nanosleep -lrt && add_extralibs -lrt && LIBRT="-lrt"; }
check_func  sched_getaffinity
check_func  setrlimit
check_struct "sys/stat.h" "struct stat" st_mtim.tv_nsec -D_BSD_SOURCE
check_func  strerror_r
check_func  sysconf
check_func  sysctl
check_func  usleep

check_func_headers conio.h kbhit
check_func_headers io.h setmode
check_func_headers lzo/lzo1x.h lzo1x_999_compress
check_func_headers stdlib.h getenv

check_func_headers windows.h CoTaskMemFree -lole32
check_func_headers windows.h GetProcessAffinityMask
check_func_headers windows.h GetProcessTimes
check_func_headers windows.h GetSystemTimeAsFileTime
check_func_headers windows.h MapViewOfFile
check_func_headers windows.h PeekNamedPipe
check_func_headers windows.h SetConsoleTextAttribute
check_func_headers windows.h Sleep
check_func_headers windows.h VirtualAlloc
check_struct windows.h "CONDITION_VARIABLE" Ptr
check_func_headers glob.h glob
enabled xlib &&
    check_func_headers "X11/Xlib.h X11/extensions/Xvlib.h" XvGetPortAttribute -lXv -lX11 -lXext

check_header direct.h
check_header dlfcn.h
check_header dxva.h
check_header dxva2api.h -D_WIN32_WINNT=0x0600
check_header io.h
check_header libcrystalhd/libcrystalhd_if.h
check_header mach/mach_time.h
check_header malloc.h
check_header net/udplite.h
check_header poll.h
check_header sys/mman.h
check_header sys/param.h
check_header sys/resource.h
check_header sys/select.h
check_header sys/time.h
check_header sys/un.h
check_header termios.h
check_header unistd.h
check_header vdpau/vdpau.h
check_header vdpau/vdpau_x11.h
check_header VideoDecodeAcceleration/VDADecoder.h
check_header windows.h
check_header X11/extensions/XvMClib.h
check_header asm/types.h

check_lib2 "windows.h shellapi.h" CommandLineToArgvW -lshell32
check_lib2 "windows.h wincrypt.h" CryptGenRandom -ladvapi32
check_lib2 "windows.h psapi.h" GetProcessMemoryInfo -lpsapi

check_struct "sys/time.h sys/resource.h" "struct rusage" ru_maxrss

check_type "windows.h dxva.h" "DXVA_PicParams_HEVC"

if ! disabled w32threads && ! enabled pthreads; then
    check_func_headers "windows.h process.h" _beginthreadex &&
        enable w32threads || disable w32threads
fi

# check for some common methods of building with pthread support
# do this before the optional library checks as some of them require pthreads
if ! disabled pthreads && ! enabled w32threads && ! enabled os2threads; then
    enable pthreads
    if check_func pthread_join -pthread && check_func pthread_create -pthread; then
        add_cflags -pthread
        add_extralibs -pthread
    elif check_func pthread_join -pthreads && check_func pthread_create -pthreads; then
        add_cflags -pthreads
        add_extralibs -pthreads
    elif check_func pthread_join -ldl -pthread && check_func pthread_create -ldl -pthread; then
        add_cflags -ldl -pthread
        add_extralibs -ldl -pthread
    elif check_func pthread_join -lpthreadGC2 && check_func pthread_create -lpthreadGC2; then
        add_extralibs -lpthreadGC2
    elif check_lib pthread.h pthread_join -lpthread && check_lib pthread.h pthread_create -lpthread; then
        :
    elif ! check_func pthread_join && ! check_func pthread_create; then
        disable pthreads
    fi
    check_code cc "pthread.h" "static pthread_mutex_t atomic_lock = PTHREAD_MUTEX_INITIALIZER" || disable pthreads
fi


if enabled pthreads; then
  check_func pthread_cancel
fi

disabled  zlib || check_lib   zlib.h      zlibVersion -lz   || disable  zlib
disabled bzlib || check_lib2 bzlib.h BZ2_bzlibVersion -lbz2 || disable bzlib
disabled  lzma || check_lib2  lzma.h lzma_version_number -llzma || disable lzma

check_lib math.h sin -lm && LIBM="-lm"
disabled crystalhd || check_lib libcrystalhd/libcrystalhd_if.h DtsCrystalHDVersion -lcrystalhd || disable crystalhd

atan2f_args=2
ldexpf_args=2
powf_args=2

for func in $MATH_FUNCS; do
    eval check_mathfunc $func \${${func}_args:-1}
done

# these are off by default, so fail if requested and not available
enabled avfoundation_indev && { check_header_oc AVFoundation/AVFoundation.h || disable avfoundation_indev; }
enabled avisynth          && { { check_lib2 "windows.h" LoadLibrary; } ||
                               { check_lib2 "dlfcn.h" dlopen -ldl; } ||
                               die "ERROR: LoadLibrary/dlopen not found for avisynth"; }
enabled decklink          && { check_header DeckLinkAPI.h || die "ERROR: DeckLinkAPI.h header not found"; }
enabled frei0r            && { check_header frei0r.h || die "ERROR: frei0r.h header not found"; }
enabled gnutls            && require_pkg_config gnutls gnutls/gnutls.h gnutls_global_init
enabled ladspa            && { check_header ladspa.h || die "ERROR: ladspa.h header not found"; }
enabled libiec61883       && require libiec61883 libiec61883/iec61883.h iec61883_cmp_connect -lraw1394 -lavc1394 -lrom1394 -liec61883
enabled libaacplus        && require "libaacplus >= 2.0.0" aacplus.h aacplusEncOpen -laacplus
enabled libass            && require_pkg_config libass ass/ass.h ass_library_init
enabled libbluray         && require_pkg_config libbluray libbluray/bluray.h bd_open
enabled libbs2b           && require_pkg_config libbs2b bs2b.h bs2b_open
enabled libcelt           && require libcelt celt/celt.h celt_decode -lcelt0 &&
                             { check_lib celt/celt.h celt_decoder_create_custom -lcelt0 ||
                               die "ERROR: libcelt must be installed and version must be >= 0.11.0."; }
enabled libcaca           && require_pkg_config caca caca.h caca_create_canvas
enabled libfaac           && require2 libfaac "stdint.h faac.h" faacEncGetVersion -lfaac
enabled libfdk_aac        && require libfdk_aac fdk-aac/aacenc_lib.h aacEncOpen -lfdk-aac
flite_libs="-lflite_cmu_time_awb -lflite_cmu_us_awb -lflite_cmu_us_kal -lflite_cmu_us_kal16 -lflite_cmu_us_rms -lflite_cmu_us_slt -lflite_usenglish -lflite_cmulex -lflite"
enabled libflite          && require2 libflite "flite/flite.h" flite_init $flite_libs
enabled fontconfig        && enable libfontconfig
enabled libfontconfig     && require_pkg_config fontconfig "fontconfig/fontconfig.h" FcInit
enabled libfreetype       && require_libfreetype
enabled libfribidi        && require_pkg_config fribidi fribidi.h fribidi_version_info
enabled libgme            && require  libgme gme/gme.h gme_new_emu -lgme -lstdc++
enabled libgsm            && { for gsm_hdr in "gsm.h" "gsm/gsm.h"; do
                                   check_lib "${gsm_hdr}" gsm_create -lgsm && break;
                               done || die "ERROR: libgsm not found"; }
enabled libilbc           && require libilbc ilbc.h WebRtcIlbcfix_InitDecode -lilbc
enabled libmfx            && require_pkg_config libmfx "mfx/mfxvideo.h" MFXInit
enabled libmodplug        && require_pkg_config libmodplug libmodplug/modplug.h ModPlug_Load
enabled libmp3lame        && require "libmp3lame >= 3.98.3" lame/lame.h lame_set_VBR_quality -lmp3lame
enabled libnut            && require libnut libnut.h nut_demuxer_init -lnut
enabled libopencore_amrnb && require libopencore_amrnb opencore-amrnb/interf_dec.h Decoder_Interface_init -lopencore-amrnb
enabled libopencore_amrwb && require libopencore_amrwb opencore-amrwb/dec_if.h D_IF_init -lopencore-amrwb
enabled libopencv         && require_pkg_config opencv opencv/cxcore.h cvCreateImageHeader
enabled libopenh264       && require_pkg_config openh264 wels/codec_api.h WelsGetCodecVersion
enabled libopenjpeg       && { check_lib openjpeg.h opj_version -lopenmj2 -DOPJ_STATIC ||
                               check_lib openjpeg-1.5/openjpeg.h opj_version -lopenjpeg -DOPJ_STATIC ||
                               check_lib openjpeg.h opj_version -lopenjpeg -DOPJ_STATIC ||
                               die "ERROR: libopenjpeg not found"; }
enabled libopus           && require_pkg_config opus opus_multistream.h opus_multistream_decoder_create
enabled libpulse          && require_pkg_config libpulse pulse/pulseaudio.h pa_context_new
enabled libquvi           && require_pkg_config libquvi quvi/quvi.h quvi_init
enabled librtmp           && require_pkg_config librtmp librtmp/rtmp.h RTMP_Socket
enabled libschroedinger   && require_pkg_config schroedinger-1.0 schroedinger/schro.h schro_init
enabled libshine          && require_pkg_config shine shine/layer3.h shine_encode_buffer
enabled libsmbclient      && { use_pkg_config smbclient libsmbclient.h smbc_init ||
                               require smbclient libsmbclient.h smbc_init -lsmbclient; }
enabled libsoxr           && require libsoxr soxr.h soxr_create -lsoxr
enabled libssh            && require_pkg_config libssh libssh/sftp.h sftp_init
enabled libspeex          && require_pkg_config speex speex/speex.h speex_decoder_init -lspeex
enabled libstagefright_h264 && require_cpp libstagefright_h264 "binder/ProcessState.h media/stagefright/MetaData.h
    media/stagefright/MediaBufferGroup.h media/stagefright/MediaDebug.h media/stagefright/MediaDefs.h
    media/stagefright/OMXClient.h media/stagefright/OMXCodec.h" android::OMXClient -lstagefright -lmedia -lutils -lbinder -lgnustl_static
enabled libtheora         && require libtheora theora/theoraenc.h th_info_init -ltheoraenc -ltheoradec -logg
enabled libtwolame        && require libtwolame twolame.h twolame_init -ltwolame &&
                             { check_lib twolame.h twolame_encode_buffer_float32_interleaved -ltwolame ||
                               die "ERROR: libtwolame must be installed and version must be >= 0.3.10"; }
enabled libutvideo        && require_cpp utvideo "stdint.h stdlib.h utvideo/utvideo.h utvideo/Codec.h" 'CCodec*' -lutvideo -lstdc++
enabled libv4l2           && require_pkg_config libv4l2 libv4l2.h v4l2_ioctl
enabled libvidstab        && require_pkg_config "vidstab >= 0.98" vid.stab/libvidstab.h vsMotionDetectInit
enabled libvo_aacenc      && require libvo_aacenc vo-aacenc/voAAC.h voGetAACEncAPI -lvo-aacenc
enabled libvo_amrwbenc    && require libvo_amrwbenc vo-amrwbenc/enc_if.h E_IF_init -lvo-amrwbenc
enabled libvorbis         && require libvorbis vorbis/vorbisenc.h vorbis_info_init -lvorbisenc -lvorbis -logg
enabled libvpx            && {
    enabled libvpx_vp8_decoder && { check_lib2 "vpx/vpx_decoder.h vpx/vp8dx.h" vpx_codec_dec_init_ver -lvpx ||
                                    die "ERROR: libvpx decoder version must be >=0.9.1"; }
    enabled libvpx_vp8_encoder && { check_lib2 "vpx/vpx_encoder.h vpx/vp8cx.h" "vpx_codec_enc_init_ver VP8E_SET_MAX_INTRA_BITRATE_PCT" -lvpx ||
                                    die "ERROR: libvpx encoder version must be >=0.9.7"; }
    enabled libvpx_vp9_decoder && { check_lib2 "vpx/vpx_decoder.h vpx/vp8dx.h" "vpx_codec_vp9_dx" -lvpx || disable libvpx_vp9_decoder; }
    enabled libvpx_vp9_encoder && { check_lib2 "vpx/vpx_encoder.h vpx/vp8cx.h" "vpx_codec_vp9_cx VP9E_SET_AQ_MODE" -lvpx || disable libvpx_vp9_encoder; } }
enabled libwavpack        && require libwavpack wavpack/wavpack.h WavpackOpenFileOutput  -lwavpack
enabled libwebp           && require_pkg_config "libwebp >= 0.2.0" webp/encode.h WebPGetEncoderVersion
enabled libx264           && { use_pkg_config x264 "stdint.h x264.h" x264_encoder_encode ||
                               { require libx264 x264.h x264_encoder_encode -lx264 &&
                                 warn "using libx264 without pkg-config"; } } &&
                             { check_cpp_condition x264.h "X264_BUILD >= 118" ||
                               die "ERROR: libx264 must be installed and version must be >= 0.118."; }
enabled libx265           && require_pkg_config x265 x265.h x265_encoder_encode &&
                             { check_cpp_condition x265.h "X265_BUILD >= 17" ||
                               die "ERROR: libx265 version must be >= 17."; }
enabled libxavs           && require libxavs xavs.h xavs_encoder_encode -lxavs
enabled libxvid           && require libxvid xvid.h xvid_global -lxvidcore
enabled libzmq            && require_pkg_config libzmq zmq.h zmq_ctx_new
enabled libzvbi           && require libzvbi libzvbi.h vbi_decoder_new -lzvbi
enabled nvenc             && { check_header nvEncodeAPI.h || die "ERROR: nvEncodeAPI.h not found."; } &&
                             { [ $target_os != cygwin ] || die "ERROR: NVENC is not supported on Cygwin currently."; }
enabled openal            && { { for al_libs in "${OPENAL_LIBS}" "-lopenal" "-lOpenAL32"; do
                               check_lib 'AL/al.h' alGetError "${al_libs}" && break; done } ||
                               die "ERROR: openal not found"; } &&
                             { check_cpp_condition "AL/al.h" "defined(AL_VERSION_1_1)" ||
                               die "ERROR: openal must be installed and version must be 1.1 or compatible"; }
enabled opencl            && { check_lib2 OpenCL/cl.h clEnqueueNDRangeKernel -Wl,-framework,OpenCL ||
                               check_lib2 CL/cl.h clEnqueueNDRangeKernel -lOpenCL ||
                               die "ERROR: opencl not found"; } &&
                             { check_cpp_condition "OpenCL/cl.h" "defined(CL_VERSION_1_2)" ||
                               check_cpp_condition "CL/cl.h" "defined(CL_VERSION_1_2)" ||
                               die "ERROR: opencl must be installed and version must be 1.2 or compatible"; }
enabled opengl            && { check_lib GL/glx.h glXGetProcAddress "-lGL" ||
                               check_lib2 windows.h wglGetProcAddress "-lopengl32 -lgdi32" ||
                               check_lib2 OpenGL/gl3.h glGetError "-Wl,-framework,OpenGL" ||
                               check_lib2 ES2/gl.h glGetError "-isysroot=${sysroot} -Wl,-framework,OpenGLES" ||
                               die "ERROR: opengl not found."
                             }
enabled openssl           && { check_lib openssl/ssl.h SSL_library_init -lssl -lcrypto ||
                               check_lib openssl/ssl.h SSL_library_init -lssl32 -leay32 ||
                               check_lib openssl/ssl.h SSL_library_init -lssl -lcrypto -lws2_32 -lgdi32 ||
                               die "ERROR: openssl not found"; }
enabled qtkit_indev      && { check_header_oc QTKit/QTKit.h || disable qtkit_indev; }

if enabled gnutls; then
    { check_lib nettle/bignum.h nettle_mpz_get_str_256 -lnettle -lhogweed -lgmp && enable nettle; } ||
    { check_lib gcrypt.h gcry_mpi_new -lgcrypt && enable gcrypt; }
fi

# libdc1394 check
if enabled libdc1394; then
    { require_pkg_config libdc1394-2 dc1394/dc1394.h dc1394_new &&
        enable libdc1394_2; } ||
    { check_lib libdc1394/dc1394_control.h dc1394_create_handle -ldc1394_control -lraw1394 &&
        enable libdc1394_1; } ||
    die "ERROR: No version of libdc1394 found "
fi
if ! disabled sdl; then
    SDL_CONFIG="${cross_prefix}sdl-config"
    if check_pkg_config sdl SDL_events.h SDL_PollEvent; then
        check_cpp_condition SDL.h "(SDL_MAJOR_VERSION<<16 | SDL_MINOR_VERSION<<8 | SDL_PATCHLEVEL) >= 0x010201" $sdl_cflags &&
        check_cpp_condition SDL.h "(SDL_MAJOR_VERSION<<16 | SDL_MINOR_VERSION<<8 | SDL_PATCHLEVEL) < 0x010300" $sdl_cflags &&
        enable sdl
    else
        if "${SDL_CONFIG}" --version > /dev/null 2>&1; then
            sdl_cflags=$("${SDL_CONFIG}" --cflags)
            sdl_libs=$("${SDL_CONFIG}" --libs)
            check_func_headers SDL_version.h SDL_Linked_Version $sdl_cflags $sdl_libs &&
            check_cpp_condition SDL.h "(SDL_MAJOR_VERSION<<16 | SDL_MINOR_VERSION<<8 | SDL_PATCHLEVEL) >= 0x010201" $sdl_cflags &&
            check_cpp_condition SDL.h "(SDL_MAJOR_VERSION<<16 | SDL_MINOR_VERSION<<8 | SDL_PATCHLEVEL) < 0x010300" $sdl_cflags &&
            enable sdl
        elif enabled sdl ; then
            die "ERROR: SDL not found"
        else
            disable sdl
        fi
    fi
fi
enabled sdl && add_cflags $sdl_cflags && add_extralibs $sdl_libs

makeinfo --version > /dev/null 2>&1 && enable makeinfo  || disable makeinfo
enabled makeinfo && (makeinfo --version | \
                     grep -q 'makeinfo (GNU texinfo) 5' > /dev/null 2>&1) \
    && enable makeinfo_html || disable makeinfo_html
disabled makeinfo_html && texi2html --help 2> /dev/null | grep -q 'init-file' && enable texi2html || disable texi2html
perl -v            > /dev/null 2>&1 && enable perl      || disable perl
pod2man --help     > /dev/null 2>&1 && enable pod2man   || disable pod2man
rsync --help 2> /dev/null | grep -q 'contimeout' && enable rsync_contimeout || disable rsync_contimeout

check_header linux/fb.h
check_header linux/videodev.h
check_header linux/videodev2.h
check_code cc linux/videodev2.h "struct v4l2_frmsizeenum vfse; vfse.discrete.width = 0;" && enable_safe struct_v4l2_frmivalenum_discrete

check_header sys/videoio.h
check_code cc sys/videoio.h "struct v4l2_frmsizeenum vfse; vfse.discrete.width = 0;" && enable_safe struct_v4l2_frmivalenum_discrete

check_func_headers "windows.h vfw.h" capCreateCaptureWindow "$vfwcap_indev_extralibs"
# check that WM_CAP_DRIVER_CONNECT is defined to the proper value
# w32api 3.12 had it defined wrong
check_cpp_condition vfw.h "WM_CAP_DRIVER_CONNECT > WM_USER" && enable vfwcap_defines

check_type "dshow.h" IBaseFilter

# check for ioctl_meteor.h, ioctl_bt848.h and alternatives
{ check_header dev/bktr/ioctl_meteor.h &&
  check_header dev/bktr/ioctl_bt848.h; } ||
{ check_header machine/ioctl_meteor.h &&
  check_header machine/ioctl_bt848.h; } ||
{ check_header dev/video/meteor/ioctl_meteor.h &&
  check_header dev/video/bktr/ioctl_bt848.h; } ||
check_header dev/ic/bt8xx.h

check_header sndio.h
if check_struct sys/soundcard.h audio_buf_info bytes; then
    enable_safe sys/soundcard.h
else
    check_cc -D__BSD_VISIBLE -D__XSI_VISIBLE <<EOF && add_cppflags -D__BSD_VISIBLE -D__XSI_VISIBLE && enable_safe sys/soundcard.h
    #include <sys/soundcard.h>
    audio_buf_info abc;
EOF
fi
check_header soundcard.h

enabled_any alsa_indev alsa_outdev &&
    check_lib2 alsa/asoundlib.h snd_pcm_htimestamp -lasound

enabled jack_indev && check_lib2 jack/jack.h jack_client_open -ljack && check_func sem_timedwait &&
    check_func jack_port_get_latency_range -ljack

enabled_any sndio_indev sndio_outdev && check_lib2 sndio.h sio_open -lsndio

if enabled libcdio; then
    check_lib2 "cdio/cdda.h cdio/paranoia.h" cdio_cddap_open -lcdio_paranoia -lcdio_cdda -lcdio ||
    check_lib2 "cdio/paranoia/cdda.h cdio/paranoia/paranoia.h" cdio_cddap_open -lcdio_paranoia -lcdio_cdda -lcdio ||
    die "ERROR: No usable libcdio/cdparanoia found"
fi

enabled xlib &&
    check_lib X11/Xlib.h XOpenDisplay -lX11 || disable xlib

if ! disabled libxcb; then
    check_pkg_config "xcb >= 1.4" xcb/xcb.h xcb_connect || {
        enabled libxcb && die "ERROR: libxcb >= 1.4 not found";
    } && disable x11grab && enable libxcb

if enabled libxcb; then
    disabled libxcb_shm || {
        check_pkg_config xcb-shm xcb/shm.h xcb_shm_attach || {
            enabled libxcb_shm && die "ERROR: libxcb_shm not found";
        } && check_header sys/shm.h && enable libxcb_shm; }

    disabled libxcb_xfixes || {
        check_pkg_config xcb-xfixes xcb/xfixes.h xcb_xfixes_get_cursor_image || {
            enabled libxcb_xfixes && die "ERROR: libxcb_xfixes not found";
        } && enable libxcb_xfixes; }

    disabled libxcb_shape || {
        check_pkg_config xcb-shape xcb/shape.h xcb_shape_get_rectangles || {
            enabled libxcb_shape && die "ERROR: libxcb_shape not found";
        } && enable libxcb_shape; }

    add_cflags $xcb_cflags $xcb_shm_cflags $xcb_xfixes_cflags $xcb_shape_cflags
    add_extralibs $xcb_libs $xcb_shm_libs $xcb_xfixes_libs $xcb_shape_libs
fi
fi

if enabled x11grab; then
    enabled xlib || die "ERROR: Xlib not found"
    require Xext X11/extensions/XShm.h XShmCreateImage -lXext
    require Xfixes X11/extensions/Xfixes.h XFixesGetCursorImage -lXfixes
fi

check_func_headers "windows.h" CreateDIBSection "$gdigrab_indev_extralibs"

enabled dxva2api_h &&
    check_cc <<EOF && enable dxva2api_cobj
#define _WIN32_WINNT 0x0600
#define COBJMACROS
#include <windows.h>
#include <d3d9.h>
#include <dxva2api.h>
int main(void) { IDirectXVideoDecoder *o = NULL; IDirectXVideoDecoder_Release(o); return 0; }
EOF

enabled vaapi &&
    check_lib va/va.h vaInitialize -lva ||
    disable vaapi

enabled vdpau &&
    check_cpp_condition vdpau/vdpau.h "defined VDP_DECODER_PROFILE_MPEG4_PART2_ASP" ||
    disable vdpau

enabled vdpau && enabled xlib &&
    check_func_headers "vdpau/vdpau.h vdpau/vdpau_x11.h" vdp_device_create_x11 -lvdpau &&
    prepend ffmpeg_libs $($ldflags_filter "-lvdpau") &&
    enable vdpau_x11

# Funny iconv installations are not unusual, so check it after all flags have been set
disabled iconv || check_func_headers iconv.h iconv || check_lib2 iconv.h iconv -liconv || disable iconv

enabled debug && add_cflags -g"$debuglevel" && add_asflags -g"$debuglevel"

# add some useful compiler flags if supported
check_cflags -Wdeclaration-after-statement
check_cflags -Wall
check_cflags -Wdisabled-optimization
check_cflags -Wpointer-arith
check_cflags -Wredundant-decls
check_cflags -Wwrite-strings
check_cflags -Wtype-limits
check_cflags -Wundef
check_cflags -Wmissing-prototypes
check_cflags -Wno-pointer-to-int-cast
check_cflags -Wstrict-prototypes
check_cflags -Wempty-body
enabled extra_warnings && check_cflags -Winline

check_disable_warning(){
    warning_flag=-W${1#-Wno-}
    test_cflags $warning_flag && add_cflags $1
}

check_disable_warning -Wno-parentheses
check_disable_warning -Wno-switch
check_disable_warning -Wno-format-zero-length
check_disable_warning -Wno-pointer-sign

# add some linker flags
check_ldflags -Wl,--warn-common
check_ldflags -Wl,-rpath-link=libpostproc:libswresample:libswscale:libavfilter:libavdevice:libavformat:libavcodec:libavutil:libavresample
enabled rpath && add_ldexeflags -Wl,-rpath,$libdir
test_ldflags -Wl,-Bsymbolic && append SHFLAGS -Wl,-Bsymbolic

# add some strip flags
# -wN '..@*' is more selective than -x, but not available everywhere.
check_stripflags -wN \'..@*\' || check_stripflags -x

enabled neon_clobber_test &&
    check_ldflags -Wl,--wrap,avcodec_open2              \
                  -Wl,--wrap,avcodec_decode_audio4      \
                  -Wl,--wrap,avcodec_decode_video2      \
                  -Wl,--wrap,avcodec_decode_subtitle2   \
                  -Wl,--wrap,avcodec_encode_audio2      \
                  -Wl,--wrap,avcodec_encode_video2      \
                  -Wl,--wrap,avcodec_encode_subtitle    \
                  -Wl,--wrap,swr_convert                \
                  -Wl,--wrap,avresample_convert ||
    disable neon_clobber_test

enabled xmm_clobber_test &&
    check_ldflags -Wl,--wrap,avcodec_open2              \
                  -Wl,--wrap,avcodec_decode_audio4      \
                  -Wl,--wrap,avcodec_decode_video2      \
                  -Wl,--wrap,avcodec_decode_subtitle2   \
                  -Wl,--wrap,avcodec_encode_audio2      \
                  -Wl,--wrap,avcodec_encode_video       \
                  -Wl,--wrap,avcodec_encode_video2      \
                  -Wl,--wrap,avcodec_encode_subtitle    \
                  -Wl,--wrap,swr_convert                \
                  -Wl,--wrap,avresample_convert         \
                  -Wl,--wrap,sws_scale ||
    disable xmm_clobber_test

echo "X{};" > $TMPV
if test_ldflags -Wl,--version-script,$TMPV; then
    append SHFLAGS '-Wl,--version-script,\$(SUBDIR)lib\$(NAME).ver'
    check_cc <<EOF && enable symver_asm_label
void ff_foo(void) __asm__ ("av_foo@VERSION");
void ff_foo(void) { ${inline_asm+__asm__($quotes);} }
EOF
    check_cc <<EOF && enable symver_gnu_asm
__asm__(".symver ff_foo,av_foo@VERSION");
void ff_foo(void) {}
EOF
fi

if [ -z "$optflags" ]; then
    if enabled small; then
        optflags=$cflags_size
    elif enabled optimizations; then
        optflags=$cflags_speed
    else
        optflags=$cflags_noopt
    fi
fi

check_optflags(){
    check_cflags "$@"
    enabled lto && check_ldflags "$@"
}


if enabled lto; then
    test "$cc_type" != "$ld_type" && die "LTO requires same compiler and linker"
    check_cflags  -flto
    check_ldflags -flto $cpuflags
    disable inline_asm_direct_symbol_refs
fi

check_optflags $optflags
check_optflags -fno-math-errno
check_optflags -fno-signed-zeros

enabled ftrapv && check_cflags -ftrapv

check_cc -mno-red-zone <<EOF && noredzone_flags="-mno-red-zone"
int x;
EOF


if enabled icc; then
    # Just warnings, no remarks
    check_cflags -w1
    # -wd: Disable following warnings
    # 144, 167, 556: -Wno-pointer-sign
    # 188: enumerated type mixed with another type
    # 1292: attribute "foo" ignored
    # 1419: external declaration in primary source file
    # 10006: ignoring unknown option -fno-signed-zeros
    # 10148: ignoring unknown option -Wno-parentheses
    # 10156: ignoring option '-W'; no argument required
    check_cflags -wd144,167,188,556,1292,1419,10006,10148,10156
    # 11030: Warning unknown option --as-needed
    # 10156: ignoring option '-export'; no argument required
    check_ldflags -wd10156,11030
    # icc 11.0 and 11.1 work with ebp_available, but don't pass the test
    enable ebp_available
    # The test above does not test linking
    enabled lto && disable symver_asm_label
    if enabled x86_32; then
        icc_version=$($cc -dumpversion)
        test ${icc_version%%.*} -ge 11 &&
            check_cflags -falign-stack=maintain-16-byte ||
            disable aligned_stack
    fi
elif enabled ccc; then
    # disable some annoying warnings
    add_cflags -msg_disable bitnotint
    add_cflags -msg_disable mixfuncvoid
    add_cflags -msg_disable nonstandcast
    add_cflags -msg_disable unsupieee
elif enabled gcc; then
    check_optflags -fno-tree-vectorize
    check_cflags -Werror=format-security
    check_cflags -Werror=implicit-function-declaration
    check_cflags -Werror=missing-prototypes
    check_cflags -Werror=return-type
    check_cflags -Werror=vla
    check_cflags -Wformat
    enabled extra_warnings || check_disable_warning -Wno-maybe-uninitialized
elif enabled llvm_gcc; then
    check_cflags -mllvm -stack-alignment=16
elif enabled clang; then
    check_cflags -mllvm -stack-alignment=16
    check_cflags -Qunused-arguments
    check_cflags -Werror=implicit-function-declaration
    check_cflags -Werror=missing-prototypes
    check_cflags -Werror=return-type
elif enabled cparser; then
    add_cflags -Wno-missing-variable-declarations
    add_cflags -Wno-empty-statement
elif enabled armcc; then
    add_cflags -W${armcc_opt},--diag_suppress=4343 # hardfp compat
    add_cflags -W${armcc_opt},--diag_suppress=3036 # using . as system include dir
    # 2523: use of inline assembly is deprecated
    add_cflags -W${armcc_opt},--diag_suppress=2523
    add_cflags -W${armcc_opt},--diag_suppress=1207
    add_cflags -W${armcc_opt},--diag_suppress=1293 # assignment in condition
    add_cflags -W${armcc_opt},--diag_suppress=3343 # hardfp compat
    add_cflags -W${armcc_opt},--diag_suppress=167  # pointer sign
    add_cflags -W${armcc_opt},--diag_suppress=513  # pointer sign
elif enabled tms470; then
    add_cflags -pds=824 -pds=837
    disable inline_asm
elif enabled pathscale; then
    add_cflags -fstrict-overflow -OPT:wrap_around_unsafe_opt=OFF
elif enabled_any msvc icl; then
    enabled x86_32 && disable aligned_stack
    enabled_all x86_32 debug && add_cflags -Oy-
    enabled debug && add_ldflags -debug
    enable pragma_deprecated
    if enabled icl; then
        # -Qansi-alias is basically -fstrict-aliasing, but does not work
        # (correctly) on icl 13.x.
        check_cpp_condition "windows.h" "__ICL < 1300 || __ICL >= 1400" &&
            add_cflags -Qansi-alias
        # Some inline asm is not compilable in debug
        if enabled debug; then
            disable ebp_available
            disable ebx_available
        fi
    fi
    # msvcrt10 x64 incorrectly enables log2, only msvcrt12 onwards actually has log2.
    check_cpp_condition crtversion.h "_VC_CRT_MAJOR_VERSION >= 12" || disable log2
fi

case $as_type in
    clang)
        add_asflags -Qunused-arguments
    ;;
esac

case $ld_type in
    clang)
        check_ldflags -Qunused-arguments
    ;;
esac

case $target_os in
    osf1)
        enabled ccc && add_ldflags '-Wl,-expect_unresolved,*'
    ;;
    plan9)
        add_cppflags -Dmain=plan9_main
    ;;
esac

enable frame_thread_encoder

enabled asm || { arch=c; disable $ARCH_LIST $ARCH_EXT_LIST; }

check_deps $CONFIG_LIST       \
           $CONFIG_EXTRA      \
           $HAVE_LIST         \
           $ALL_COMPONENTS    \

enabled threads && ! enabled pthreads && ! enabled atomics_native && die "non pthread threading without atomics not supported, try adding --enable-pthreads or --cpu=i486 or higher if you are on x86"


if test $target_os = "haiku"; then
    disable memalign
    disable posix_memalign
fi

enabled_all dxva2 dxva2api_cobj CoTaskMemFree &&
    prepend ffmpeg_libs $($ldflags_filter "-lole32" "-luser32") &&
    enable dxva2_lib

! enabled_any memalign posix_memalign aligned_malloc &&
    enabled simd_align_16 && enable memalign_hack

# add_dep lib dep
# -> enable ${lib}_deps_${dep}
# -> add $dep to ${lib}_deps only once
add_dep() {
    lib=$1
    dep=$2
    enabled "${lib}_deps_${dep}" && return 0
    enable  "${lib}_deps_${dep}"
    prepend "${lib}_deps" $dep
}

# merge deps lib components
# merge all ${component}_deps into ${lib}_deps and ${lib}_deps_*
merge_deps() {
    lib=$1
    shift
    for comp in $*; do
        enabled $comp || continue
        eval "dep=\"\$${comp}_deps\""
        for d in $dep; do
            add_dep $lib $d
        done
    done
}

merge_deps libavfilter $FILTER_LIST

map 'enabled $v && intrinsics=${v#intrinsics_}' $INTRINSICS_LIST

for thread in $THREADS_LIST; do
    if enabled $thread; then
        test -n "$thread_type" &&
            die "ERROR: Only one thread type must be selected." ||
            thread_type="$thread"
    fi
done

enabled zlib && add_cppflags -DZLIB_CONST

# conditional library dependencies, in linking order
enabled amovie_filter       && prepend avfilter_deps "avformat avcodec"
enabled aresample_filter    && prepend avfilter_deps "swresample"
enabled asyncts_filter      && prepend avfilter_deps "avresample"
enabled atempo_filter       && prepend avfilter_deps "avcodec"
enabled ebur128_filter && enabled swresample && prepend avfilter_deps "swresample"
enabled elbg_filter         && prepend avfilter_deps "avcodec"
enabled mcdeint_filter      && prepend avfilter_deps "avcodec"
enabled movie_filter    && prepend avfilter_deps "avformat avcodec"
enabled pan_filter          && prepend avfilter_deps "swresample"
enabled pp_filter           && prepend avfilter_deps "postproc"
enabled removelogo_filter   && prepend avfilter_deps "avformat avcodec swscale"
enabled resample_filter && prepend avfilter_deps "avresample"
enabled sab_filter          && prepend avfilter_deps "swscale"
enabled scale_filter    && prepend avfilter_deps "swscale"
enabled showspectrum_filter && prepend avfilter_deps "avcodec"
enabled smartblur_filter    && prepend avfilter_deps "swscale"
enabled subtitles_filter    && prepend avfilter_deps "avformat avcodec"
enabled uspp_filter         && prepend avfilter_deps "avcodec"

enabled lavfi_indev         && prepend avdevice_deps "avfilter"

enabled opus_decoder    && prepend avcodec_deps "swresample"

expand_deps(){
    lib_deps=${1}_deps
    eval "deps=\$$lib_deps"
    append $lib_deps $(map 'eval echo \$${v}_deps' $deps)
    unique $lib_deps
}

#we have to remove gpl from the deps here as some code assumes all lib deps are libs
postproc_deps="$(filter_out 'gpl' $postproc_deps)"

map 'expand_deps $v' $LIBRARY_LIST

echo "install prefix            $prefix"
echo "source path               $source_path"
echo "C compiler                $cc"
echo "C library                 $libc_type"
if test "$host_cc" != "$cc"; then
    echo "host C compiler           $host_cc"
    echo "host C library            $host_libc_type"
fi
echo "ARCH                      $arch ($cpu)"
if test "$build_suffix" != ""; then
    echo "build suffix              $build_suffix"
fi
if test "$progs_suffix" != ""; then
    echo "progs suffix              $progs_suffix"
fi
if test "$extra_version" != ""; then
    echo "version string suffix     $extra_version"
fi
echo "big-endian                ${bigendian-no}"
echo "runtime cpu detection     ${runtime_cpudetect-no}"
if enabled x86; then
    echo "${yasmexe}                      ${yasm-no}"
    echo "MMX enabled               ${mmx-no}"
    echo "MMXEXT enabled            ${mmxext-no}"
    echo "3DNow! enabled            ${amd3dnow-no}"
    echo "3DNow! extended enabled   ${amd3dnowext-no}"
    echo "SSE enabled               ${sse-no}"
    echo "SSSE3 enabled             ${ssse3-no}"
    echo "AVX enabled               ${avx-no}"
    echo "XOP enabled               ${xop-no}"
    echo "FMA3 enabled              ${fma3-no}"
    echo "FMA4 enabled              ${fma4-no}"
    echo "i686 features enabled     ${i686-no}"
    echo "CMOV is fast              ${fast_cmov-no}"
    echo "EBX available             ${ebx_available-no}"
    echo "EBP available             ${ebp_available-no}"
fi
if enabled aarch64; then
    echo "NEON enabled              ${neon-no}"
    echo "VFP enabled               ${vfp-no}"
fi
if enabled arm; then
    echo "ARMv5TE enabled           ${armv5te-no}"
    echo "ARMv6 enabled             ${armv6-no}"
    echo "ARMv6T2 enabled           ${armv6t2-no}"
    echo "VFP enabled               ${vfp-no}"
    echo "NEON enabled              ${neon-no}"
    echo "THUMB enabled             ${thumb-no}"
fi
if enabled mips; then
    echo "MIPS FPU enabled          ${mipsfpu-no}"
    echo "MIPS32R2 enabled          ${mips32r2-no}"
    echo "MIPS DSP R1 enabled       ${mipsdspr1-no}"
    echo "MIPS DSP R2 enabled       ${mipsdspr2-no}"
fi
if enabled ppc; then
    echo "AltiVec enabled           ${altivec-no}"
    echo "PPC 4xx optimizations     ${ppc4xx-no}"
    echo "PPC VSX optimizations     ${vsx-no}"
    echo "dcbzl available           ${dcbzl-no}"
fi
echo "debug symbols             ${debug-no}"
echo "strip symbols             ${stripping-no}"
echo "optimize for size         ${small-no}"
echo "optimizations             ${optimizations-no}"
echo "static                    ${static-no}"
echo "shared                    ${shared-no}"
echo "postprocessing support    ${postproc-no}"
echo "new filter support        ${avfilter-no}"
echo "network support           ${network-no}"
echo "threading support         ${thread_type-no}"
echo "safe bitstream reader     ${safe_bitstream_reader-no}"
echo "SDL support               ${sdl-no}"
echo "opencl enabled            ${opencl-no}"
echo "texi2html enabled         ${texi2html-no}"
echo "perl enabled              ${perl-no}"
echo "pod2man enabled           ${pod2man-no}"
echo "makeinfo enabled          ${makeinfo-no}"
echo "makeinfo supports HTML    ${makeinfo_html-no}"
test -n "$random_seed" &&
    echo "random seed               ${random_seed}"
echo

echo "External libraries:"
print_enabled '' $EXTERNAL_LIBRARY_LIST | print_3_columns
echo

for type in decoder encoder hwaccel parser demuxer muxer protocol filter bsf indev outdev; do
    echo "Enabled ${type}s:"
    eval list=\$$(toupper $type)_LIST
    print_enabled '_*' $list | print_3_columns
    echo
done

license="LGPL version 2.1 or later"
if enabled nonfree; then
    license="nonfree and unredistributable"
elif enabled gplv3; then
    license="GPL version 3 or later"
elif enabled lgplv3; then
    license="LGPL version 3 or later"
elif enabled gpl; then
    license="GPL version 2 or later"
fi

echo "License: $license"

echo "Creating config.mak, config.h, and doc/config.texi..."

test -e Makefile || echo "include $source_path/Makefile" > Makefile

enabled stripping || strip="echo skipping strip"

config_files="$TMPH config.mak doc/config.texi"

cat > config.mak <<EOF
# Automatically generated by configure - do not modify!
ifndef FFMPEG_CONFIG_MAK
FFMPEG_CONFIG_MAK=1
FFMPEG_CONFIGURATION=$FFMPEG_CONFIGURATION
prefix=$prefix
LIBDIR=\$(DESTDIR)$libdir
SHLIBDIR=\$(DESTDIR)$shlibdir
INCDIR=\$(DESTDIR)$incdir
BINDIR=\$(DESTDIR)$bindir
DATADIR=\$(DESTDIR)$datadir
DOCDIR=\$(DESTDIR)$docdir
MANDIR=\$(DESTDIR)$mandir
SRC_PATH=$source_path
ifndef MAIN_MAKEFILE
SRC_PATH:=\$(SRC_PATH:.%=..%)
endif
CC_IDENT=$cc_ident
ARCH=$arch
INTRINSICS=$intrinsics
CC=$cc
CXX=$cxx
AS=$as
LD=$ld
DEPCC=$dep_cc
DEPCCFLAGS=$DEPCCFLAGS \$(CPPFLAGS)
DEPAS=$as
DEPASFLAGS=$DEPASFLAGS \$(CPPFLAGS)
YASM=$yasmexe
DEPYASM=$yasmexe
AR=$ar
ARFLAGS=$arflags
AR_O=$ar_o
RANLIB=$ranlib
STRIP=$strip
CP=cp -p
LN_S=$ln_s
CPPFLAGS=$CPPFLAGS
CFLAGS=$CFLAGS
CXXFLAGS=$CXXFLAGS
ASFLAGS=$ASFLAGS
AS_C=$AS_C
AS_O=$AS_O
CC_C=$CC_C
CC_E=$CC_E
CC_O=$CC_O
CXX_C=$CXX_C
CXX_O=$CXX_O
LD_O=$LD_O
LD_LIB=$LD_LIB
LD_PATH=$LD_PATH
DLLTOOL=$dlltool
WINDRES=$windres
DEPWINDRES=$dep_cc
DOXYGEN=$doxygen
LDFLAGS=$LDFLAGS
LDEXEFLAGS=$LDEXEFLAGS
SHFLAGS=$(echo $($ldflags_filter $SHFLAGS))
ASMSTRIPFLAGS=$ASMSTRIPFLAGS
YASMFLAGS=$YASMFLAGS
BUILDSUF=$build_suffix
PROGSSUF=$progs_suffix
FULLNAME=$FULLNAME
LIBPREF=$LIBPREF
LIBSUF=$LIBSUF
LIBNAME=$LIBNAME
SLIBPREF=$SLIBPREF
SLIBSUF=$SLIBSUF
EXESUF=$EXESUF
EXTRA_VERSION=$extra_version
CCDEP=$CCDEP
CXXDEP=$CXXDEP
CCDEP_FLAGS=$CCDEP_FLAGS
ASDEP=$ASDEP
ASDEP_FLAGS=$ASDEP_FLAGS
CC_DEPFLAGS=$CC_DEPFLAGS
AS_DEPFLAGS=$AS_DEPFLAGS
HOSTCC=$host_cc
HOSTLD=$host_ld
HOSTCFLAGS=$host_cflags
HOSTCPPFLAGS=$host_cppflags
HOSTEXESUF=$HOSTEXESUF
HOSTLDFLAGS=$host_ldflags
HOSTLIBS=$host_libs
DEPHOSTCC=$host_cc
DEPHOSTCCFLAGS=$DEPHOSTCCFLAGS \$(HOSTCCFLAGS)
HOSTCCDEP=$HOSTCCDEP
HOSTCCDEP_FLAGS=$HOSTCCDEP_FLAGS
HOSTCC_DEPFLAGS=$HOSTCC_DEPFLAGS
HOSTCC_C=$HOSTCC_C
HOSTCC_O=$HOSTCC_O
HOSTLD_O=$HOSTLD_O
TARGET_EXEC=$target_exec $target_exec_args
TARGET_PATH=$target_path
TARGET_SAMPLES=${target_samples:-\$(SAMPLES)}
CFLAGS-ffplay=$sdl_cflags
ZLIB=$($ldflags_filter -lz)
LIB_INSTALL_EXTRA_CMD=$LIB_INSTALL_EXTRA_CMD
EXTRALIBS=$extralibs
COMPAT_OBJS=$compat_objs
EXEOBJS=$exeobjs
INSTALL=$install
LIBTARGET=${LIBTARGET}
SLIBNAME=${SLIBNAME}
SLIBNAME_WITH_VERSION=${SLIBNAME_WITH_VERSION}
SLIBNAME_WITH_MAJOR=${SLIBNAME_WITH_MAJOR}
SLIB_CREATE_DEF_CMD=${SLIB_CREATE_DEF_CMD}
SLIB_EXTRA_CMD=${SLIB_EXTRA_CMD}
SLIB_INSTALL_NAME=${SLIB_INSTALL_NAME}
SLIB_INSTALL_LINKS=${SLIB_INSTALL_LINKS}
SLIB_INSTALL_EXTRA_LIB=${SLIB_INSTALL_EXTRA_LIB}
SLIB_INSTALL_EXTRA_SHLIB=${SLIB_INSTALL_EXTRA_SHLIB}
SAMPLES:=${samples:-\$(FATE_SAMPLES)}
NOREDZONE_FLAGS=$noredzone_flags
EOF

get_version(){
    lcname=lib${1}
    name=$(toupper $lcname)
    file=$source_path/$lcname/version.h
    eval $(awk "/#define ${name}_VERSION_M/ { print \$2 \"=\" \$3 }" "$file")
    enabled raise_major && eval ${name}_VERSION_MAJOR=$((${name}_VERSION_MAJOR+100))
    eval ${name}_VERSION=\$${name}_VERSION_MAJOR.\$${name}_VERSION_MINOR.\$${name}_VERSION_MICRO
    eval echo "${lcname}_VERSION=\$${name}_VERSION" >> config.mak
    eval echo "${lcname}_VERSION_MAJOR=\$${name}_VERSION_MAJOR" >> config.mak
    eval echo "${lcname}_VERSION_MINOR=\$${name}_VERSION_MINOR" >> config.mak
}

map 'get_version $v' $LIBRARY_LIST

map 'eval echo "${v}_FFLIBS=\$${v}_deps" >> config.mak' $LIBRARY_LIST

print_program_libs(){
    eval "program_libs=\$${1}_libs"
    eval echo "LIBS-${1}=${program_libs}" >> config.mak
}

map 'print_program_libs $v' $PROGRAM_LIST

cat > $TMPH <<EOF
/* Automatically generated by configure - do not modify! */
#ifndef FFMPEG_CONFIG_H
#define FFMPEG_CONFIG_H
#define FFMPEG_CONFIGURATION "$(c_escape $FFMPEG_CONFIGURATION)"
#define FFMPEG_LICENSE "$(c_escape $license)"
#define CONFIG_THIS_YEAR 2015
#define FFMPEG_DATADIR "$(eval c_escape $datadir)"
#define AVCONV_DATADIR "$(eval c_escape $datadir)"
#define CC_IDENT "$(c_escape ${cc_ident:-Unknown compiler})"
#define av_restrict $_restrict
#define EXTERN_PREFIX "${extern_prefix}"
#define EXTERN_ASM ${extern_prefix}
#define BUILDSUF "$build_suffix"
#define SLIBSUF "$SLIBSUF"
#define HAVE_MMX2 HAVE_MMXEXT
#define SWS_MAX_FILTER_SIZE $sws_max_filter_size
EOF

test -n "$assert_level" &&
    echo "#define ASSERT_LEVEL $assert_level" >>$TMPH

test -n "$malloc_prefix" &&
    echo "#define MALLOC_PREFIX $malloc_prefix" >>$TMPH

if enabled yasm; then
    append config_files $TMPASM
    printf '' >$TMPASM
fi

enabled getenv || echo "#define getenv(x) NULL" >> $TMPH


mkdir -p doc
mkdir -p tests
echo "@c auto-generated by configure" > doc/config.texi

print_config ARCH_   "$config_files" $ARCH_LIST
print_config HAVE_   "$config_files" $HAVE_LIST
print_config CONFIG_ "$config_files" $CONFIG_LIST       \
                                     $CONFIG_EXTRA      \
                                     $ALL_COMPONENTS    \

echo "#endif /* FFMPEG_CONFIG_H */" >> $TMPH
echo "endif # FFMPEG_CONFIG_MAK" >> config.mak

# Do not overwrite an unchanged config.h to avoid superfluous rebuilds.
cp_if_changed $TMPH config.h
touch .config

enabled yasm && cp_if_changed $TMPASM config.asm

cat > $TMPH <<EOF
/* Generated by ffconf */
#ifndef AVUTIL_AVCONFIG_H
#define AVUTIL_AVCONFIG_H
EOF

print_config AV_HAVE_ $TMPH $HAVE_LIST_PUB

echo "#endif /* AVUTIL_AVCONFIG_H */" >> $TMPH

cp_if_changed $TMPH libavutil/avconfig.h

if test -n "$WARNINGS"; then
    printf "\n$WARNINGS"
    enabled fatal_warnings && exit 1
fi

# build pkg-config files

lib_version(){
    eval printf "\"lib${1}${build_suffix} >= \$LIB$(toupper ${1})_VERSION, \""
}

pkgconfig_generate(){
    name=$1
    shortname=${name#lib}${build_suffix}
    comment=$2
    version=$3
    libs=$4
    requires=$(map 'lib_version $v' $(eval echo \$${name#lib}_deps))
    requires=${requires%, }
    enabled ${name#lib} || return 0
    mkdir -p $name
    cat <<EOF > $name/$name${build_suffix}.pc
prefix=$prefix
exec_prefix=\${prefix}
libdir=$libdir
includedir=$incdir

Name: $name
Description: $comment
Version: $version
Requires: $(enabled shared || echo $requires)
Requires.private: $(enabled shared && echo $requires)
Conflicts:
Libs: -L\${libdir} $(enabled rpath && echo "-Wl,-rpath,\${libdir}") -l${shortname} $(enabled shared || echo $libs)
Libs.private: $(enabled shared && echo $libs)
Cflags: -I\${includedir}
EOF

mkdir -p doc/examples/pc-uninstalled
includedir=${source_path}
[ "$includedir" = . ] && includedir="\${pcfiledir}/../../.."
    cat <<EOF > doc/examples/pc-uninstalled/$name.pc
prefix=
exec_prefix=
libdir=\${pcfiledir}/../../../$name
includedir=${includedir}

Name: $name
Description: $comment
Version: $version
Requires: $requires
Conflicts:
Libs: -L\${libdir} -Wl,-rpath,\${libdir} -l${shortname} $(enabled shared || echo $libs)
Cflags: -I\${includedir}
EOF
}

pkgconfig_generate libavutil     "FFmpeg utility library"               "$LIBAVUTIL_VERSION"     "$LIBRT $LIBM"
pkgconfig_generate libavcodec    "FFmpeg codec library"                 "$LIBAVCODEC_VERSION"    "$extralibs"
pkgconfig_generate libavformat   "FFmpeg container format library"      "$LIBAVFORMAT_VERSION"   "$extralibs"
pkgconfig_generate libavdevice   "FFmpeg device handling library"       "$LIBAVDEVICE_VERSION"   "$extralibs"
pkgconfig_generate libavfilter   "FFmpeg audio/video filtering library" "$LIBAVFILTER_VERSION"   "$extralibs"
pkgconfig_generate libpostproc   "FFmpeg postprocessing library"        "$LIBPOSTPROC_VERSION"   ""
pkgconfig_generate libavresample "Libav audio resampling library"       "$LIBAVRESAMPLE_VERSION" "$LIBM"
pkgconfig_generate libswscale    "FFmpeg image rescaling library"       "$LIBSWSCALE_VERSION"    "$LIBM"
pkgconfig_generate libswresample "FFmpeg audio resampling library"      "$LIBSWRESAMPLE_VERSION" "$LIBM"<|MERGE_RESOLUTION|>--- conflicted
+++ resolved
@@ -1856,11 +1856,8 @@
     faandct
     faanidct
     fdctdsp
-<<<<<<< HEAD
+    fmtconvert
     frame_thread_encoder
-=======
-    fmtconvert
->>>>>>> 71f1ad37
     gcrypt
     golomb
     gplv3
@@ -2078,12 +2075,8 @@
 aac_decoder_select="imdct15 mdct sinewin"
 aac_encoder_select="audio_frame_queue iirfilter mdct sinewin"
 aac_latm_decoder_select="aac_decoder aac_latm_parser"
-<<<<<<< HEAD
-ac3_decoder_select="ac3_parser ac3dsp bswapdsp mdct"
+ac3_decoder_select="ac3_parser ac3dsp bswapdsp fmtconvert mdct"
 ac3_fixed_decoder_select="ac3_parser ac3dsp bswapdsp mdct"
-=======
-ac3_decoder_select="ac3_parser ac3dsp bswapdsp fmtconvert mdct"
->>>>>>> 71f1ad37
 ac3_encoder_select="ac3dsp audiodsp mdct me_cmp"
 ac3_fixed_encoder_select="ac3dsp audiodsp mdct me_cmp"
 aic_decoder_select="golomb idctdsp"
@@ -2112,12 +2105,8 @@
 cook_decoder_select="audiodsp mdct sinewin"
 cscd_decoder_select="lzo"
 cscd_decoder_suggest="zlib"
-<<<<<<< HEAD
-dca_decoder_select="mdct"
+dca_decoder_select="fmtconvert mdct"
 dirac_decoder_select="dwt golomb videodsp mpegvideoenc"
-=======
-dca_decoder_select="fmtconvert mdct"
->>>>>>> 71f1ad37
 dnxhd_decoder_select="blockdsp idctdsp"
 dnxhd_encoder_select="aandcttables blockdsp fdctdsp idctdsp mpegvideoenc pixblockdsp"
 dvvideo_decoder_select="dvprofile idctdsp"
